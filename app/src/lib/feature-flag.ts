const Disable = false

/**
 * Enables the application to opt-in for preview features based on runtime
 * checks. This is backed by the GITHUB_DESKTOP_PREVIEW_FEATURES environment
 * variable, which is checked for non-development environments.
 */
function enableDevelopmentFeatures(): boolean {
  if (Disable) {
    return false
  }

  if (__DEV__) {
    return true
  }

  if (process.env.GITHUB_DESKTOP_PREVIEW_FEATURES === '1') {
    return true
  }

  return false
}

/** Should the app enable beta features? */
// eslint-disable-next-line @typescript-eslint/ban-ts-comment
//@ts-ignore: this will be used again in the future
function enableBetaFeatures(): boolean {
  return enableDevelopmentFeatures() || __RELEASE_CHANNEL__ === 'beta'
}

/** Should git pass `--recurse-submodules` when performing operations? */
export function enableRecurseSubmodulesFlag(): boolean {
  return true
}

export function enableReadmeOverwriteWarning(): boolean {
  return enableBetaFeatures()
}

/** Should the app detect Windows Subsystem for Linux as a valid shell? */
export function enableWSLDetection(): boolean {
  return enableBetaFeatures()
}

/**
 * Should we use the new diff viewer for unified diffs?
 */
export function enableExperimentalDiffViewer(): boolean {
  return false
}

/**
 * Should we allow reporting unhandled rejections as if they were crashes?
 */
export function enableUnhandledRejectionReporting(): boolean {
  return enableBetaFeatures()
}

/**
 * Should we allow x64 apps running under ARM translation to auto-update to
 * ARM64 builds?
 */
export function enableUpdateFromEmulatedX64ToARM64(): boolean {
  if (__DARWIN__) {
    return true
  }

  return enableBetaFeatures()
}

/** Should we allow resetting to a previous commit? */
export function enableResetToCommit(): boolean {
  return enableDevelopmentFeatures()
}

/** Should we allow high contrast theme option */
export function enableHighContrastTheme(): boolean {
  return enableBetaFeatures()
}

/** Should we allow customizing a theme */
export function enableCustomizeTheme(): boolean {
  return enableBetaFeatures()
}

/** Should ci check runs show logs? */
export function enableCICheckRunsLogs(): boolean {
  return false
}

/** Should we show previous tags as suggestions? */
export function enablePreviousTagSuggestions(): boolean {
  return enableBetaFeatures()
}

/** Should we show a pull-requests quick view? */
export function enablePullRequestQuickView(): boolean {
  return enableDevelopmentFeatures()
}

/** Should we enable displaying multi commit diffs. This also switches diff logic from one commit */
export function enableMultiCommitDiffs(): boolean {
  return true
}

/** Should we enable the new interstitial for submodule diffs? */
export function enableSubmoduleDiff(): boolean {
  return true
}

/** Should we enable starting pull requests? */
export function enableStartingPullRequests(): boolean {
  return enableBetaFeatures()
}

<<<<<<< HEAD
/** Should we enable mechanism to prevent closing while the app is updating? */
export function enablePreventClosingWhileUpdating(): boolean {
  return enableBetaFeatures()
=======
/** Should we enable starting pull requests? */
export function enableStackedPopups(): boolean {
  return enableDevelopmentFeatures()
>>>>>>> 064af164
}<|MERGE_RESOLUTION|>--- conflicted
+++ resolved
@@ -113,13 +113,12 @@
   return enableBetaFeatures()
 }
 
-<<<<<<< HEAD
+/** Should we enable starting pull requests? */
+export function enableStackedPopups(): boolean {
+  return enableDevelopmentFeatures()
+}
+
 /** Should we enable mechanism to prevent closing while the app is updating? */
 export function enablePreventClosingWhileUpdating(): boolean {
   return enableBetaFeatures()
-=======
-/** Should we enable starting pull requests? */
-export function enableStackedPopups(): boolean {
-  return enableDevelopmentFeatures()
->>>>>>> 064af164
 }