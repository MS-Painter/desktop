--- conflicted
+++ resolved
@@ -2536,16 +2536,12 @@
           repository.gitHubRepository !== null &&
           !hasWritePermission(repository.gitHubRepository)
         ) {
-<<<<<<< HEAD
-          this.statsStore.recordCommitInRepositoryWithoutWriteAccess()
+          this.statsStore.recordCommitToRepositoryWithoutWriteAccess()
           if (repository.gitHubRepository.dbID !== null) {
             this.statsStore.recordRepositoryCommitedInWithoutWriteAccess(
               repository.gitHubRepository.dbID
             )
           }
-=======
-          this.statsStore.recordCommitToRepositoryWithoutWriteAccess()
->>>>>>> 7fea7d7c
         }
       }
 
