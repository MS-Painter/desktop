--- conflicted
+++ resolved
@@ -7426,13 +7426,10 @@
       return
     }
 
-<<<<<<< HEAD
     this.statsStore.recordPreviewedPullRequest()
 
-=======
     const { branchesState, localCommitSHAs } =
       this.repositoryStateCache.get(repository)
->>>>>>> 87fd6187
     const { allBranches, recentBranches, defaultBranch, currentPullRequest } =
       branchesState
     const { imageDiffType, selectedExternalEditor, showSideBySideDiff } =
