import { ipcRenderer, remote } from 'electron'
import {
  IRepositoryState,
  IHistoryState,
  IAppState,
  RepositorySectionTab,
  IChangesState,
  Popup,
  PopupType,
  Foldout,
  FoldoutType,
  IBranchesState,
  PossibleSelections,
  SelectionType,
  ICheckoutProgress,
  Progress,
  ImageDiffType,
  IRevertProgress,
  IFetchProgress,
  ICompareState,
  ComparisonView,
  CompareAction,
  CompareActionKind,
  IDisplayHistory,
  ICompareBranch,
  ICompareFormUpdate,
} from '../app-state'
import { Account } from '../../models/account'
import { Repository, ILocalRepositoryState } from '../../models/repository'
import { GitHubRepository } from '../../models/github-repository'
import {
  CommittedFileChange,
  WorkingDirectoryStatus,
  WorkingDirectoryFileChange,
} from '../../models/status'
import { DiffSelection, DiffSelectionType, DiffType } from '../../models/diff'
import {
  matchGitHubRepository,
  IMatchedGitHubRepository,
  repositoryMatchesRemote,
} from '../../lib/repository-matching'
import { API, getAccountForEndpoint, IAPIUser } from '../../lib/api'
import { caseInsensitiveCompare } from '../compare'
import {
  Branch,
  eligibleForFastForward,
  IAheadBehind,
} from '../../models/branch'
import { TipState } from '../../models/tip'
import { CloningRepository } from '../../models/cloning-repository'
import { Commit } from '../../models/commit'
import { ExternalEditor, getAvailableEditors, parse } from '../editors'
import { IGitHubUser } from '../databases/github-user-database'
import { shell } from '../app-shell'
import { assertNever, forceUnwrap } from '../fatal-error'
import { BackgroundFetcher } from './helpers/background-fetcher'
import { formatCommitMessage } from '../format-commit-message'
import { AppMenu, IMenu } from '../../models/app-menu'
import {
  getAppMenu,
  updatePreferredAppMenuItemLabels,
} from '../../ui/main-process-proxy'
import { merge } from '../merge'
import { getAppPath } from '../../ui/lib/app-proxy'
import { StatsStore, ILaunchStats } from '../stats'
import { hasShownWelcomeFlow, markWelcomeFlowComplete } from '../welcome'
import { WindowState, getWindowState } from '../window-state'
import { fatalError } from '../fatal-error'
import { updateMenuState } from '../menu-update'

import {
  getAuthorIdentity,
  pull as pullRepo,
  push as pushRepo,
  createBranch,
  renameBranch,
  deleteBranch,
  getCommitDiff,
  getWorkingDirectoryDiff,
  getChangedFiles,
  updateRef,
  addRemote,
  getBranchAheadBehind,
  createCommit,
  checkoutBranch,
  getDefaultRemote,
  formatAsLocalRef,
  getMergeBase,
  getRemotes,
  ITrailer,
  isCoAuthoredByTrailer,
} from '../git'

import { launchExternalEditor } from '../editors'
import { TypedBaseStore } from './base-store'
import {
  AccountsStore,
  RepositoriesStore,
  RepositorySettingsStore,
  PullRequestStore,
  SignInStore,
  IssuesStore,
  GitStore,
  ICommitMessage,
  EmojiStore,
  GitHubUserStore,
  CloningRepositoriesStore,
} from '../stores'
import { validatedRepositoryPath } from './helpers/validated-repository-path'
import { IGitAccount } from '../git/authentication'
import { getGenericHostname, getGenericUsername } from '../generic-git-auth'
import { RetryActionType, RetryAction } from '../retry-actions'
import { findEditorOrDefault } from '../editors'
import {
  Shell,
  parse as parseShell,
  Default as DefaultShell,
  findShellOrDefault,
  launchShell,
} from '../shells'
import {
  installGlobalLFSFilters,
  isUsingLFS,
  installLFSHooks,
} from '../git/lfs'
import { CloneRepositoryTab } from '../../models/clone-repository-tab'
import { getAccountForRepository } from '../get-account-for-repository'
import { BranchesTab } from '../../models/branches-tab'
import { Owner } from '../../models/owner'
import { PullRequest } from '../../models/pull-request'
import { PullRequestUpdater } from './helpers/pull-request-updater'
import * as QueryString from 'querystring'
import { IRemote, ForkedRemotePrefix } from '../../models/remote'
import { IAuthor } from '../../models/author'
import { ComparisonCache } from '../comparison-cache'
import { AheadBehindUpdater } from './helpers/ahead-behind-updater'
import { enableRepoInfoIndicators } from '../feature-flag'
import { inferComparisonBranch } from './helpers/infer-comparison-branch'
import {
  ApplicationTheme,
  getPersistedTheme,
  setPersistedTheme,
} from '../../ui/lib/application-theme'

/**
 * Enum used by fetch to determine if
 * a fetch was initiated by the backgroundFetcher
 */
export enum FetchType {
  BackgroundTask,
  UserInitiatedTask,
}

/**
 * As fast-forwarding local branches is proportional to the number of local
 * branches, and is run after every fetch/push/pull, this is skipped when the
 * number of eligible branches is greater than a given threshold.
 */
const FastForwardBranchesThreshold = 20

const LastSelectedRepositoryIDKey = 'last-selected-repository-id'

const defaultSidebarWidth: number = 250
const sidebarWidthConfigKey: string = 'sidebar-width'

const defaultCommitSummaryWidth: number = 250
const commitSummaryWidthConfigKey: string = 'commit-summary-width'

const confirmRepoRemovalDefault: boolean = true
const confirmDiscardChangesDefault: boolean = true
const confirmRepoRemovalKey: string = 'confirmRepoRemoval'
const confirmDiscardChangesKey: string = 'confirmDiscardChanges'

const externalEditorKey: string = 'externalEditor'

const imageDiffTypeDefault = ImageDiffType.TwoUp
const imageDiffTypeKey = 'image-diff-type'

const shellKey = 'shell'

// background fetching should not occur more than once every two minutes
const BackgroundFetchMinimumInterval = 2 * 60 * 1000

export class AppStore extends TypedBaseStore<IAppState> {
  private accounts: ReadonlyArray<Account> = new Array<Account>()
  private repositories: ReadonlyArray<Repository> = new Array<Repository>()

  private selectedRepository: Repository | CloningRepository | null = null

  /** The background fetcher for the currently selected repository. */
  private currentBackgroundFetcher: BackgroundFetcher | null = null

  /** The pull request updater for the currently selected repository */
  private currentPullRequestUpdater: PullRequestUpdater | null = null

  /** The ahead/behind updater or the currently selected repository */
  private currentAheadBehindUpdater: AheadBehindUpdater | null = null

  private repositoryState = new Map<string, IRepositoryState>()
  private showWelcomeFlow = false
  private currentPopup: Popup | null = null
  private currentFoldout: Foldout | null = null
  private errors: ReadonlyArray<Error> = new Array<Error>()
  private emitQueued = false

  /** GitStores keyed by their hash. */
  private readonly gitStores = new Map<string, GitStore>()
  private readonly repositorySettingsStores = new Map<
    string,
    RepositorySettingsStore
  >()

  private readonly localRepositoryStateLookup = new Map<
    number,
    ILocalRepositoryState
  >()
  public readonly gitHubUserStore: GitHubUserStore
  private readonly cloningRepositoriesStore: CloningRepositoriesStore
  private readonly emojiStore: EmojiStore
  private readonly _issuesStore: IssuesStore
  private readonly signInStore: SignInStore
  private readonly accountsStore: AccountsStore
  private readonly repositoriesStore: RepositoriesStore
  private readonly statsStore: StatsStore
  private readonly pullRequestStore: PullRequestStore

  /** The issues store for all repositories. */
  public get issuesStore(): IssuesStore {
    return this._issuesStore
  }

  /**
   * The Application menu as an AppMenu instance or null if
   * the main process has not yet provided the renderer with
   * a copy of the application menu structure.
   */
  private appMenu: AppMenu | null = null

  /**
   * Used to highlight access keys throughout the app when the
   * Alt key is pressed. Only applicable on non-macOS platforms.
   */
  private highlightAccessKeys: boolean = false

  /**
   * A value indicating whether or not the current application
   * window has focus.
   */
  private appIsFocused: boolean = false

  private sidebarWidth: number = defaultSidebarWidth
  private commitSummaryWidth: number = defaultCommitSummaryWidth
  private windowState: WindowState
  private windowZoomFactor: number = 1
  private isUpdateAvailableBannerVisible: boolean = false
  private confirmRepoRemoval: boolean = confirmRepoRemovalDefault
  private confirmDiscardChanges: boolean = confirmDiscardChangesDefault
  private imageDiffType: ImageDiffType = imageDiffTypeDefault

  private selectedExternalEditor?: ExternalEditor

  /** The user's preferred shell. */
  private selectedShell = DefaultShell

  /** The current repository filter text */
  private repositoryFilterText: string = ''

  /** The function to resolve the current Open in Desktop flow. */
  private resolveOpenInDesktop:
    | ((repository: Repository | null) => void)
    | null = null

  private selectedCloneRepositoryTab = CloneRepositoryTab.DotCom

  private selectedBranchesTab = BranchesTab.Branches
  private selectedTheme = ApplicationTheme.Light
  private isDivergingBranchBannerVisible = false

  public constructor(
    gitHubUserStore: GitHubUserStore,
    cloningRepositoriesStore: CloningRepositoriesStore,
    emojiStore: EmojiStore,
    issuesStore: IssuesStore,
    statsStore: StatsStore,
    signInStore: SignInStore,
    accountsStore: AccountsStore,
    repositoriesStore: RepositoriesStore,
    pullRequestStore: PullRequestStore
  ) {
    super()

    this.gitHubUserStore = gitHubUserStore
    this.cloningRepositoriesStore = cloningRepositoriesStore
    this.emojiStore = emojiStore
    this._issuesStore = issuesStore
    this.statsStore = statsStore
    this.signInStore = signInStore
    this.accountsStore = accountsStore
    this.repositoriesStore = repositoriesStore
    this.pullRequestStore = pullRequestStore
    this.showWelcomeFlow = !hasShownWelcomeFlow()

    const window = remote.getCurrentWindow()
    this.windowState = getWindowState(window)

    window.webContents.getZoomFactor(factor => {
      this.onWindowZoomFactorChanged(factor)
    })

    this.wireupIpcEventHandlers(window)
    this.wireupStoreEventHandlers()
    getAppMenu()
  }

  private wireupIpcEventHandlers(window: Electron.BrowserWindow) {
    ipcRenderer.on(
      'window-state-changed',
      (event: Electron.IpcMessageEvent, args: any[]) => {
        this.windowState = getWindowState(window)
        this.emitUpdate()
      }
    )

    ipcRenderer.on('zoom-factor-changed', (event: any, zoomFactor: number) => {
      this.onWindowZoomFactorChanged(zoomFactor)
    })

    ipcRenderer.on(
      'app-menu',
      (event: Electron.IpcMessageEvent, { menu }: { menu: IMenu }) => {
        this.setAppMenu(menu)
      }
    )
  }

  private wireupStoreEventHandlers() {
    this.gitHubUserStore.onDidUpdate(() => {
      this.emitUpdate()
    })

    this.cloningRepositoriesStore.onDidUpdate(() => {
      this.emitUpdate()
    })

    this.cloningRepositoriesStore.onDidError(e => this.emitError(e))

    this.signInStore.onDidAuthenticate(account => this._addAccount(account))
    this.signInStore.onDidUpdate(() => this.emitUpdate())
    this.signInStore.onDidError(error => this.emitError(error))

    this.accountsStore.onDidUpdate(async () => {
      const accounts = await this.accountsStore.getAll()
      this.accounts = accounts
      this.emitUpdate()
    })
    this.accountsStore.onDidError(error => this.emitError(error))

    this.repositoriesStore.onDidUpdate(async () => {
      this.repositories = await this.repositoriesStore.getAll()
      this.updateRepositorySelectionAfterRepositoriesChanged()
      this.emitUpdate()
    })

    this.pullRequestStore.onDidError(error => this.emitError(error))
    this.pullRequestStore.onDidUpdate(gitHubRepository =>
      this.onPullRequestStoreUpdated(gitHubRepository)
    )
  }

  /** Load the emoji from disk. */
  public loadEmoji() {
    const rootDir = getAppPath()
    this.emojiStore.read(rootDir).then(() => this.emitUpdate())
  }

  protected emitUpdate() {
    // If the window is hidden then we won't get an animation frame, but there
    // may still be work we wanna do in response to the state change. So
    // immediately emit the update.
    if (this.windowState === 'hidden') {
      this.emitUpdateNow()
      return
    }

    if (this.emitQueued) {
      return
    }

    this.emitQueued = true

    window.requestAnimationFrame(() => {
      this.emitUpdateNow()
    })
  }

  private emitUpdateNow() {
    this.emitQueued = false
    const state = this.getState()

    super.emitUpdate(state)
    updateMenuState(state, this.appMenu)
  }

  /**
   * Called when we have reason to suspect that the zoom factor
   * has changed. Note that this doesn't necessarily mean that it
   * has changed with regards to our internal state which is why
   * we double check before emitting an update.
   */
  private onWindowZoomFactorChanged(zoomFactor: number) {
    const current = this.windowZoomFactor
    this.windowZoomFactor = zoomFactor

    if (zoomFactor !== current) {
      this.emitUpdate()
    }
  }

  private getInitialRepositoryState(): IRepositoryState {
    return {
      historyState: {
        selection: {
          sha: null,
          file: null,
        },
        changedFiles: new Array<CommittedFileChange>(),
        history: new Array<string>(),
        diff: null,
      },
      changesState: {
        workingDirectory: WorkingDirectoryStatus.fromFiles(
          new Array<WorkingDirectoryFileChange>()
        ),
        selectedFileIDs: [],
        diff: null,
        contextualCommitMessage: null,
        commitMessage: null,
        coAuthors: [],
        showCoAuthoredBy: false,
      },
      selectedSection: RepositorySectionTab.Changes,
      branchesState: {
        tip: { kind: TipState.Unknown },
        defaultBranch: null,
        allBranches: new Array<Branch>(),
        recentBranches: new Array<Branch>(),
        openPullRequests: new Array<PullRequest>(),
        currentPullRequest: null,
        isLoadingPullRequests: false,
      },
      compareState: {
        formState: { kind: ComparisonView.None },
        showBranchList: false,
        filterText: '',
        commitSHAs: [],
        aheadBehindCache: new ComparisonCache(),
        allBranches: new Array<Branch>(),
        recentBranches: new Array<Branch>(),
        defaultBranch: null,
        inferredComparisonBranch: { branch: null, aheadBehind: null },
      },
      commitAuthor: null,
      gitHubUsers: new Map<string, IGitHubUser>(),
      commitLookup: new Map<string, Commit>(),
      localCommitSHAs: [],
      aheadBehind: null,
      remote: null,
      isPushPullFetchInProgress: false,
      isCommitting: false,
      lastFetched: null,
      checkoutProgress: null,
      pushPullFetchProgress: null,
      revertProgress: null,
    }
  }

  /** Get the state for the repository. */
  public getRepositoryState(repository: Repository): IRepositoryState {
    let state = this.repositoryState.get(repository.hash)
    if (state) {
      const gitHubUsers =
        this.gitHubUserStore.getUsersForRepository(repository) ||
        new Map<string, IGitHubUser>()
      return merge(state, { gitHubUsers })
    }

    state = this.getInitialRepositoryState()
    this.repositoryState.set(repository.hash, state)
    return state
  }

  private updateRepositoryState<K extends keyof IRepositoryState>(
    repository: Repository,
    fn: (state: IRepositoryState) => Pick<IRepositoryState, K>
  ) {
    const currentState = this.getRepositoryState(repository)
    const newValues = fn(currentState)
    this.repositoryState.set(repository.hash, merge(currentState, newValues))
  }

  private updateHistoryState<K extends keyof IHistoryState>(
    repository: Repository,
    fn: (historyState: IHistoryState) => Pick<IHistoryState, K>
  ) {
    this.updateRepositoryState(repository, state => {
      const historyState = state.historyState
      const newValues = fn(historyState)
      return { historyState: merge(historyState, newValues) }
    })
  }

  private updateCompareState<K extends keyof ICompareState>(
    repository: Repository,
    fn: (state: ICompareState) => Pick<ICompareState, K>
  ) {
    this.updateRepositoryState(repository, state => {
      const compareState = state.compareState
      const newValues = fn(compareState)

      return { compareState: merge(compareState, newValues) }
    })
  }

  private updateChangesState<K extends keyof IChangesState>(
    repository: Repository,
    fn: (changesState: IChangesState) => Pick<IChangesState, K>
  ) {
    this.updateRepositoryState(repository, state => {
      const changesState = state.changesState
      const newState = merge(changesState, fn(changesState))
      return { changesState: newState }
    })
  }

  private updateBranchesState<K extends keyof IBranchesState>(
    repository: Repository,
    fn: (branchesState: IBranchesState) => Pick<IBranchesState, K>
  ) {
    this.updateRepositoryState(repository, state => {
      const changesState = state.branchesState
      const newState = merge(changesState, fn(changesState))
      return { branchesState: newState }
    })
  }

  private getSelectedState(): PossibleSelections | null {
    const repository = this.selectedRepository
    if (!repository) {
      return null
    }

    if (repository instanceof CloningRepository) {
      const progress = this.cloningRepositoriesStore.getRepositoryState(
        repository
      )
      if (!progress) {
        return null
      }

      return {
        type: SelectionType.CloningRepository,
        repository,
        progress,
      }
    }

    if (repository.missing) {
      return {
        type: SelectionType.MissingRepository,
        repository,
      }
    }

    return {
      type: SelectionType.Repository,
      repository,
      state: this.getRepositoryState(repository),
    }
  }

  public getState(): IAppState {
    return {
      accounts: this.accounts,
      repositories: [
        ...this.repositories,
        ...this.cloningRepositoriesStore.repositories,
      ],
      localRepositoryStateLookup: this.localRepositoryStateLookup,
      windowState: this.windowState,
      windowZoomFactor: this.windowZoomFactor,
      appIsFocused: this.appIsFocused,
      selectedState: this.getSelectedState(),
      signInState: this.signInStore.getState(),
      currentPopup: this.currentPopup,
      currentFoldout: this.currentFoldout,
      errors: this.errors,
      showWelcomeFlow: this.showWelcomeFlow,
      emoji: this.emojiStore.emoji,
      sidebarWidth: this.sidebarWidth,
      commitSummaryWidth: this.commitSummaryWidth,
      appMenuState: this.appMenu ? this.appMenu.openMenus : [],
      titleBarStyle: this.showWelcomeFlow ? 'light' : 'dark',
      highlightAccessKeys: this.highlightAccessKeys,
      isUpdateAvailableBannerVisible: this.isUpdateAvailableBannerVisible,
      askForConfirmationOnRepositoryRemoval: this.confirmRepoRemoval,
      askForConfirmationOnDiscardChanges: this.confirmDiscardChanges,
      selectedExternalEditor: this.selectedExternalEditor,
      imageDiffType: this.imageDiffType,
      selectedShell: this.selectedShell,
      repositoryFilterText: this.repositoryFilterText,
      selectedCloneRepositoryTab: this.selectedCloneRepositoryTab,
      selectedBranchesTab: this.selectedBranchesTab,
      isDivergingBranchBannerVisible: this.isDivergingBranchBannerVisible,
      selectedTheme: this.selectedTheme,
    }
  }

  private onGitStoreUpdated(repository: Repository, gitStore: GitStore) {
    this.updateHistoryState(repository, state => ({
      history: gitStore.history,
    }))

    this.updateBranchesState(repository, state => ({
      tip: gitStore.tip,
      defaultBranch: gitStore.defaultBranch,
      allBranches: gitStore.allBranches,
      recentBranches: gitStore.recentBranches,
    }))

    this.updateChangesState(repository, state => ({
      commitMessage: gitStore.commitMessage,
      contextualCommitMessage: gitStore.contextualCommitMessage,
      showCoAuthoredBy: gitStore.showCoAuthoredBy,
      coAuthors: gitStore.coAuthors,
    }))

    this.updateRepositoryState(repository, state => ({
      commitLookup: gitStore.commitLookup,
      localCommitSHAs: gitStore.localCommitSHAs,
      aheadBehind: gitStore.aheadBehind,
      remote: gitStore.remote,
      lastFetched: gitStore.lastFetched,
    }))

    this.emitUpdate()
  }

  private removeGitStore(repository: Repository) {
    if (this.gitStores.has(repository.hash)) {
      this.gitStores.delete(repository.hash)
    }
  }

  private getGitStore(repository: Repository): GitStore {
    let gitStore = this.gitStores.get(repository.hash)
    if (!gitStore) {
      gitStore = new GitStore(repository, shell)
      gitStore.onDidUpdate(() => this.onGitStoreUpdated(repository, gitStore!))
      gitStore.onDidLoadNewCommits(commits =>
        this.loadAndCacheUsers(repository, this.accounts, commits)
      )
      gitStore.onDidError(error => this.emitError(error))

      this.gitStores.set(repository.hash, gitStore)
    }

    return gitStore
  }

  private removeRepositorySettingsStore(repository: Repository) {
    const key = repository.hash

    if (this.repositorySettingsStores.has(key)) {
      this.repositorySettingsStores.delete(key)
    }
  }

  private getRepositorySettingsStore(
    repository: Repository
  ): RepositorySettingsStore {
    let store = this.repositorySettingsStores.get(repository.hash)

    if (store == null) {
      store = new RepositorySettingsStore(repository)

      store.onDidError(error => this.emitError(error))

      this.repositorySettingsStores.set(repository.hash, store)
    }

    return store
  }

  /**
   * TODO:
   * This is some legacy code that no longer works with the new Compare tab.
   * Need to investigate porting this to "refresh" the Compare tab state.
   */
  private async _loadHistory(repository: Repository): Promise<void> {
    const gitStore = this.getGitStore(repository)
    await gitStore.loadHistory()

    const state = this.getRepositoryState(repository).historyState
    let newSelection = state.selection
    const history = state.history
    const selectedSHA = state.selection.sha
    if (selectedSHA) {
      const index = history.findIndex(sha => sha === selectedSHA)
      // Our selected SHA disappeared, so clear the selection.
      if (index < 0) {
        newSelection = {
          sha: null,
          file: null,
        }
      }
    }

    if (!newSelection.sha && history.length > 0) {
      this._changeHistoryCommitSelection(repository, history[0])
      this._loadChangedFilesForCurrentSelection(repository)
    }

    this.emitUpdate()
  }

  private startAheadBehindUpdater(repository: Repository) {
    if (this.currentAheadBehindUpdater != null) {
      fatalError(
        `An ahead/behind updater is already active and cannot start updating on ${
          repository.name
        }`
      )

      return
    }

    const updater = new AheadBehindUpdater(repository, aheadBehindCache => {
      this.updateCompareState(repository, state => ({
        aheadBehindCache,
      }))
      this.emitUpdate()
    })

    this.currentAheadBehindUpdater = updater

    this.currentAheadBehindUpdater.start()
  }

  private stopAheadBehindUpdate() {
    const updater = this.currentAheadBehindUpdater

    if (updater != null) {
      updater.stop()
      this.currentAheadBehindUpdater = null
    }
  }

  /** This shouldn't be called directly. See `Dispatcher`. */
  public async _initializeCompare(
    repository: Repository,
    initialAction?: CompareAction
  ) {
    log.debug('[AppStore] initializing compare state')

    const state = this.getRepositoryState(repository)

    const { branchesState, compareState } = state
    const { tip, currentPullRequest } = branchesState
    const currentBranch = tip.kind === TipState.Valid ? tip.branch : null

    const allBranches =
      currentBranch != null
        ? branchesState.allBranches.filter(b => b.name !== currentBranch.name)
        : branchesState.allBranches
    const recentBranches = currentBranch
      ? branchesState.recentBranches.filter(b => b.name !== currentBranch.name)
      : branchesState.recentBranches

    const cachedDefaultBranch = branchesState.defaultBranch

    // only include the default branch when comparing if the user is not on the default branch
    // and it also exists in the repository
    const defaultBranch =
      currentBranch != null &&
      cachedDefaultBranch != null &&
      currentBranch.name !== cachedDefaultBranch.name
        ? cachedDefaultBranch
        : null

    let inferredBranch: Branch | null = null
    let aheadBehindOfInferredBranch: IAheadBehind | null = null
    if (tip.kind === TipState.Valid && compareState.aheadBehindCache !== null) {
      inferredBranch = await inferComparisonBranch(
        repository,
        allBranches,
        currentPullRequest,
        tip.branch,
        getRemotes,
        compareState.aheadBehindCache
      )

      if (inferredBranch !== null) {
        aheadBehindOfInferredBranch = compareState.aheadBehindCache.get(
          tip.branch.tip.sha,
          inferredBranch.tip.sha
        )
      }
    }

    this.updateCompareState(repository, state => ({
      allBranches,
      recentBranches,
      defaultBranch,
      inferredComparisonBranch: {
        branch: inferredBranch,
        aheadBehind: aheadBehindOfInferredBranch,
      },
    }))

    // we only want to show the banner when the the number
    // commits behind has changed since the last it was visible
    if (
      inferredBranch !== null &&
      aheadBehindOfInferredBranch !== null &&
      aheadBehindOfInferredBranch.behind > 0
    ) {
      const prevInferredBranchState =
        state.compareState.inferredComparisonBranch
      if (
        prevInferredBranchState.aheadBehind === null ||
        prevInferredBranchState.aheadBehind.behind !==
          aheadBehindOfInferredBranch.behind
      ) {
        this._setDivergingBranchBannerVisibility(true)
      }
    } else if (
      inferComparisonBranch !== null ||
      aheadBehindOfInferredBranch === null
    ) {
      this._setDivergingBranchBannerVisibility(false)
    }

    const cachedState = compareState.formState
    const action =
      initialAction != null ? initialAction : getInitialAction(cachedState)
    this._executeCompare(repository, action)

    if (currentBranch != null && this.currentAheadBehindUpdater != null) {
      this.currentAheadBehindUpdater.schedule(currentBranch, allBranches)
    }
  }

  /** This shouldn't be called directly. See `Dispatcher`. */
  public async _executeCompare(
    repository: Repository,
    action: CompareAction
  ): Promise<void> {
    const gitStore = this.getGitStore(repository)
    const kind = action.kind

    if (action.kind === CompareActionKind.History) {
      await gitStore.loadHistory()

      const repoState = this.getRepositoryState(repository).historyState
      const commits = repoState.history

      this.updateCompareState(repository, state => ({
        formState: {
          kind: ComparisonView.None,
        },
        commitSHAs: commits,
      }))
      return this.emitUpdate()
    } else if (action.kind === CompareActionKind.Branch) {
      const comparisonBranch = action.branch
      const compare = await gitStore.getCompareCommits(
        comparisonBranch,
        action.mode
      )

      this.statsStore.recordBranchComparison()
      const { branchesState } = this.getRepositoryState(repository)

      if (
        branchesState.defaultBranch !== null &&
        comparisonBranch.name === branchesState.defaultBranch.name
      ) {
        this.statsStore.recordDefaultBranchComparison()
      }

      if (compare !== null) {
        const { ahead, behind } = compare
        const aheadBehind = { ahead, behind }

        this.updateCompareState(repository, s => ({
          formState: {
            comparisonBranch,
            kind: action.mode,
            aheadBehind,
          },
          commitSHAs: compare.commits.map(commit => commit.sha),
          filterText: comparisonBranch.name,
        }))

        const tip = gitStore.tip

        let currentSha: string | null = null

        if (tip.kind === TipState.Valid) {
          currentSha = tip.branch.tip.sha
        } else if (tip.kind === TipState.Detached) {
          currentSha = tip.currentSha
        }

        if (this.currentAheadBehindUpdater != null && currentSha != null) {
          const from =
            action.mode === ComparisonView.Ahead
              ? comparisonBranch.tip.sha
              : currentSha
          const to =
            action.mode === ComparisonView.Ahead
              ? currentSha
              : comparisonBranch.tip.sha

          this.currentAheadBehindUpdater.insert(from, to, aheadBehind)
        }

        return this.emitUpdate()
      }
    } else {
      return assertNever(action, `Unknown action: ${kind}`)
    }
  }

  /** This shouldn't be called directly. See `Dispatcher`. */
  public _updateCompareForm<K extends keyof ICompareFormUpdate>(
    repository: Repository,
    newState: Pick<ICompareFormUpdate, K>
  ) {
    this.updateCompareState(repository, state => {
      return merge(state, newState)
    })

    this.emitUpdate()
  }

  /** This shouldn't be called directly. See `Dispatcher`. */
  public async _loadNextHistoryBatch(repository: Repository): Promise<void> {
    const gitStore = this.getGitStore(repository)

    const state = this.getRepositoryState(repository)
    const { formState } = state.compareState
    if (formState.kind === ComparisonView.None) {
      const commits = state.compareState.commitSHAs
      const lastCommitSha = commits[commits.length - 1]

      const newCommits = await gitStore.loadCommitBatch(lastCommitSha)
      if (newCommits == null) {
        return
      }

      this.updateCompareState(repository, state => ({
        commitSHAs: commits.concat(newCommits),
      }))
      this.emitUpdate()
    }
  }

  /** This shouldn't be called directly. See `Dispatcher`. */
  public async _loadChangedFilesForCurrentSelection(
    repository: Repository
  ): Promise<void> {
    const state = this.getRepositoryState(repository)
    const selection = state.historyState.selection
    const currentSHA = selection.sha
    if (!currentSHA) {
      return
    }

    const gitStore = this.getGitStore(repository)
    const changedFiles = await gitStore.performFailableOperation(() =>
      getChangedFiles(repository, currentSHA)
    )
    if (!changedFiles) {
      return
    }

    // The selection could have changed between when we started loading the
    // changed files and we finished. We might wanna store the changed files per
    // SHA/path.
    if (currentSHA !== state.historyState.selection.sha) {
      return
    }

    // if we're selecting a commit for the first time, we should select the
    // first file in the commit and render the diff immediately

    const noFileSelected = selection.file === null

    const firstFileOrDefault =
      noFileSelected && changedFiles.length ? changedFiles[0] : selection.file

    const selectionOrFirstFile = {
      file: firstFileOrDefault,
      sha: selection.sha,
    }

    this.updateHistoryState(repository, state => ({ changedFiles }))

    this.emitUpdate()

    if (selectionOrFirstFile.file) {
      this._changeHistoryFileSelection(repository, selectionOrFirstFile.file)
    }
  }

  /** This shouldn't be called directly. See `Dispatcher`. */
  public async _changeHistoryCommitSelection(
    repository: Repository,
    sha: string
  ): Promise<void> {
    this.updateHistoryState(repository, state => {
      const commitChanged = state.selection.sha !== sha
      const changedFiles = commitChanged
        ? new Array<CommittedFileChange>()
        : state.changedFiles
      const file = commitChanged ? null : state.selection.file
      const selection = { sha, file }
      const diff = null

      return { selection, changedFiles, diff }
    })
    this.emitUpdate()
  }

  /** This shouldn't be called directly. See `Dispatcher`. */
  public async _setRepositoryFilterText(text: string): Promise<void> {
    this.repositoryFilterText = text
    this.emitUpdate()
  }

  /** This shouldn't be called directly. See `Dispatcher`. */
  public async _changeHistoryFileSelection(
    repository: Repository,
    file: CommittedFileChange
  ): Promise<void> {
    this.updateHistoryState(repository, state => {
      const selection = { sha: state.selection.sha, file }
      const diff = null
      return { selection, diff }
    })
    this.emitUpdate()

    const stateBeforeLoad = this.getRepositoryState(repository)
    const sha = stateBeforeLoad.historyState.selection.sha

    if (!sha) {
      if (__DEV__) {
        throw new Error(
          "No currently selected sha yet we've been asked to switch file selection"
        )
      } else {
        return
      }
    }

    const diff = await getCommitDiff(repository, file, sha)

    const stateAfterLoad = this.getRepositoryState(repository)

    // A whole bunch of things could have happened since we initiated the diff load
    if (
      stateAfterLoad.historyState.selection.sha !==
      stateBeforeLoad.historyState.selection.sha
    ) {
      return
    }
    if (!stateAfterLoad.historyState.selection.file) {
      return
    }
    if (stateAfterLoad.historyState.selection.file.id !== file.id) {
      return
    }

    this.updateHistoryState(repository, state => {
      const selection = { sha: state.selection.sha, file }
      return { selection, diff }
    })

    this.emitUpdate()
  }

  /** This shouldn't be called directly. See `Dispatcher`. */
  public async _selectRepository(
    repository: Repository | CloningRepository | null
  ): Promise<Repository | null> {
    const previouslySelectedRepository = this.selectedRepository

    this.selectedRepository = repository

    this.emitUpdate()
    this.stopBackgroundFetching()
    this.stopPullRequestUpdater()

    if (repository == null) {
      return Promise.resolve(null)
    }

    if (!(repository instanceof Repository)) {
      return Promise.resolve(null)
    }

    localStorage.setItem(LastSelectedRepositoryIDKey, repository.id.toString())

    if (repository.missing) {
      // as the repository is no longer found on disk, cleaning this up
      // ensures we don't accidentally run any Git operations against the
      // wrong location if the user then relocates the `.git` folder elsewhere
      this.removeGitStore(repository)
      this.removeRepositorySettingsStore(repository)
      return Promise.resolve(null)
    }

    this._refreshRepository(repository)

    const gitHubRepository = repository.gitHubRepository

    if (gitHubRepository != null) {
      this._refreshIssues(gitHubRepository)
      this.loadPullRequests(repository, async () => {
        const promiseForPRs = this.pullRequestStore.fetchPullRequestsFromCache(
          gitHubRepository
        )
        const isLoading = this.pullRequestStore.isFetchingPullRequests(
          gitHubRepository
        )

        const prs = await promiseForPRs

        if (prs.length > 0) {
          this.updateBranchesState(repository, state => {
            return {
              openPullRequests: prs,
              isLoadingPullRequests: isLoading,
            }
          })
        } else {
          this._refreshPullRequests(repository)
        }

        this._updateCurrentPullRequest(repository)
        this.emitUpdate()
      })
    }

    // The selected repository could have changed while we were refreshing.
    if (this.selectedRepository !== repository) {
      return null
    }

    // "Clone in Desktop" from a cold start can trigger this twice, and
    // for edge cases where _selectRepository is re-entract, calling this here
    // ensures we clean up the existing background fetcher correctly (if set)
    this.stopBackgroundFetching()
    this.stopPullRequestUpdater()
    this.stopAheadBehindUpdate()

    this.startBackgroundFetching(repository, !previouslySelectedRepository)
    this.startPullRequestUpdater(repository)

    this.startAheadBehindUpdater(repository)
    this.refreshMentionables(repository)

    this.addUpstreamRemoteIfNeeded(repository)

    return this._repositoryWithRefreshedGitHubRepository(repository)
  }

  public async _refreshIssues(repository: GitHubRepository) {
    const user = getAccountForEndpoint(this.accounts, repository.endpoint)
    if (!user) {
      return
    }

    try {
      await this._issuesStore.refreshIssues(repository, user)
    } catch (e) {
      log.warn(`Unable to fetch issues for ${repository.fullName}`, e)
    }
  }

  private stopBackgroundFetching() {
    const backgroundFetcher = this.currentBackgroundFetcher
    if (backgroundFetcher) {
      backgroundFetcher.stop()
      this.currentBackgroundFetcher = null
    }
  }

  private refreshMentionables(repository: Repository) {
    const account = getAccountForRepository(this.accounts, repository)
    if (!account) {
      return
    }

    const gitHubRepository = repository.gitHubRepository
    if (!gitHubRepository) {
      return
    }

    this.gitHubUserStore.updateMentionables(gitHubRepository, account)
  }

  private startPullRequestUpdater(repository: Repository) {
    if (this.currentPullRequestUpdater) {
      fatalError(
        `A pull request updater is already active and cannot start updating on ${
          repository.name
        }`
      )

      return
    }

    if (!repository.gitHubRepository) {
      return
    }

    const account = getAccountForRepository(this.accounts, repository)

    if (!account) {
      return
    }

    const updater = new PullRequestUpdater(
      repository,
      account,
      this.pullRequestStore
    )
    this.currentPullRequestUpdater = updater

    this.currentPullRequestUpdater.start()
  }

  private stopPullRequestUpdater() {
    const updater = this.currentPullRequestUpdater

    if (updater) {
      updater.stop()
      this.currentPullRequestUpdater = null
    }
  }

  private shouldBackgroundFetch(repository: Repository): boolean {
    const gitStore = this.getGitStore(repository)
    const lastFetched = gitStore.lastFetched

    if (!lastFetched) {
      return true
    }

    const now = new Date()
    const timeSinceFetch = now.getTime() - lastFetched.getTime()

    if (timeSinceFetch < BackgroundFetchMinimumInterval) {
      const timeInSeconds = Math.floor(timeSinceFetch / 1000)

      log.debug(
        `skipping background fetch as repository was fetched ${timeInSeconds}s ago`
      )
      return false
    }

    return true
  }

  private startBackgroundFetching(
    repository: Repository,
    withInitialSkew: boolean
  ) {
    if (this.currentBackgroundFetcher) {
      fatalError(
        `We should only have on background fetcher active at once, but we're trying to start background fetching on ${
          repository.name
        } while another background fetcher is still active!`
      )
      return
    }

    const account = getAccountForRepository(this.accounts, repository)
    if (!account) {
      return
    }

    if (!repository.gitHubRepository) {
      return
    }

    const fetcher = new BackgroundFetcher(
      repository,
      account,
      r => this.performFetch(r, account, FetchType.BackgroundTask),
      r => this.shouldBackgroundFetch(r)
    )
    fetcher.start(withInitialSkew)
    this.currentBackgroundFetcher = fetcher
  }

  /** Load the initial state for the app. */
  public async loadInitialState() {
    const [accounts, repositories] = await Promise.all([
      this.accountsStore.getAll(),
      this.repositoriesStore.getAll(),
    ])

    log.info(
      `[AppStore] loading ${repositories.length} repositories from store`
    )
    accounts.forEach(a => {
      log.info(`[AppStore] found account: ${a.login} (${a.name})`)
    })

    this.accounts = accounts
    this.repositories = repositories

    // doing this that the current user can be found by any of their email addresses
    for (const account of accounts) {
      const userAssociations: ReadonlyArray<IGitHubUser> = account.emails.map(
        email =>
          // NB: We're not using object spread here because `account` has more
          // keys than we want.
          ({
            endpoint: account.endpoint,
            email: email.email,
            login: account.login,
            avatarURL: account.avatarURL,
            name: account.name,
          })
      )

      for (const user of userAssociations) {
        this.gitHubUserStore.cacheUser(user)
      }
    }

    this.updateRepositorySelectionAfterRepositoriesChanged()

    this.sidebarWidth =
      parseInt(localStorage.getItem(sidebarWidthConfigKey) || '', 10) ||
      defaultSidebarWidth
    this.commitSummaryWidth =
      parseInt(localStorage.getItem(commitSummaryWidthConfigKey) || '', 10) ||
      defaultCommitSummaryWidth

    const confirmRepositoryRemovalValue = localStorage.getItem(
      confirmRepoRemovalKey
    )

    this.confirmRepoRemoval =
      confirmRepositoryRemovalValue === null
        ? confirmRepoRemovalDefault
        : confirmRepositoryRemovalValue === '1'

    const confirmDiscardChangesValue = localStorage.getItem(
      confirmDiscardChangesKey
    )

    this.confirmDiscardChanges =
      confirmDiscardChangesValue === null
        ? confirmDiscardChangesDefault
        : confirmDiscardChangesValue === '1'

    const externalEditorValue = await this.getSelectedExternalEditor()
    if (externalEditorValue) {
      this.selectedExternalEditor = externalEditorValue
    }

    const shellValue = localStorage.getItem(shellKey)
    this.selectedShell = shellValue ? parseShell(shellValue) : DefaultShell

    this.updateMenuItemLabels()

    const imageDiffTypeValue = localStorage.getItem(imageDiffTypeKey)
    this.imageDiffType =
      imageDiffTypeValue === null
        ? imageDiffTypeDefault
        : parseInt(imageDiffTypeValue)

    this.selectedTheme = getPersistedTheme()

    this.emitUpdateNow()

    this.accountsStore.refresh()
    this.refreshAllRepositories()
  }

  private async getSelectedExternalEditor(): Promise<ExternalEditor | null> {
    const externalEditorValue = localStorage.getItem(externalEditorKey)
    if (externalEditorValue) {
      const value = parse(externalEditorValue)
      if (value) {
        return value
      }
    }

    const editors = await getAvailableEditors()
    if (editors.length) {
      const value = editors[0].editor
      // store this value to avoid the lookup next time
      localStorage.setItem(externalEditorKey, value)
      return value
    }

    return null
  }

  /**
   * Update menu labels for editor, shell, and pull requests.
   */
  private updateMenuItemLabels(repository?: Repository) {
    const editorLabel = this.selectedExternalEditor
      ? `Open in ${this.selectedExternalEditor}`
      : undefined

    const prLabel = repository
      ? this.getPullRequestLabel(repository)
      : undefined

    updatePreferredAppMenuItemLabels({
      editor: editorLabel,
      pullRequestLabel: prLabel,
      shell: `Open in ${this.selectedShell}`,
    })
  }

  private getPullRequestLabel(repository: Repository) {
    const githubRepository = repository.gitHubRepository
    const defaultPRLabel = __DARWIN__
      ? 'Create Pull Request'
      : 'Create &pull request'

    if (!githubRepository) {
      return defaultPRLabel
    }

    const repositoryState = this.repositoryState.get(repository.hash)

    if (!repositoryState) {
      return defaultPRLabel
    }

    const branchState = repositoryState.branchesState

    if (!branchState.currentPullRequest) {
      return defaultPRLabel
    }

    return __DARWIN__ ? 'Show Pull Request' : 'Show &pull request'
  }

  private updateRepositorySelectionAfterRepositoriesChanged() {
    const selectedRepository = this.selectedRepository
    let newSelectedRepository: Repository | CloningRepository | null = this
      .selectedRepository
    if (selectedRepository) {
      const r =
        this.repositories.find(
          r =>
            r.constructor === selectedRepository.constructor &&
            r.id === selectedRepository.id
        ) || null

      newSelectedRepository = r
    }

    if (newSelectedRepository === null && this.repositories.length > 0) {
      const lastSelectedID = parseInt(
        localStorage.getItem(LastSelectedRepositoryIDKey) || '',
        10
      )
      if (lastSelectedID && !isNaN(lastSelectedID)) {
        newSelectedRepository =
          this.repositories.find(r => r.id === lastSelectedID) || null
      }

      if (!newSelectedRepository) {
        newSelectedRepository = this.repositories[0]
      }
    }

    const repositoryChanged =
      (selectedRepository &&
        newSelectedRepository &&
        selectedRepository.hash !== newSelectedRepository.hash) ||
      (selectedRepository && !newSelectedRepository) ||
      (!selectedRepository && newSelectedRepository)
    if (repositoryChanged) {
      this._selectRepository(newSelectedRepository)
      this.emitUpdate()
    }
  }

  /** This shouldn't be called directly. See `Dispatcher`. */
  public async _loadStatus(
    repository: Repository,
    clearPartialState: boolean = false
  ): Promise<void> {
    const gitStore = this.getGitStore(repository)
    const status = await gitStore.loadStatus()

    if (!status) {
      return
    }

    this.updateChangesState(repository, state => {
      // Populate a map for all files in the current working directory state
      const filesByID = new Map<string, WorkingDirectoryFileChange>()
      state.workingDirectory.files.forEach(f => filesByID.set(f.id, f))

      // Attempt to preserve the selection state for each file in the new
      // working directory state by looking at the current files
      const mergedFiles = status.workingDirectory.files
        .map(file => {
          const existingFile = filesByID.get(file.id)
          if (existingFile) {
            if (clearPartialState) {
              if (
                existingFile.selection.getSelectionType() ===
                DiffSelectionType.Partial
              ) {
                return file.withIncludeAll(false)
              }
            }

            return file.withSelection(existingFile.selection)
          } else {
            return file
          }
        })
        .sort((x, y) => caseInsensitiveCompare(x.path, y.path))

      // Collect all the currently available file ids into a set to avoid O(N)
      // lookups using .find on the mergedFiles array.
      const mergedFileIds = new Set(mergedFiles.map(x => x.id))

      // The previously selected files might not be available in the working
      // directory any more due to having been committed or discarded so we'll
      // do a pass over and filter out any selected files that aren't available.
      let selectedFileIDs = state.selectedFileIDs.filter(id =>
        mergedFileIds.has(id)
      )

      // Select the first file if we don't have anything selected and we
      // have something to select.
      if (selectedFileIDs.length === 0 && mergedFiles.length > 0) {
        selectedFileIDs = [mergedFiles[0].id]
      }

      // The file selection could have changed if the previously selected files
      // are no longer selectable (they were discarded or committed) but if they
      // were not changed we can reuse the diff. Note, however that we only render
      // a diff when a single file is selected. If the previous selection was
      // a single file with the same id as the current selection we can keep the
      // diff we had, if not we'll clear it.
      const workingDirectory = WorkingDirectoryStatus.fromFiles(mergedFiles)

      const diff =
        selectedFileIDs.length === 1 &&
        state.selectedFileIDs.length === 1 &&
        state.selectedFileIDs[0] === selectedFileIDs[0]
          ? state.diff
          : null

      return { workingDirectory, selectedFileIDs, diff }
    })
    this.emitUpdate()

    this.updateChangesDiffForCurrentSelection(repository)
  }

  /** This shouldn't be called directly. See `Dispatcher`. */
  public async _changeRepositorySection(
    repository: Repository,
    selectedSection: RepositorySectionTab
  ): Promise<void> {
    this.updateRepositoryState(repository, state => ({ selectedSection }))
    this.emitUpdate()

    if (selectedSection === RepositorySectionTab.History) {
      return this.refreshHistorySection(repository)
    } else if (selectedSection === RepositorySectionTab.Changes) {
      return this.refreshChangesSection(repository, {
        includingStatus: true,
        clearPartialState: false,
      })
    }
  }

  /** This shouldn't be called directly. See `Dispatcher`. */
  public async _changeChangesSelection(
    repository: Repository,
    selectedFiles: WorkingDirectoryFileChange[]
  ): Promise<void> {
    this.updateChangesState(repository, state => ({
      selectedFileIDs: selectedFiles.map(file => file.id),
      diff: null,
    }))
    this.emitUpdate()

    this.updateChangesDiffForCurrentSelection(repository)
  }

  /**
   * Loads or re-loads (refreshes) the diff for the currently selected file
   * in the working directory. This operation is a noop if there's no currently
   * selected file.
   */
  private async updateChangesDiffForCurrentSelection(
    repository: Repository
  ): Promise<void> {
    const stateBeforeLoad = this.getRepositoryState(repository)
    const changesStateBeforeLoad = stateBeforeLoad.changesState
    const selectedFileIDsBeforeLoad = changesStateBeforeLoad.selectedFileIDs

    // We only render diffs when a single file is selected.
    if (selectedFileIDsBeforeLoad.length !== 1) {
      if (changesStateBeforeLoad.diff !== null) {
        this.updateChangesState(repository, state => ({ diff: null }))
        this.emitUpdate()
      }
      return
    }

    const selectedFileIdBeforeLoad = selectedFileIDsBeforeLoad[0]
    const selectedFileBeforeLoad = changesStateBeforeLoad.workingDirectory.findFileWithID(
      selectedFileIdBeforeLoad
    )

    if (selectedFileBeforeLoad === null) {
      return
    }

    const diff = await getWorkingDirectoryDiff(
      repository,
      selectedFileBeforeLoad
    )

    const stateAfterLoad = this.getRepositoryState(repository)
    const changesState = stateAfterLoad.changesState

    // A different file (or files) could have been selected while we were
    // loading the diff in which case we no longer care about the diff we
    // just loaded.
    if (changesState.selectedFileIDs.length !== 1) {
      return
    }

    const selectedFileID = changesState.selectedFileIDs[0]

    if (selectedFileID !== selectedFileIdBeforeLoad) {
      return
    }

    const currentlySelectedFile = changesState.workingDirectory.findFileWithID(
      selectedFileID
    )
    if (currentlySelectedFile === null) {
      return
    }

    const selectableLines = new Set<number>()
    if (diff.kind === DiffType.Text) {
      // The diff might have changed dramatically since last we loaded it.
      // Ideally we would be more clever about validating that any partial
      // selection state is still valid by ensuring that selected lines still
      // exist but for now we'll settle on just updating the selectable lines
      // such that any previously selected line which now no longer exists or
      // has been turned into a context line isn't still selected.
      diff.hunks.forEach(h => {
        h.lines.forEach((line, index) => {
          if (line.isIncludeableLine()) {
            selectableLines.add(h.unifiedDiffStart + index)
          }
        })
      })
    }

    const newSelection = currentlySelectedFile.selection.withSelectableLines(
      selectableLines
    )
    const selectedFile = currentlySelectedFile.withSelection(newSelection)
    const updatedFiles = changesState.workingDirectory.files.map(
      f => (f.id === selectedFile.id ? selectedFile : f)
    )
    const workingDirectory = WorkingDirectoryStatus.fromFiles(updatedFiles)

    this.updateChangesState(repository, state => ({ diff, workingDirectory }))
    this.emitUpdate()
  }

  /** This shouldn't be called directly. See `Dispatcher`. */
  public async _commitIncludedChanges(
    repository: Repository,
    summary: string,
    description: string | null,
    trailers?: ReadonlyArray<ITrailer>
  ): Promise<boolean> {
    const state = this.getRepositoryState(repository)
    const files = state.changesState.workingDirectory.files
    const selectedFiles = files.filter(file => {
      return file.selection.getSelectionType() !== DiffSelectionType.None
    })

    const gitStore = this.getGitStore(repository)

    const result = await this.isCommitting(repository, () => {
      return gitStore.performFailableOperation(async () => {
        const message = await formatCommitMessage(
          repository,
          summary,
          description,
          trailers
        )
        return createCommit(repository, message, selectedFiles)
      })
    })

    if (result) {
      this.statsStore.recordCommit()

      const includedPartialSelections = files.some(
        file => file.selection.getSelectionType() === DiffSelectionType.Partial
      )
      if (includedPartialSelections) {
        this.statsStore.recordPartialCommit()
      }

      if (trailers != null && trailers.some(isCoAuthoredByTrailer)) {
        this.statsStore.recordCoAuthoredCommit()
      }

      await this._refreshRepository(repository)
      await this.refreshChangesSection(repository, {
        includingStatus: true,
        clearPartialState: true,
      })
    }

    return result || false
  }

  /** This shouldn't be called directly. See `Dispatcher`. */
  public _changeFileIncluded(
    repository: Repository,
    file: WorkingDirectoryFileChange,
    include: boolean
  ): Promise<void> {
    const selection = include
      ? file.selection.withSelectAll()
      : file.selection.withSelectNone()
    this.updateWorkingDirectoryFileSelection(repository, file, selection)
    return Promise.resolve()
  }

  /** This shouldn't be called directly. See `Dispatcher`. */
  public _changeFileLineSelection(
    repository: Repository,
    file: WorkingDirectoryFileChange,
    diffSelection: DiffSelection
  ): Promise<void> {
    this.updateWorkingDirectoryFileSelection(repository, file, diffSelection)
    return Promise.resolve()
  }

  /**
   * Updates the selection for the given file in the working directory state and
   * emits an update event.
   */
  private updateWorkingDirectoryFileSelection(
    repository: Repository,
    file: WorkingDirectoryFileChange,
    selection: DiffSelection
  ) {
    this.updateChangesState(repository, state => {
      const newFiles = state.workingDirectory.files.map(
        f => (f.id === file.id ? f.withSelection(selection) : f)
      )

      const workingDirectory = WorkingDirectoryStatus.fromFiles(newFiles)

      return { workingDirectory }
    })

    this.emitUpdate()
  }

  /** This shouldn't be called directly. See `Dispatcher`. */
  public _changeIncludeAllFiles(
    repository: Repository,
    includeAll: boolean
  ): Promise<void> {
    this.updateChangesState(repository, state => {
      const workingDirectory = state.workingDirectory.withIncludeAllFiles(
        includeAll
      )
      return { workingDirectory }
    })

    this.emitUpdate()

    return Promise.resolve()
  }

  /** This shouldn't be called directly. See `Dispatcher`. */
  public async _refreshRepository(repository: Repository): Promise<void> {
    if (repository.missing) {
      return
    }

    const state = this.getRepositoryState(repository)
    const gitStore = this.getGitStore(repository)

    // When refreshing we *always* check the status so that we can update the
    // changes indicator in the tab bar. But we only load History if it's
    // selected.
    await Promise.all([this._loadStatus(repository), gitStore.loadBranches()])

    const section = state.selectedSection
    let refreshSectionPromise: Promise<void>

    if (section === RepositorySectionTab.History) {
      refreshSectionPromise = this.refreshHistorySection(repository)
    } else if (section === RepositorySectionTab.Changes) {
      refreshSectionPromise = this.refreshChangesSection(repository, {
        includingStatus: false,
        clearPartialState: false,
      })
    } else {
      return assertNever(section, `Unknown section: ${section}`)
    }

    await Promise.all([
      gitStore.loadRemotes(),
      gitStore.updateLastFetched(),
      this.refreshAuthor(repository),
      gitStore.loadContextualCommitMessage(),
      refreshSectionPromise,
    ])

    this._updateCurrentPullRequest(repository)
    this.updateMenuItemLabels(repository)
    this._initializeCompare(repository)
    this.refreshRepositoryState([repository])
  }

  public refreshAllRepositories() {
    return this.refreshRepositoryState(this.repositories)
  }

  private async refreshRepositoryState(
    repositories: ReadonlyArray<Repository>
  ): Promise<void> {
    if (!enableRepoInfoIndicators()) {
      return
    }

    const promises = []

    for (const repo of repositories) {
      promises.push(
        this.withAuthenticatingUser(repo, async (repo, account) => {
          const gitStore = this.getGitStore(repo)
          const lookup = this.localRepositoryStateLookup
          if (this.shouldBackgroundFetch(repo)) {
            await gitStore.fetch(account, true)
          }

          const status = await gitStore.loadStatus()
          if (status !== null) {
            lookup.set(repo.id, {
              aheadBehind: gitStore.aheadBehind,
              changedFilesCount: status.workingDirectory.files.length,
            })
          }
        })
      )
    }

    await Promise.all(promises)

    this.emitUpdate()
  }

  /**
   * Refresh all the data for the Changes section.
   *
   * This will be called automatically when appropriate.
   */
  private async refreshChangesSection(
    repository: Repository,
    options: { includingStatus: boolean; clearPartialState: boolean }
  ): Promise<void> {
    if (options.includingStatus) {
      await this._loadStatus(repository, options.clearPartialState)
    }

    const gitStore = this.getGitStore(repository)
    const state = this.getRepositoryState(repository)

    if (state.branchesState.tip.kind === TipState.Valid) {
      const currentBranch = state.branchesState.tip.branch
      await gitStore.loadLocalCommits(currentBranch)
    } else if (state.branchesState.tip.kind === TipState.Unborn) {
      await gitStore.loadLocalCommits(null)
    }
  }

  /**
   * Refresh all the data for the History section.
   *
   * This will be called automatically when appropriate.
   */
  private async refreshHistorySection(repository: Repository): Promise<void> {
    const gitStore = this.getGitStore(repository)
    const state = this.getRepositoryState(repository)
    const tip = state.branchesState.tip

    if (tip.kind === TipState.Valid) {
      await gitStore.loadLocalCommits(tip.branch)
    }

    return this._loadHistory(repository)
  }

  private async refreshAuthor(repository: Repository): Promise<void> {
    const gitStore = this.getGitStore(repository)
    const commitAuthor =
      (await gitStore.performFailableOperation(() =>
        getAuthorIdentity(repository)
      )) || null

    this.updateRepositoryState(repository, state => ({ commitAuthor }))
    this.emitUpdate()
  }

  /** This shouldn't be called directly. See `Dispatcher`. */
  public async _showPopup(popup: Popup): Promise<void> {
    this._closePopup()

    // Always close the app menu when showing a pop up. This is only
    // applicable on Windows where we draw a custom app menu.
    this._closeFoldout(FoldoutType.AppMenu)

    this.currentPopup = popup
    this.emitUpdate()
  }

  /** This shouldn't be called directly. See `Dispatcher`. */
  public _closePopup(): Promise<void> {
    const currentPopup = this.currentPopup
    if (currentPopup == null) {
      return Promise.resolve()
    }

    if (currentPopup.type === PopupType.CloneRepository) {
      this._completeOpenInDesktop(() => Promise.resolve(null))
    }

    this.currentPopup = null
    this.emitUpdate()

    return Promise.resolve()
  }

  /** This shouldn't be called directly. See `Dispatcher`. */
  public async _showFoldout(foldout: Foldout): Promise<void> {
    this.currentFoldout = foldout
    this.emitUpdate()
  }

  /** This shouldn't be called directly. See `Dispatcher`. */
  public async _closeCurrentFoldout(): Promise<void> {
    if (this.currentFoldout == null) {
      return
    }

    this.currentFoldout = null
    this.emitUpdate()
  }

  /** This shouldn't be called directly. See `Dispatcher`. */
  public async _closeFoldout(foldout: FoldoutType): Promise<void> {
    if (this.currentFoldout == null) {
      return
    }

    if (foldout !== undefined && this.currentFoldout.type !== foldout) {
      return
    }

    this.currentFoldout = null
    this.emitUpdate()
  }

  /** This shouldn't be called directly. See `Dispatcher`. */
  public async _createBranch(
    repository: Repository,
    name: string,
    startPoint?: string
  ): Promise<Repository> {
    const gitStore = this.getGitStore(repository)
    const branch = await gitStore.performFailableOperation(() =>
      createBranch(repository, name, startPoint)
    )

    if (branch == null) {
      return repository
    }

    return await this._checkoutBranch(repository, branch)
  }

  private updateCheckoutProgress(
    repository: Repository,
    checkoutProgress: ICheckoutProgress | null
  ) {
    this.updateRepositoryState(repository, state => ({ checkoutProgress }))

    if (this.selectedRepository === repository) {
      this.emitUpdate()
    }
  }

  private getLocalBranch(
    repository: Repository,
    branch: string
  ): Branch | null {
    const gitStore = this.getGitStore(repository)
    return (
      gitStore.allBranches.find(b => b.nameWithoutRemote === branch) || null
    )
  }

  /** This shouldn't be called directly. See `Dispatcher`. */
  public async _checkoutBranch(
    repository: Repository,
    branch: Branch | string
  ): Promise<Repository> {
    const gitStore = this.getGitStore(repository)
    const kind = 'checkout'

    const foundBranch =
      typeof branch === 'string'
        ? this.getLocalBranch(repository, branch)
        : branch

    if (foundBranch == null) {
      return repository
    }

    await this.withAuthenticatingUser(repository, (repository, account) =>
      gitStore.performFailableOperation(() =>
        checkoutBranch(repository, account, foundBranch, progress => {
          this.updateCheckoutProgress(repository, progress)
        })
      )
    )

    try {
      this.updateCheckoutProgress(repository, {
        kind,
        title: __DARWIN__ ? 'Refreshing Repository' : 'Refreshing repository',
        value: 1,
        targetBranch: foundBranch.name,
      })

      await this._refreshRepository(repository)
    } finally {
      this.updateCheckoutProgress(repository, null)
      this._initializeCompare(repository, { kind: CompareActionKind.History })
    }

    return repository
  }

  /** This shouldn't be called directly. See `Dispatcher`. */
  public async _repositoryWithRefreshedGitHubRepository(
    repository: Repository
  ): Promise<Repository> {
    const oldGitHubRepository = repository.gitHubRepository

    const matchedGitHubRepository = await this.matchGitHubRepository(repository)
    if (!matchedGitHubRepository) {
      // TODO: We currently never clear GitHub repository associations (see
      // https://github.com/desktop/desktop/issues/1144). So we can bail early
      // at this point.
      return repository
    }

    // This is the repository with the GitHub repository as matched. It's not
    // ideal because the GitHub repository hasn't been fetched from the API yet
    // and so it is incomplete. But if we _can't_ fetch it from the API, it's
    // better than nothing.
    const skeletonOwner = new Owner(
      matchedGitHubRepository.owner,
      matchedGitHubRepository.endpoint,
      null
    )
    const skeletonGitHubRepository = new GitHubRepository(
      matchedGitHubRepository.name,
      skeletonOwner,
      null
    )
    const skeletonRepository = new Repository(
      repository.path,
      repository.id,
      skeletonGitHubRepository,
      repository.missing
    )

    const account = getAccountForEndpoint(
      this.accounts,
      matchedGitHubRepository.endpoint
    )
    if (!account) {
      // If the repository given to us had a GitHubRepository instance we want
      // to try to preserve that if possible since the updated GitHubRepository
      // instance won't have any API information while the previous one might.
      // We'll only swap it out if the endpoint has changed in which case the
      // old API information will be invalid anyway.
      if (
        !oldGitHubRepository ||
        matchedGitHubRepository.endpoint !== oldGitHubRepository.endpoint
      ) {
        return skeletonRepository
      }

      return repository
    }

    const api = API.fromAccount(account)
    const apiRepo = await api.fetchRepository(
      matchedGitHubRepository.owner,
      matchedGitHubRepository.name
    )

    if (!apiRepo) {
      // This is the same as above. If the request fails, we wanna preserve the
      // existing GitHub repository info. But if we didn't have a GitHub
      // repository already or the endpoint changed, the skeleton repository is
      // better than nothing.
      if (
        !oldGitHubRepository ||
        matchedGitHubRepository.endpoint !== oldGitHubRepository.endpoint
      ) {
        return skeletonRepository
      }

      return repository
    }

    const endpoint = matchedGitHubRepository.endpoint
    return this.repositoriesStore.updateGitHubRepository(
      repository,
      endpoint,
      apiRepo
    )
  }

  private async matchGitHubRepository(
    repository: Repository
  ): Promise<IMatchedGitHubRepository | null> {
    const remote = await getDefaultRemote(repository)
    return remote ? matchGitHubRepository(this.accounts, remote.url) : null
  }

  /** This shouldn't be called directly. See `Dispatcher`. */
  public _pushError(error: Error): Promise<void> {
    const newErrors = Array.from(this.errors)
    newErrors.push(error)
    this.errors = newErrors
    this.emitUpdate()

    return Promise.resolve()
  }

  /** This shouldn't be called directly. See `Dispatcher`. */
  public _clearError(error: Error): Promise<void> {
    this.errors = this.errors.filter(e => e !== error)
    this.emitUpdate()

    return Promise.resolve()
  }

  /** This shouldn't be called directly. See `Dispatcher`. */
  public async _renameBranch(
    repository: Repository,
    branch: Branch,
    newName: string
  ): Promise<void> {
    const gitStore = this.getGitStore(repository)
    await gitStore.performFailableOperation(() =>
      renameBranch(repository, branch, newName)
    )

    return this._refreshRepository(repository)
  }

  /** This shouldn't be called directly. See `Dispatcher`. */
  public async _deleteBranch(
    repository: Repository,
    branch: Branch,
    includeRemote: boolean
  ): Promise<void> {
    return this.withAuthenticatingUser(repository, async (repo, account) => {
      const defaultBranch = this.getRepositoryState(repository).branchesState
        .defaultBranch
      if (!defaultBranch) {
        throw new Error(`No default branch!`)
      }

      const gitStore = this.getGitStore(repository)

      await gitStore.performFailableOperation(() =>
        checkoutBranch(repository, account, defaultBranch)
      )
      await gitStore.performFailableOperation(() =>
        deleteBranch(repository, branch, account, includeRemote)
      )

      return this._refreshRepository(repository)
    })
  }

  private updatePushPullFetchProgress(
    repository: Repository,
    pushPullFetchProgress: Progress | null
  ) {
    this.updateRepositoryState(repository, state => ({ pushPullFetchProgress }))

    if (this.selectedRepository === repository) {
      this.emitUpdate()
    }
  }

  public async _push(repository: Repository): Promise<void> {
    return this.withAuthenticatingUser(repository, (repository, account) => {
      return this.performPush(repository, account)
    })
  }

  private async performPush(
    repository: Repository,
    account: IGitAccount | null
  ): Promise<void> {
    const gitStore = this.getGitStore(repository)
    const remote = gitStore.remote
    if (!remote) {
      this._showPopup({ type: PopupType.PublishRepository, repository })
      return
    }

    return this.withPushPull(repository, async () => {
      const state = this.getRepositoryState(repository)
      if (state.branchesState.tip.kind === TipState.Unborn) {
        throw new Error('The current branch is unborn.')
      }

      if (state.branchesState.tip.kind === TipState.Detached) {
        throw new Error('The current repository is in a detached HEAD state.')
      }

      if (state.branchesState.tip.kind === TipState.Valid) {
        const branch = state.branchesState.tip.branch

        const pushTitle = `Pushing to ${remote.name}`

        // Emit an initial progress even before our push begins
        // since we're doing some work to get remotes up front.
        this.updatePushPullFetchProgress(repository, {
          kind: 'push',
          title: pushTitle,
          value: 0,
          remote: remote.name,
          branch: branch.name,
        })

        // Let's say that a push takes roughly twice as long as a fetch,
        // this is of course highly inaccurate.
        let pushWeight = 2.5
        let fetchWeight = 1

        // Let's leave 10% at the end for refreshing
        const refreshWeight = 0.1

        // Scale pull and fetch weights to be between 0 and 0.9.
        const scale = (1 / (pushWeight + fetchWeight)) * (1 - refreshWeight)

        pushWeight *= scale
        fetchWeight *= scale

        const retryAction: RetryAction = {
          type: RetryActionType.Push,
          repository,
        }
        await gitStore.performFailableOperation(
          async () => {
            await pushRepo(
              repository,
              account,
              remote.name,
              branch.name,
              branch.upstreamWithoutRemote,
              progress => {
                this.updatePushPullFetchProgress(repository, {
                  ...progress,
                  title: pushTitle,
                  value: pushWeight * progress.value,
                })
              }
            )

            await gitStore.fetchRemotes(
              account,
              [remote],
              false,
              fetchProgress => {
                this.updatePushPullFetchProgress(repository, {
                  ...fetchProgress,
                  value: pushWeight + fetchProgress.value * fetchWeight,
                })
              }
            )

            const refreshTitle = __DARWIN__
              ? 'Refreshing Repository'
              : 'Refreshing repository'
            const refreshStartProgress = pushWeight + fetchWeight

            this.updatePushPullFetchProgress(repository, {
              kind: 'generic',
              title: refreshTitle,
              value: refreshStartProgress,
            })

            await this._refreshRepository(repository)

            this.updatePushPullFetchProgress(repository, {
              kind: 'generic',
              title: refreshTitle,
              description: 'Fast-forwarding branches',
              value: refreshStartProgress + refreshWeight * 0.5,
            })

            await this.fastForwardBranches(repository)
          },
          { retryAction }
        )

        this.updatePushPullFetchProgress(repository, null)

        const prUpdater = this.currentPullRequestUpdater
        if (prUpdater) {
          const state = this.getRepositoryState(repository)
          const currentPR = state.branchesState.currentPullRequest
          const gitHubRepository = repository.gitHubRepository

          if (currentPR && gitHubRepository) {
            prUpdater.didPushPullRequest(currentPR)
          }
        }
      }
    })
  }

  private async isCommitting(
    repository: Repository,
    fn: () => Promise<boolean | undefined>
  ): Promise<boolean | undefined> {
    const state = this.getRepositoryState(repository)
    // ensure the user doesn't try and commit again
    if (state.isCommitting) {
      return
    }

    this.updateRepositoryState(repository, state => ({ isCommitting: true }))
    this.emitUpdate()

    try {
      return await fn()
    } finally {
      this.updateRepositoryState(repository, state => ({ isCommitting: false }))
      this.emitUpdate()
    }
  }

  private async withPushPull(
    repository: Repository,
    fn: () => Promise<void>
  ): Promise<void> {
    const state = this.getRepositoryState(repository)
    // Don't allow concurrent network operations.
    if (state.isPushPullFetchInProgress) {
      return
    }

    this.updateRepositoryState(repository, state => ({
      isPushPullFetchInProgress: true,
    }))
    this.emitUpdate()

    try {
      await fn()
    } finally {
      this.updateRepositoryState(repository, state => ({
        isPushPullFetchInProgress: false,
      }))
      this.emitUpdate()
    }
  }

  public async _pull(repository: Repository): Promise<void> {
    return this.withAuthenticatingUser(repository, (repository, account) => {
      return this.performPull(repository, account)
    })
  }

  /** This shouldn't be called directly. See `Dispatcher`. */
  private async performPull(
    repository: Repository,
    account: IGitAccount | null
  ): Promise<void> {
    return this.withPushPull(repository, async () => {
      const gitStore = this.getGitStore(repository)
      const remote = gitStore.remote

      if (!remote) {
        throw new Error('The repository has no remotes.')
      }

      const state = this.getRepositoryState(repository)
      const tip = state.branchesState.tip

      if (tip.kind === TipState.Unborn) {
        throw new Error('The current branch is unborn.')
      }

      if (tip.kind === TipState.Detached) {
        throw new Error('The current repository is in a detached HEAD state.')
      }

      if (tip.kind === TipState.Valid) {
        let mergeBase: string | null = null
        if (tip.branch.upstream) {
          mergeBase = await getMergeBase(
            repository,
            tip.branch.name,
            tip.branch.upstream
          )
        }

        const title = `Pulling ${remote.name}`
        const kind = 'pull'
        this.updatePushPullFetchProgress(repository, {
          kind,
          title,
          value: 0,
          remote: remote.name,
        })

        try {
          // Let's say that a pull takes twice as long as a fetch,
          // this is of course highly inaccurate.
          let pullWeight = 2
          let fetchWeight = 1

          // Let's leave 10% at the end for refreshing
          const refreshWeight = 0.1

          // Scale pull and fetch weights to be between 0 and 0.9.
          const scale = (1 / (pullWeight + fetchWeight)) * (1 - refreshWeight)

          pullWeight *= scale
          fetchWeight *= scale

          const retryAction: RetryAction = {
            type: RetryActionType.Pull,
            repository,
          }
          await gitStore.performFailableOperation(
            () =>
              pullRepo(repository, account, remote.name, progress => {
                this.updatePushPullFetchProgress(repository, {
                  ...progress,
                  value: progress.value * pullWeight,
                })
              }),
            { retryAction }
          )

          const refreshStartProgress = pullWeight + fetchWeight
          const refreshTitle = __DARWIN__
            ? 'Refreshing Repository'
            : 'Refreshing repository'

          this.updatePushPullFetchProgress(repository, {
            kind: 'generic',
            title: refreshTitle,
            value: refreshStartProgress,
          })

          if (mergeBase) {
            await gitStore.reconcileHistory(mergeBase)
          }

          await this._refreshRepository(repository)

          this.updatePushPullFetchProgress(repository, {
            kind: 'generic',
            title: refreshTitle,
            description: 'Fast-forwarding branches',
            value: refreshStartProgress + refreshWeight * 0.5,
          })

          await this.fastForwardBranches(repository)
        } finally {
          this.updatePushPullFetchProgress(repository, null)
        }
      }
    })
  }

  private async fastForwardBranches(repository: Repository) {
    const state = this.getRepositoryState(repository)
    const branches = state.branchesState.allBranches

    const tip = state.branchesState.tip
    const currentBranchName =
      tip.kind === TipState.Valid ? tip.branch.name : null

    let eligibleBranches = branches.filter(b =>
      eligibleForFastForward(b, currentBranchName)
    )

    if (eligibleBranches.length >= FastForwardBranchesThreshold) {
      log.info(
        `skipping fast-forward for all branches as there are ${
          eligibleBranches.length
        } local branches - this will run again when there are less than ${FastForwardBranchesThreshold} local branches tracking remotes`
      )

      const defaultBranch = state.branchesState.defaultBranch
      eligibleBranches =
        defaultBranch != null &&
        eligibleForFastForward(defaultBranch, currentBranchName)
          ? [defaultBranch]
          : []
    }

    for (const branch of eligibleBranches) {
      const aheadBehind = await getBranchAheadBehind(repository, branch)
      if (!aheadBehind) {
        continue
      }

      const { ahead, behind } = aheadBehind
      // Only perform the fast forward if the branch is behind it's upstream
      // branch and has no local commits.
      if (ahead === 0 && behind > 0) {
        // At this point we're guaranteed this is non-null since we've filtered
        // out any branches will null upstreams above when creating
        // `eligibleBranches`.
        const upstreamRef = branch.upstream!
        const localRef = formatAsLocalRef(branch.name)
        await updateRef(
          repository,
          localRef,
          branch.tip.sha,
          upstreamRef,
          'pull: Fast-forward'
        )
      }
    }
  }

  /** This shouldn't be called directly. See `Dispatcher`. */
  public async _publishRepository(
    repository: Repository,
    name: string,
    description: string,
    private_: boolean,
    account: Account,
    org: IAPIUser | null
  ): Promise<Repository> {
    const api = API.fromAccount(account)
    const apiRepository = await api.createRepository(
      org,
      name,
      description,
      private_
    )

    const gitStore = this.getGitStore(repository)
    await gitStore.performFailableOperation(() =>
      addRemote(repository, 'origin', apiRepository.clone_url)
    )
    await gitStore.loadRemotes()

    // skip pushing if the current branch is a detached HEAD or the repository
    // is unborn
    if (gitStore.tip.kind === TipState.Valid) {
      await this.performPush(repository, account)
    }

    return this._repositoryWithRefreshedGitHubRepository(repository)
  }

  private getAccountForRemoteURL(remote: string): IGitAccount | null {
    const gitHubRepository = matchGitHubRepository(this.accounts, remote)
    if (gitHubRepository) {
      const account = getAccountForEndpoint(
        this.accounts,
        gitHubRepository.endpoint
      )
      if (account) {
        const hasValidToken =
          account.token.length > 0 ? 'has token' : 'empty token'
        log.info(
          `[AppStore.getAccountForRemoteURL] account found for remote: ${remote} - ${
            account.login
          } (${hasValidToken})`
        )
        return account
      }
    }

    const hostname = getGenericHostname(remote)
    const username = getGenericUsername(hostname)
    if (username != null) {
      log.info(
        `[AppStore.getAccountForRemoteURL] found generic credentials for '${hostname}' and '${username}'`
      )
      return { login: username, endpoint: hostname }
    }

    log.info(
      `[AppStore.getAccountForRemoteURL] no generic credentials found for '${remote}'`
    )

    return null
  }

  /** This shouldn't be called directly. See `Dispatcher`. */
  public _clone(
    url: string,
    path: string,
    options?: { branch?: string }
  ): { promise: Promise<boolean>; repository: CloningRepository } {
    const account = this.getAccountForRemoteURL(url)
    const promise = this.cloningRepositoriesStore.clone(url, path, {
      ...options,
      account,
    })
    const repository = this.cloningRepositoriesStore.repositories.find(
      r => r.url === url && r.path === path
    )!

    return { promise, repository }
  }

  public _removeCloningRepository(repository: CloningRepository) {
    this.cloningRepositoriesStore.remove(repository)
  }

  public async _discardChanges(
    repository: Repository,
    files: ReadonlyArray<WorkingDirectoryFileChange>
  ) {
    const gitStore = this.getGitStore(repository)
    await gitStore.discardChanges(files)

    return this._refreshRepository(repository)
  }

  public async _undoCommit(
    repository: Repository,
    commit: Commit
  ): Promise<void> {
    const gitStore = this.getGitStore(repository)

    await gitStore.undoCommit(commit)

    const state = this.getRepositoryState(repository)
    const selectedCommit = state.historyState.selection.sha

    if (selectedCommit === commit.sha) {
      // clear the selection of this commit in the history view
      this.updateHistoryState(repository, state => {
        const selection = { sha: null, file: null }
        return { selection }
      })
    }

    return this._refreshRepository(repository)
  }

  /**
   * Fetch a specific refspec for the repository.
   *
   * As this action is required to complete when viewing a Pull Request from
   * a fork, it does not opt-in to checks that prevent multiple concurrent
   * network actions. This might require some rework in the future to chain
   * these actions.
   *
   */
  public async _fetchRefspec(
    repository: Repository,
    refspec: string
  ): Promise<void> {
    return this.withAuthenticatingUser(
      repository,
      async (repository, account) => {
        const gitStore = this.getGitStore(repository)
        await gitStore.fetchRefspec(account, refspec)

        return this._refreshRepository(repository)
      }
    )
  }

  /**
   * Fetch all relevant remotes in the the repository.
   *
   * See gitStore.fetch for more details.
   *
   * Note that this method will not perform the fetch of the specified remote
   * if _any_ fetches or pulls are currently in-progress.
   */
  public _fetch(repository: Repository, fetchType: FetchType): Promise<void> {
    return this.withAuthenticatingUser(repository, (repository, account) => {
      return this.performFetch(repository, account, fetchType)
    })
  }

  /**
   * Fetch a particular remote in a repository.
   *
   * Note that this method will not perform the fetch of the specified remote
   * if _any_ fetches or pulls are currently in-progress.
   */
  private _fetchRemote(
    repository: Repository,
    remote: IRemote,
    fetchType: FetchType
  ): Promise<void> {
    return this.withAuthenticatingUser(repository, (repository, account) => {
      return this.performFetch(repository, account, fetchType, [remote])
    })
  }

  /**
   * Fetch all relevant remotes or one or more given remotes in the repository.
   *
   * @param remotes Optional, one or more remotes to fetch if undefined all
   *                relevant remotes will be fetched. See gitStore.fetch for
   *                more detail on what constitutes a relevant remote.
   */
  private async performFetch(
    repository: Repository,
    account: IGitAccount | null,
    fetchType: FetchType,
    remotes?: IRemote[]
  ): Promise<void> {
    await this.withPushPull(repository, async () => {
      const gitStore = this.getGitStore(repository)

      try {
        const fetchWeight = 0.9
        const refreshWeight = 0.1
        const isBackgroundTask = fetchType === FetchType.BackgroundTask

        const progressCallback = (progress: IFetchProgress) => {
          this.updatePushPullFetchProgress(repository, {
            ...progress,
            value: progress.value * fetchWeight,
          })
        }

        if (remotes === undefined) {
          await gitStore.fetch(account, isBackgroundTask, progressCallback)
        } else {
          await gitStore.fetchRemotes(
            account,
            remotes,
            isBackgroundTask,
            progressCallback
          )
        }

        const refreshTitle = __DARWIN__
          ? 'Refreshing Repository'
          : 'Refreshing repository'

        this.updatePushPullFetchProgress(repository, {
          kind: 'generic',
          title: refreshTitle,
          value: fetchWeight,
        })

        await this._refreshRepository(repository)

        this.updatePushPullFetchProgress(repository, {
          kind: 'generic',
          title: refreshTitle,
          description: 'Fast-forwarding branches',
          value: fetchWeight + refreshWeight * 0.5,
        })

        await this.fastForwardBranches(repository)
      } finally {
        this.updatePushPullFetchProgress(repository, null)

        if (fetchType === FetchType.UserInitiatedTask) {
          this._refreshPullRequests(repository)
          if (repository.gitHubRepository != null) {
            this._refreshIssues(repository.gitHubRepository)
          }
        }
      }
    })
  }

  public _endWelcomeFlow(): Promise<void> {
    this.showWelcomeFlow = false

    this.emitUpdate()

    markWelcomeFlowComplete()

    return Promise.resolve()
  }

  public _setSidebarWidth(width: number): Promise<void> {
    this.sidebarWidth = width
    localStorage.setItem(sidebarWidthConfigKey, width.toString())
    this.emitUpdate()

    return Promise.resolve()
  }

  public _resetSidebarWidth(): Promise<void> {
    this.sidebarWidth = defaultSidebarWidth
    localStorage.removeItem(sidebarWidthConfigKey)
    this.emitUpdate()

    return Promise.resolve()
  }

  public _setCommitSummaryWidth(width: number): Promise<void> {
    this.commitSummaryWidth = width
    localStorage.setItem(commitSummaryWidthConfigKey, width.toString())
    this.emitUpdate()

    return Promise.resolve()
  }

  public _resetCommitSummaryWidth(): Promise<void> {
    this.commitSummaryWidth = defaultCommitSummaryWidth
    localStorage.removeItem(commitSummaryWidthConfigKey)
    this.emitUpdate()

    return Promise.resolve()
  }

  public _setCommitMessage(
    repository: Repository,
    message: ICommitMessage | null
  ): Promise<void> {
    const gitStore = this.getGitStore(repository)
    return gitStore.setCommitMessage(message)
  }

  /**
   * Set the global application menu.
   *
   * This is called in response to the main process emitting an event signalling
   * that the application menu has changed in some way like an item being
   * added/removed or an item having its visibility toggled.
   *
   * This method should not be called by the renderer in any other circumstance
   * than as a directly result of the main-process event.
   *
   */
  private setAppMenu(menu: IMenu): Promise<void> {
    if (this.appMenu) {
      this.appMenu = this.appMenu.withMenu(menu)
    } else {
      this.appMenu = AppMenu.fromMenu(menu)
    }

    this.emitUpdate()
    return Promise.resolve()
  }

  public _setAppMenuState(
    update: (appMenu: AppMenu) => AppMenu
  ): Promise<void> {
    if (this.appMenu) {
      this.appMenu = update(this.appMenu)
      this.emitUpdate()
    }
    return Promise.resolve()
  }

  public _setAccessKeyHighlightState(highlight: boolean): Promise<void> {
    if (this.highlightAccessKeys !== highlight) {
      this.highlightAccessKeys = highlight
      this.emitUpdate()
    }

    return Promise.resolve()
  }

  public async _mergeBranch(
    repository: Repository,
    branch: string
  ): Promise<void> {
    const gitStore = this.getGitStore(repository)
    await gitStore.merge(branch)

    return this._refreshRepository(repository)
  }

  /** This shouldn't be called directly. See `Dispatcher`. */
  public _setRemoteURL(
    repository: Repository,
    name: string,
    url: string
  ): Promise<void> {
    const gitStore = this.getGitStore(repository)
    return gitStore.setRemoteURL(name, url)
  }

  /** This shouldn't be called directly. See `Dispatcher`. */
  public async _openShell(path: string) {
    this.statsStore.recordOpenShell()

    try {
      const match = await findShellOrDefault(this.selectedShell)
      await launchShell(match, path, error => this._pushError(error))
    } catch (error) {
      this.emitError(error)
    }
  }

  /** Takes a URL and opens it using the system default application */
  public _openInBrowser(url: string): Promise<boolean> {
    return shell.openExternal(url)
  }

  /** Open a path to a repository or file using the user's configured editor */
  public async _openInExternalEditor(fullPath: string): Promise<void> {
    const selectedExternalEditor =
      this.getState().selectedExternalEditor || null

    try {
      const match = await findEditorOrDefault(selectedExternalEditor)
      await launchExternalEditor(fullPath, match)
    } catch (error) {
      this.emitError(error)
    }
  }

  /** This shouldn't be called directly. See `Dispatcher`. */
  public async _saveGitIgnore(
    repository: Repository,
    text: string
  ): Promise<void> {
    const repositorySettingsStore = this.getRepositorySettingsStore(repository)
    return repositorySettingsStore.saveGitIgnore(text)
  }

  /** This shouldn't be called directly. See `Dispatcher`. */
  public async _readGitIgnore(repository: Repository): Promise<string | null> {
    const repositorySettingsStore = this.getRepositorySettingsStore(repository)
    return repositorySettingsStore.readGitIgnore()
  }

  /** Has the user opted out of stats reporting? */
  public getStatsOptOut(): boolean {
    return this.statsStore.getOptOut()
  }

  /** Set whether the user has opted out of stats reporting. */
  public async setStatsOptOut(optOut: boolean): Promise<void> {
    await this.statsStore.setOptOut(optOut)

    this.emitUpdate()
  }

  public _setConfirmRepositoryRemovalSetting(
    confirmRepoRemoval: boolean
  ): Promise<void> {
    this.confirmRepoRemoval = confirmRepoRemoval
    localStorage.setItem(confirmRepoRemovalKey, confirmRepoRemoval ? '1' : '0')
    this.emitUpdate()

    return Promise.resolve()
  }

  public _setConfirmDiscardChangesSetting(value: boolean): Promise<void> {
    this.confirmDiscardChanges = value

    localStorage.setItem(confirmDiscardChangesKey, value ? '1' : '0')
    this.emitUpdate()

    return Promise.resolve()
  }

  public _setExternalEditor(selectedEditor: ExternalEditor): Promise<void> {
    this.selectedExternalEditor = selectedEditor
    localStorage.setItem(externalEditorKey, selectedEditor)
    this.emitUpdate()

    this.updateMenuItemLabels()

    return Promise.resolve()
  }

  public _setShell(shell: Shell): Promise<void> {
    this.selectedShell = shell
    localStorage.setItem(shellKey, shell)
    this.emitUpdate()

    this.updateMenuItemLabels()

    return Promise.resolve()
  }

  public _changeImageDiffType(type: ImageDiffType): Promise<void> {
    this.imageDiffType = type
    localStorage.setItem(imageDiffTypeKey, JSON.stringify(this.imageDiffType))
    this.emitUpdate()

    return Promise.resolve()
  }

  public _setUpdateBannerVisibility(visibility: boolean) {
    this.isUpdateAvailableBannerVisible = visibility

    this.emitUpdate()
  }

  public _setDivergingBranchBannerVisibility(visible: boolean) {
    if (this.isDivergingBranchBannerVisible !== visible) {
      this.isDivergingBranchBannerVisible = visible

      if (visible) {
        this._recordDivergingBranchBannerDisplayed()
      }

      this.emitUpdate()
    }
  }

  public _reportStats() {
    return this.statsStore.reportStats(this.accounts, this.repositories)
  }

  public _recordLaunchStats(stats: ILaunchStats): Promise<void> {
    return this.statsStore.recordLaunchStats(stats)
  }

  public async _ignore(
    repository: Repository,
    pattern: string | string[]
  ): Promise<void> {
    const repoSettingsStore = this.getRepositorySettingsStore(repository)

    await repoSettingsStore.ignore(pattern)

    return this._refreshRepository(repository)
  }

  public _resetSignInState(): Promise<void> {
    this.signInStore.reset()
    return Promise.resolve()
  }

  public _beginDotComSignIn(): Promise<void> {
    this.signInStore.beginDotComSignIn()
    return Promise.resolve()
  }

  public _beginEnterpriseSignIn(): Promise<void> {
    this.signInStore.beginEnterpriseSignIn()
    return Promise.resolve()
  }

  public _setSignInEndpoint(url: string): Promise<void> {
    return this.signInStore.setEndpoint(url)
  }

  public _setSignInCredentials(
    username: string,
    password: string
  ): Promise<void> {
    return this.signInStore.authenticateWithBasicAuth(username, password)
  }

  public _requestBrowserAuthentication(): Promise<void> {
    return this.signInStore.authenticateWithBrowser()
  }

  public _setSignInOTP(otp: string): Promise<void> {
    return this.signInStore.setTwoFactorOTP(otp)
  }

  public async _setAppFocusState(isFocused: boolean): Promise<void> {
    if (this.appIsFocused !== isFocused) {
      this.appIsFocused = isFocused
      this.emitUpdate()
    }
  }

  /**
   * Start an Open in Desktop flow. This will return a new promise which will
   * resolve when `_completeOpenInDesktop` is called.
   */
  public _startOpenInDesktop(fn: () => void): Promise<Repository | null> {
    // tslint:disable-next-line:promise-must-complete
    const p = new Promise<Repository | null>(
      resolve => (this.resolveOpenInDesktop = resolve)
    )
    fn()
    return p
  }

  /**
   * Complete any active Open in Desktop flow with the repository returned by
   * the given function.
   */
  public async _completeOpenInDesktop(
    fn: () => Promise<Repository | null>
  ): Promise<Repository | null> {
    const resolve = this.resolveOpenInDesktop
    this.resolveOpenInDesktop = null

    const result = await fn()
    if (resolve) {
      resolve(result)
    }

    return result
  }

  public _updateRepositoryPath(
    repository: Repository,
    path: string
  ): Promise<Repository> {
    return this.repositoriesStore.updateRepositoryPath(repository, path)
  }

  public _removeAccount(account: Account): Promise<void> {
    log.info(
      `[AppStore] removing account ${account.login} (${
        account.name
      }) from store`
    )
    return this.accountsStore.removeAccount(account)
  }

  public async _addAccount(account: Account): Promise<void> {
    log.info(
      `[AppStore] adding account ${account.login} (${account.name}) to store`
    )
    await this.accountsStore.addAccount(account)
    const selectedState = this.getState().selectedState

    if (selectedState && selectedState.type === SelectionType.Repository) {
      // ensuring we have the latest set of accounts here, rather than waiting
      // and doing stuff when the account store emits an update and we refresh
      // the accounts field
      const accounts = await this.accountsStore.getAll()
      const repoState = selectedState.state
      const commits = repoState.commitLookup.values()
      this.loadAndCacheUsers(selectedState.repository, accounts, commits)
    }
  }

  private loadAndCacheUsers(
    repository: Repository,
    accounts: ReadonlyArray<Account>,
    commits: Iterable<Commit>
  ) {
    for (const commit of commits) {
      this.gitHubUserStore._loadAndCacheUser(
        accounts,
        repository,
        commit.sha,
        commit.author.email
      )
    }
  }

  public _updateRepositoryMissing(
    repository: Repository,
    missing: boolean
  ): Promise<Repository> {
    return this.repositoriesStore.updateRepositoryMissing(repository, missing)
  }

  public async _addRepositories(
    paths: ReadonlyArray<string>
  ): Promise<ReadonlyArray<Repository>> {
    const addedRepositories = new Array<Repository>()
    const lfsRepositories = new Array<Repository>()
    for (const path of paths) {
      const validatedPath = await validatedRepositoryPath(path)
      if (validatedPath) {
        log.info(`[AppStore] adding repository at ${validatedPath} to store`)

        const addedRepo = await this.repositoriesStore.addRepository(
          validatedPath
        )
        const [refreshedRepo, usingLFS] = await Promise.all([
          this._repositoryWithRefreshedGitHubRepository(addedRepo),
          this.isUsingLFS(addedRepo),
        ])
        addedRepositories.push(refreshedRepo)

        if (usingLFS) {
          lfsRepositories.push(refreshedRepo)
        }
      } else {
        const error = new Error(`${path} isn't a git repository.`)
        this.emitError(error)
      }
    }

    if (lfsRepositories.length > 0) {
      this._showPopup({
        type: PopupType.InitializeLFS,
        repositories: lfsRepositories,
      })
    }

    return addedRepositories
  }

  public async _removeRepositories(
    repositories: ReadonlyArray<Repository | CloningRepository>
  ): Promise<void> {
    const localRepositories = repositories.filter(
      r => r instanceof Repository
    ) as ReadonlyArray<Repository>
    const cloningRepositories = repositories.filter(
      r => r instanceof CloningRepository
    ) as ReadonlyArray<CloningRepository>
    cloningRepositories.forEach(r => {
      this._removeCloningRepository(r)
    })

    const repositoryIDs = localRepositories.map(r => r.id)
    for (const id of repositoryIDs) {
      await this.repositoriesStore.removeRepository(id)
    }

    const allRepositories = await this.repositoriesStore.getAll()
    if (allRepositories.length === 0) {
      this._closeFoldout(FoldoutType.Repository)
    } else {
      this._showFoldout({ type: FoldoutType.Repository })
    }
  }

  public async _cloneAgain(url: string, path: string): Promise<void> {
    const { promise, repository } = this._clone(url, path)
    await this._selectRepository(repository)
    const success = await promise
    if (!success) {
      return
    }

    const repositories = this.repositories
    const found = repositories.find(r => r.path === path)

    if (found) {
      const updatedRepository = await this._updateRepositoryMissing(
        found,
        false
      )
      await this._selectRepository(updatedRepository)
    }
  }

  private async withAuthenticatingUser<T>(
    repository: Repository,
    fn: (repository: Repository, account: IGitAccount | null) => Promise<T>
  ): Promise<T> {
    let updatedRepository = repository
    let account: IGitAccount | null = getAccountForRepository(
      this.accounts,
      updatedRepository
    )

    // If we don't have a user association, it might be because we haven't yet
    // tried to associate the repository with a GitHub repository, or that
    // association is out of date. So try again before we bail on providing an
    // authenticating user.
    if (!account) {
      updatedRepository = await this._repositoryWithRefreshedGitHubRepository(
        repository
      )
      account = getAccountForRepository(this.accounts, updatedRepository)
    }

    if (!account) {
      const gitStore = this.getGitStore(repository)
      const remote = gitStore.remote
      if (remote) {
        const hostname = getGenericHostname(remote.url)
        const username = getGenericUsername(hostname)
        if (username != null) {
          account = { login: username, endpoint: hostname }
        }
      }
    }

    if (account instanceof Account) {
      const hasValidToken =
        account.token.length > 0 ? 'has token' : 'empty token'
      log.info(
        `[AppStore.withAuthenticatingUser] account found for repository: ${
          repository.name
        } - ${account.login} (${hasValidToken})`
      )
    }

    return fn(updatedRepository, account)
  }

  private updateRevertProgress(
    repository: Repository,
    progress: IRevertProgress | null
  ) {
    this.updateRepositoryState(repository, state => ({
      revertProgress: progress,
    }))

    if (this.selectedRepository === repository) {
      this.emitUpdate()
    }
  }

  /** This shouldn't be called directly. See `Dispatcher`. */
  public async _revertCommit(
    repository: Repository,
    commit: Commit
  ): Promise<void> {
    return this.withAuthenticatingUser(repository, async (repo, account) => {
      const gitStore = this.getGitStore(repo)

      await gitStore.revertCommit(repo, commit, account, progress => {
        this.updateRevertProgress(repo, progress)
      })

      this.updateRevertProgress(repo, null)

      return gitStore.loadHistory()
    })
  }

  public async promptForGenericGitAuthentication(
    repository: Repository | CloningRepository,
    retryAction: RetryAction
  ): Promise<void> {
    let url
    if (repository instanceof Repository) {
      const gitStore = this.getGitStore(repository)
      const remote = gitStore.remote
      if (!remote) {
        return
      }

      url = remote.url
    } else {
      url = repository.url
    }

    const hostname = getGenericHostname(url)
    return this._showPopup({
      type: PopupType.GenericGitAuthentication,
      hostname,
      retryAction,
    })
  }

  public async _installGlobalLFSFilters(force: boolean): Promise<void> {
    try {
      await installGlobalLFSFilters(force)
    } catch (error) {
      this.emitError(error)
    }
  }

  private async isUsingLFS(repository: Repository): Promise<boolean> {
    try {
      return await isUsingLFS(repository)
    } catch (error) {
      return false
    }
  }

  public async _installLFSHooks(
    repositories: ReadonlyArray<Repository>
  ): Promise<void> {
    for (const repo of repositories) {
      try {
        // At this point we've asked the user if we should install them, so
        // force installation.
        await installLFSHooks(repo, true)
      } catch (error) {
        this.emitError(error)
      }
    }
  }

  public _changeCloneRepositoriesTab(tab: CloneRepositoryTab): Promise<void> {
    this.selectedCloneRepositoryTab = tab

    this.emitUpdate()

    return Promise.resolve()
  }

  public _openMergeTool(repository: Repository, path: string): Promise<void> {
    const gitStore = this.getGitStore(repository)
    return gitStore.openMergeTool(path)
  }

  public _changeBranchesTab(tab: BranchesTab): Promise<void> {
    this.selectedBranchesTab = tab

    this.emitUpdate()

    return Promise.resolve()
  }

  public async _createPullRequest(repository: Repository): Promise<void> {
    const gitHubRepository = repository.gitHubRepository
    if (!gitHubRepository) {
      return
    }

    const state = this.getRepositoryState(repository)
    const tip = state.branchesState.tip

    if (tip.kind !== TipState.Valid) {
      return
    }

    const branch = tip.branch
    const aheadBehind = state.aheadBehind

    if (aheadBehind == null) {
      this._showPopup({
        type: PopupType.PushBranchCommits,
        repository,
        branch,
      })
    } else if (aheadBehind.ahead > 0) {
      this._showPopup({
        type: PopupType.PushBranchCommits,
        repository,
        branch,
        unPushedCommits: aheadBehind.ahead,
      })
    } else {
      await this._openCreatePullRequestInBrowser(repository, branch)
    }
  }

  public async _showPullRequest(repository: Repository): Promise<void> {
    const gitHubRepository = repository.gitHubRepository

    if (!gitHubRepository) {
      return
    }

    const state = this.getRepositoryState(repository)
    const currentPullRequest = state.branchesState.currentPullRequest

    if (!currentPullRequest) {
      return
    }

    const baseURL = `${gitHubRepository.htmlURL}/pull/${
      currentPullRequest.number
    }`

    await this._openInBrowser(baseURL)
  }

  private async loadPullRequests(
    repository: Repository,
    loader: (account: Account) => void
  ) {
    const gitHubRepository = repository.gitHubRepository

    if (gitHubRepository == null) {
      return
    }

    const account = getAccountForEndpoint(
      this.accounts,
      gitHubRepository.endpoint
    )

    if (account == null) {
      return
    }

    await loader(account)
  }

  public async _refreshPullRequests(repository: Repository): Promise<void> {
    return this.loadPullRequests(repository, async account => {
      await this.pullRequestStore.fetchAndCachePullRequests(repository, account)
      this.updateMenuItemLabels(repository)
    })
  }

  private async onPullRequestStoreUpdated(gitHubRepository: GitHubRepository) {
    const promiseForPRs = this.pullRequestStore.fetchPullRequestsFromCache(
      gitHubRepository
    )
    const isLoading = this.pullRequestStore.isFetchingPullRequests(
      gitHubRepository
    )

    const repository = this.repositories.find(
      r =>
        !!r.gitHubRepository &&
        r.gitHubRepository.dbID === gitHubRepository.dbID
    )
    if (!repository) {
      return
    }

    const prs = await promiseForPRs
    this.updateBranchesState(repository, state => {
      return {
        openPullRequests: prs,
        isLoadingPullRequests: isLoading,
      }
    })

    this._updateCurrentPullRequest(repository)
    this.emitUpdate()
  }

  private findAssociatedPullRequest(
    branch: Branch,
    pullRequests: ReadonlyArray<PullRequest>,
    gitHubRepository: GitHubRepository,
    remote: IRemote
  ): PullRequest | null {
    const upstream = branch.upstreamWithoutRemote

    if (upstream == null) {
      return null
    }

    const pr =
      pullRequests.find(
        pr =>
          pr.head.ref === upstream &&
          pr.head.gitHubRepository != null &&
          repositoryMatchesRemote(pr.head.gitHubRepository, remote)
      ) || null

    return pr
  }

  private _updateCurrentPullRequest(repository: Repository) {
    const gitHubRepository = repository.gitHubRepository

    if (!gitHubRepository) {
      return
    }

    this.updateBranchesState(repository, state => {
      let currentPullRequest: PullRequest | null = null

      const remote = this.getRepositoryState(repository).remote

      if (state.tip.kind === TipState.Valid && remote) {
        currentPullRequest = this.findAssociatedPullRequest(
          state.tip.branch,
          state.openPullRequests,
          gitHubRepository,
          remote
        )
      }

      return {
        currentPullRequest,
      }
    })

    this.emitUpdate()
  }

  public async _openCreatePullRequestInBrowser(
    repository: Repository,
    branch: Branch
  ): Promise<void> {
    const gitHubRepository = repository.gitHubRepository
    if (!gitHubRepository) {
      return
    }

    const urlEncodedBranchName = QueryString.escape(branch.nameWithoutRemote)
    const baseURL = `${
      gitHubRepository.htmlURL
    }/pull/new/${urlEncodedBranchName}`

    await this._openInBrowser(baseURL)
  }

  public async _updateExistingUpstreamRemote(
    repository: Repository
  ): Promise<void> {
    const gitStore = this.getGitStore(repository)
    await gitStore.updateExistingUpstreamRemote()

    return this._refreshRepository(repository)
  }

  private getIgnoreExistingUpstreamRemoteKey(repository: Repository): string {
    return `repository/${repository.id}/ignoreExistingUpstreamRemote`
  }

  public _ignoreExistingUpstreamRemote(repository: Repository): Promise<void> {
    const key = this.getIgnoreExistingUpstreamRemoteKey(repository)
    localStorage.setItem(key, '1')

    return Promise.resolve()
  }

  private getIgnoreExistingUpstreamRemote(
    repository: Repository
  ): Promise<boolean> {
    const key = this.getIgnoreExistingUpstreamRemoteKey(repository)
    const value = localStorage.getItem(key)
    return Promise.resolve(value === '1')
  }

  private async addUpstreamRemoteIfNeeded(repository: Repository) {
    const gitStore = this.getGitStore(repository)
    const ignored = await this.getIgnoreExistingUpstreamRemote(repository)
    if (ignored) {
      return
    }

    return gitStore.addUpstreamRemoteIfNeeded()
  }

  public async _checkoutPullRequest(
    repository: Repository,
    pullRequest: PullRequest
  ): Promise<void> {
    const gitHubRepository = forceUnwrap(
      `Cannot checkout a PR if the repository doesn't have a GitHub repository`,
      repository.gitHubRepository
    )
    const head = pullRequest.head
    const isRefInThisRepo =
      head.gitHubRepository &&
      head.gitHubRepository.cloneURL === gitHubRepository.cloneURL

    if (isRefInThisRepo) {
      const defaultRemote = await getDefaultRemote(repository)
      // if we don't have a default remote here, it's probably going
      // to just crash and burn on checkout, but that's okay
      if (defaultRemote != null) {
        // the remote ref will be something like `origin/my-cool-branch`
        const remoteRef = `${defaultRemote.name}/${head.ref}`
        const gitStore = this.getGitStore(repository)

        const remoteRefExists =
          gitStore.allBranches.find(branch => branch.name === remoteRef) != null

        // only try a fetch here if we can't find the ref
        if (!remoteRefExists) {
          await this._fetchRemote(
            repository,
            defaultRemote,
            FetchType.UserInitiatedTask
          )
        }
      }
      await this._checkoutBranch(repository, head.ref)
    } else if (head.gitHubRepository != null) {
      const cloneURL = forceUnwrap(
        "This pull request's clone URL is not populated but should be",
        head.gitHubRepository.cloneURL
      )
      const remoteName = forkPullRequestRemoteName(
        head.gitHubRepository.owner.login
      )
      const remotes = await getRemotes(repository)
      const remote =
        remotes.find(r => r.name === remoteName) ||
        (await addRemote(repository, remoteName, cloneURL))

      if (remote.url !== cloneURL) {
        const error = new Error(
          `Expected PR remote ${remoteName} url to be ${cloneURL} got ${
            remote.url
          }.`
        )

        log.error(error.message)
        return this.emitError(error)
      }

      await this._fetchRemote(repository, remote, FetchType.UserInitiatedTask)

      const gitStore = this.getGitStore(repository)

      const localBranchName = `pr/${pullRequest.number}`
      const doesBranchExist =
        gitStore.allBranches.find(branch => branch.name === localBranchName) !=
        null

      if (!doesBranchExist) {
        await this._createBranch(
          repository,
          localBranchName,
          `${remoteName}/${head.ref}`
        )
      }

      await this._checkoutBranch(repository, localBranchName)
    }

    this.statsStore.recordPRBranchCheckout()
  }

  /**
   * Set whether the user has chosen to hide or show the
   * co-authors field in the commit message component
   */
  public _setShowCoAuthoredBy(
    repository: Repository,
    showCoAuthoredBy: boolean
  ) {
    this.getGitStore(repository).setShowCoAuthoredBy(showCoAuthoredBy)
    return Promise.resolve()
  }

  /**
   * Update the per-repository co-authors list
   *
   * @param repository Co-author settings are per-repository
   * @param coAuthors  Zero or more authors
   */
  public _setCoAuthors(
    repository: Repository,
    coAuthors: ReadonlyArray<IAuthor>
  ) {
    this.getGitStore(repository).setCoAuthors(coAuthors)
    return Promise.resolve()
  }

  /**
   * Increments the `mergeIntoCurrentBranchMenuCount` metric
   */
  public _recordMenuInitiatedMerge() {
    this.statsStore.recordMenuInitiatedMerge()
  }

  /**
   * Increments the `updateFromDefaultBranchMenuCount` metric
   */
  public _recordMenuInitiatedUpdate() {
    this.statsStore.recordMenuInitiatedUpdate()
  }

  /**
   * Increments the `mergesInitiatedFromComparison` metric
   */
  public _recordCompareInitiatedMerge() {
    this.statsStore.recordCompareInitiatedMerge()
  }

  /**
   * Set the application-wide theme
   */
  public _setSelectedTheme(theme: ApplicationTheme) {
    setPersistedTheme(theme)
    this.selectedTheme = theme
    this.emitUpdate()

    return Promise.resolve()
  }

  /**
   * Increments either the `repoWithIndicatorClicked` or
   * the `repoWithoutIndicatorClicked` metric
   */
  public _recordRepoClicked(repoHasIndicator: boolean) {
    this.statsStore.recordRepoClicked(repoHasIndicator)
  }

  /** The number of times the user dismisses the diverged branch notification
   * Increments the `divergingBranchBannerDismissal` metric
   */
  public _recordDivergingBranchBannerDismissal() {
    this.statsStore.recordDivergingBranchBannerDismissal()
  }

  /**
   * Increments the `divergingBranchBannerDisplayed` metric
   */
  public _recordDivergingBranchBannerDisplayed() {
    this.statsStore.recordDivergingBranchBannerDisplayed()
  }
<<<<<<< HEAD
=======

  /**
   * Increments the `divergingBranchBannerInitiatedCompare` metric
   */
  public _recordDivergingBranchBannerInitiatedCompare() {
    this.statsStore.recordDivergingBranchBannerInitiatedCompare()
  }

  /**
   * Increments the `divergingBranchBannerInfluencedMerge` metric
   */
  public _recordDivergingBranchBannerInfluencedMerge() {
    this.statsStore.recordDivergingBranchBannerInfluencedMerge()
  }

  /**
   * Increments the `divergingBranchBannerInitatedMerge` metric
   */
  public _recordDivergingBranchBannerInitatedMerge() {
    this.statsStore.recordDivergingBranchBannerInitatedMerge()
  }
>>>>>>> c28aeaa8
}

function forkPullRequestRemoteName(remoteName: string) {
  return `${ForkedRemotePrefix}${remoteName}`
}

/**
 * Map the cached state of the compare view to an action
 * to perform which is then used to compute the compare
 * view contents.
 */
function getInitialAction(
  cachedState: IDisplayHistory | ICompareBranch
): CompareAction {
  if (cachedState.kind === ComparisonView.None) {
    return {
      kind: CompareActionKind.History,
    }
  }

  return {
    kind: CompareActionKind.Branch,
    branch: cachedState.comparisonBranch,
    mode: cachedState.kind,
  }
}<|MERGE_RESOLUTION|>--- conflicted
+++ resolved
@@ -3828,8 +3828,6 @@
   public _recordDivergingBranchBannerDisplayed() {
     this.statsStore.recordDivergingBranchBannerDisplayed()
   }
-<<<<<<< HEAD
-=======
 
   /**
    * Increments the `divergingBranchBannerInitiatedCompare` metric
@@ -3851,7 +3849,6 @@
   public _recordDivergingBranchBannerInitatedMerge() {
     this.statsStore.recordDivergingBranchBannerInitatedMerge()
   }
->>>>>>> c28aeaa8
 }
 
 function forkPullRequestRemoteName(remoteName: string) {
