--- conflicted
+++ resolved
@@ -180,12 +180,7 @@
   updateChangedFiles,
   updateConflictState,
 } from './updates/changes-state'
-<<<<<<< HEAD
-import { BranchPruner } from './helpers/branch-pruner'
-import { enableBranchPruning } from '../feature-flag'
-=======
 import { ManualConflictResolution } from '../../models/manual-conflict-resolution'
->>>>>>> 1f84edfc
 
 /**
  * As fast-forwarding local branches is proportional to the number of local
@@ -1189,9 +1184,7 @@
     this.stopBackgroundFetching()
     this.stopPullRequestUpdater()
     this.stopAheadBehindUpdate()
-    if (enableBranchPruning()) {
-      this.stopBackgroundPruner()
-    }
+    this.stopBackgroundPruner()
 
     this.startBackgroundFetching(repository, !previouslySelectedRepository)
     this.startPullRequestUpdater(repository)
