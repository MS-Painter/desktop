import * as Path from 'path'
import {
  AccountsStore,
  CloningRepositoriesStore,
  GitHubUserStore,
  GitStore,
  IssuesStore,
  PullRequestCoordinator,
  RepositoriesStore,
  SignInStore,
} from '.'
import { Account } from '../../models/account'
import { AppMenu, IMenu } from '../../models/app-menu'
import { IAuthor } from '../../models/author'
import { Branch, BranchType, IAheadBehind } from '../../models/branch'
import { BranchesTab } from '../../models/branches-tab'
import { CloneRepositoryTab } from '../../models/clone-repository-tab'
import { CloningRepository } from '../../models/cloning-repository'
import { Commit, ICommitContext, CommitOneLine } from '../../models/commit'
import {
  DiffSelection,
  DiffSelectionType,
  DiffType,
  ImageDiffType,
  ITextDiff,
} from '../../models/diff'
import { FetchType } from '../../models/fetch'
import {
  GitHubRepository,
  hasWritePermission,
} from '../../models/github-repository'
import {
  defaultPullRequestSuggestedNextAction,
  PullRequest,
  PullRequestSuggestedNextAction,
} from '../../models/pull-request'
import {
  forkPullRequestRemoteName,
  IRemote,
  remoteEquals,
} from '../../models/remote'
import {
  ILocalRepositoryState,
  nameOf,
  Repository,
  isRepositoryWithGitHubRepository,
  RepositoryWithGitHubRepository,
  getNonForkGitHubRepository,
} from '../../models/repository'
import {
  CommittedFileChange,
  WorkingDirectoryFileChange,
  WorkingDirectoryStatus,
  AppFileStatusKind,
} from '../../models/status'
import { TipState, tipEquals, IValidBranch } from '../../models/tip'
import { ICommitMessage } from '../../models/commit-message'
import {
  Progress,
  ICheckoutProgress,
  IFetchProgress,
  IRevertProgress,
  IMultiCommitOperationProgress,
} from '../../models/progress'
import { Popup, PopupType } from '../../models/popup'
import { IGitAccount } from '../../models/git-account'
import { themeChangeMonitor } from '../../ui/lib/theme-change-monitor'
import { getAppPath } from '../../ui/lib/app-proxy'
import {
  ApplicableTheme,
  ApplicationTheme,
  getCurrentlyAppliedTheme,
  getPersistedThemeName,
  ICustomTheme,
  setPersistedTheme,
} from '../../ui/lib/application-theme'
import {
  getAppMenu,
  getCurrentWindowState,
  getCurrentWindowZoomFactor,
  updatePreferredAppMenuItemLabels,
  updateAccounts,
  setWindowZoomFactor,
  onShowInstallingUpdate,
  sendWillQuitEvenIfUpdatingSync,
  quitApp,
  sendCancelQuittingSync,
} from '../../ui/main-process-proxy'
import {
  API,
  getAccountForEndpoint,
  getDotComAPIEndpoint,
  IAPIOrganization,
  getEndpointForRepository,
  IAPIFullRepository,
} from '../api'
import { shell } from '../app-shell'
import {
  CompareAction,
  HistoryTabMode,
  Foldout,
  FoldoutType,
  IAppState,
  ICompareBranch,
  ICompareFormUpdate,
  ICompareToBranch,
  IDisplayHistory,
  PossibleSelections,
  RepositorySectionTab,
  SelectionType,
  IRepositoryState,
  ChangesSelectionKind,
  ChangesWorkingDirectorySelection,
  isRebaseConflictState,
  isCherryPickConflictState,
  isMergeConflictState,
  IMultiCommitOperationState,
  IConstrainedValue,
  ICompareState,
} from '../app-state'
import {
  findEditorOrDefault,
  getAvailableEditors,
  launchExternalEditor,
} from '../editors'
import { assertNever, fatalError, forceUnwrap } from '../fatal-error'

import { formatCommitMessage } from '../format-commit-message'
import { getGenericHostname, getGenericUsername } from '../generic-git-auth'
import { getAccountForRepository } from '../get-account-for-repository'
import {
  abortMerge,
  addRemote,
  checkoutBranch,
  createCommit,
  getAuthorIdentity,
  getChangedFiles,
  getCommitDiff,
  getMergeBase,
  getRemotes,
  getWorkingDirectoryDiff,
  isCoAuthoredByTrailer,
  pull as pullRepo,
  push as pushRepo,
  renameBranch,
  saveGitIgnore,
  appendIgnoreRule,
  createMergeCommit,
  getBranchesPointedAt,
  abortRebase,
  continueRebase,
  rebase,
  PushOptions,
  RebaseResult,
  getRebaseSnapshot,
  IStatusResult,
  GitError,
  MergeResult,
  getBranchesDifferingFromUpstream,
  deleteLocalBranch,
  deleteRemoteBranch,
  fastForwardBranches,
  GitResetMode,
  reset,
  getBranchAheadBehind,
  getRebaseInternalState,
  getCommit,
  appendIgnoreFile,
  getRepositoryType,
  RepositoryType,
  getCommitRangeDiff,
  getCommitRangeChangedFiles,
  updateRemoteHEAD,
  getBranchMergeBaseChangedFiles,
  getBranchMergeBaseDiff,
} from '../git'
import {
  installGlobalLFSFilters,
  installLFSHooks,
  isUsingLFS,
} from '../git/lfs'
import { inferLastPushForRepository } from '../infer-last-push-for-repository'
import { updateMenuState } from '../menu-update'
import { merge } from '../merge'
import {
  IMatchedGitHubRepository,
  matchGitHubRepository,
  matchExistingRepository,
  urlMatchesRemote,
} from '../repository-matching'
import { ForcePushBranchState, getCurrentBranchForcePushState } from '../rebase'
import { RetryAction, RetryActionType } from '../../models/retry-actions'
import {
  Default as DefaultShell,
  findShellOrDefault,
  launchShell,
  parse as parseShell,
  Shell,
} from '../shells'
import { ILaunchStats, StatsStore } from '../stats'
import { hasShownWelcomeFlow, markWelcomeFlowComplete } from '../welcome'
import { WindowState } from '../window-state'
import { TypedBaseStore } from './base-store'
import { MergeTreeResult } from '../../models/merge'
import { promiseWithMinimumTimeout } from '../promise'
import { BackgroundFetcher } from './helpers/background-fetcher'
import { RepositoryStateCache } from './repository-state-cache'
import { readEmoji } from '../read-emoji'
import { GitStoreCache } from './git-store-cache'
import { GitErrorContext } from '../git-error-context'
import {
  setNumber,
  setBoolean,
  getBoolean,
  getNumber,
  getNumberArray,
  setNumberArray,
  getEnum,
  getObject,
  setObject,
  getFloatNumber,
} from '../local-storage'
import { ExternalEditorError, suggestedExternalEditor } from '../editors/shared'
import { ApiRepositoriesStore } from './api-repositories-store'
import {
  updateChangedFiles,
  updateConflictState,
  selectWorkingDirectoryFiles,
} from './updates/changes-state'
import { ManualConflictResolution } from '../../models/manual-conflict-resolution'
import { BranchPruner } from './helpers/branch-pruner'
import { enableMultiCommitDiffs } from '../feature-flag'
import { Banner, BannerType } from '../../models/banner'
import { ComputedAction } from '../../models/computed-action'
import {
  createDesktopStashEntry,
  getLastDesktopStashEntryForBranch,
  popStashEntry,
  dropDesktopStashEntry,
} from '../git/stash'
import {
  UncommittedChangesStrategy,
  defaultUncommittedChangesStrategy,
} from '../../models/uncommitted-changes-strategy'
import { IStashEntry, StashedChangesLoadStates } from '../../models/stash-entry'
import { arrayEquals } from '../equality'
import { MenuLabelsEvent } from '../../models/menu-labels'
import { findRemoteBranchName } from './helpers/find-branch-name'
import { updateRemoteUrl } from './updates/update-remote-url'
import {
  TutorialStep,
  orderedTutorialSteps,
  isValidTutorialStep,
} from '../../models/tutorial-step'
import { OnboardingTutorialAssessor } from './helpers/tutorial-assessor'
import { getUntrackedFiles } from '../status'
import { isBranchPushable } from '../helpers/push-control'
import {
  findAssociatedPullRequest,
  isPullRequestAssociatedWithBranch,
} from '../helpers/pull-request-matching'
import { parseRemote } from '../../lib/remote-parsing'
import { createTutorialRepository } from './helpers/create-tutorial-repository'
import { sendNonFatalException } from '../helpers/non-fatal-exception'
import { getDefaultDir } from '../../ui/lib/default-dir'
import { WorkflowPreferences } from '../../models/workflow-preferences'
import { RepositoryIndicatorUpdater } from './helpers/repository-indicator-updater'
import { isAttributableEmailFor } from '../email'
import { TrashNameLabel } from '../../ui/lib/context-menu'
import { GitError as DugiteError } from 'dugite'
import {
  ErrorWithMetadata,
  CheckoutError,
  DiscardChangesError,
} from '../error-with-metadata'
import {
  ShowSideBySideDiffDefault,
  getShowSideBySideDiff,
  setShowSideBySideDiff,
} from '../../ui/lib/diff-mode'
import {
  abortCherryPick,
  cherryPick,
  CherryPickResult,
  continueCherryPick,
  getCherryPickSnapshot,
  isCherryPickHeadFound,
} from '../git/cherry-pick'
import { DragElement } from '../../models/drag-drop'
import { ILastThankYou } from '../../models/last-thank-you'
import { squash } from '../git/squash'
import { getTipSha } from '../tip'
import {
  MultiCommitOperationDetail,
  MultiCommitOperationKind,
  MultiCommitOperationStep,
  MultiCommitOperationStepKind,
} from '../../models/multi-commit-operation'
import { reorder } from '../git/reorder'
import { UseWindowsOpenSSHKey } from '../ssh/ssh'
import { isConflictsFlow } from '../multi-commit-operation'
import { clamp } from '../clamp'
import { EndpointToken } from '../endpoint-token'
import { IRefCheck } from '../ci-checks/ci-checks'
import {
  NotificationsStore,
  getNotificationsEnabled,
} from './notifications-store'
import * as ipcRenderer from '../ipc-renderer'
import { pathExists } from '../../ui/lib/path-exists'
import { offsetFromNow } from '../offset-from'
import { findContributionTargetDefaultBranch } from '../branch'
import { ValidNotificationPullRequestReview } from '../valid-notification-pull-request-review'
import { determineMergeability } from '../git/merge-tree'
import { PopupManager } from '../popup-manager'

const LastSelectedRepositoryIDKey = 'last-selected-repository-id'

const RecentRepositoriesKey = 'recently-selected-repositories'
/**
 *  maximum number of repositories shown in the "Recent" repositories group
 *  in the repository switcher dropdown
 */
const RecentRepositoriesLength = 3

const defaultSidebarWidth: number = 250
const sidebarWidthConfigKey: string = 'sidebar-width'

const defaultCommitSummaryWidth: number = 250
const commitSummaryWidthConfigKey: string = 'commit-summary-width'

const defaultStashedFilesWidth: number = 250
const stashedFilesWidthConfigKey: string = 'stashed-files-width'

const defaultPullRequestFileListWidth: number = 250
const pullRequestFileListConfigKey: string = 'pull-request-files-width'

const askToMoveToApplicationsFolderDefault: boolean = true
const confirmRepoRemovalDefault: boolean = true
const confirmDiscardChangesDefault: boolean = true
const confirmDiscardChangesPermanentlyDefault: boolean = true
const confirmDiscardStashDefault: boolean = true
const askForConfirmationOnForcePushDefault = true
const confirmUndoCommitDefault: boolean = true
const askToMoveToApplicationsFolderKey: string = 'askToMoveToApplicationsFolder'
const confirmRepoRemovalKey: string = 'confirmRepoRemoval'
const confirmDiscardChangesKey: string = 'confirmDiscardChanges'
const confirmDiscardStashKey: string = 'confirmDiscardStash'
const confirmDiscardChangesPermanentlyKey: string =
  'confirmDiscardChangesPermanentlyKey'
const confirmForcePushKey: string = 'confirmForcePush'
const confirmUndoCommitKey: string = 'confirmUndoCommit'

const uncommittedChangesStrategyKey = 'uncommittedChangesStrategyKind'

const externalEditorKey: string = 'externalEditor'

const imageDiffTypeDefault = ImageDiffType.TwoUp
const imageDiffTypeKey = 'image-diff-type'

const hideWhitespaceInChangesDiffDefault = false
const hideWhitespaceInChangesDiffKey = 'hide-whitespace-in-changes-diff'
const hideWhitespaceInHistoryDiffDefault = false
const hideWhitespaceInHistoryDiffKey = 'hide-whitespace-in-diff'
const hideWhitespaceInPullRequestDiffDefault = false
const hideWhitespaceInPullRequestDiffKey =
  'hide-whitespace-in-pull-request-diff'

const commitSpellcheckEnabledDefault = true
const commitSpellcheckEnabledKey = 'commit-spellcheck-enabled'

const shellKey = 'shell'

const repositoryIndicatorsEnabledKey = 'enable-repository-indicators'

// background fetching should occur hourly when Desktop is active, but this
// lower interval ensures user interactions like switching repositories and
// switching between apps does not result in excessive fetching in the app
const BackgroundFetchMinimumInterval = 30 * 60 * 1000

/**
 * Wait 2 minutes before refreshing repository indicators
 */
const InitialRepositoryIndicatorTimeout = 2 * 60 * 1000

const MaxInvalidFoldersToDisplay = 3

const lastThankYouKey = 'version-and-users-of-last-thank-you'
const customThemeKey = 'custom-theme-key'
const pullRequestSuggestedNextActionKey =
  'pull-request-suggested-next-action-key'

export class AppStore extends TypedBaseStore<IAppState> {
  private readonly gitStoreCache: GitStoreCache

  private accounts: ReadonlyArray<Account> = new Array<Account>()
  private repositories: ReadonlyArray<Repository> = new Array<Repository>()
  private recentRepositories: ReadonlyArray<number> = new Array<number>()

  private selectedRepository: Repository | CloningRepository | null = null

  /** The background fetcher for the currently selected repository. */
  private currentBackgroundFetcher: BackgroundFetcher | null = null

  private currentBranchPruner: BranchPruner | null = null

  private readonly repositoryIndicatorUpdater: RepositoryIndicatorUpdater

  private showWelcomeFlow = false
  private focusCommitMessage = false
  private currentFoldout: Foldout | null = null
  private currentBanner: Banner | null = null
  private emitQueued = false

  private readonly localRepositoryStateLookup = new Map<
    number,
    ILocalRepositoryState
  >()

  /** Map from shortcut (e.g., :+1:) to on disk URL. */
  private emoji = new Map<string, string>()

  /**
   * The Application menu as an AppMenu instance or null if
   * the main process has not yet provided the renderer with
   * a copy of the application menu structure.
   */
  private appMenu: AppMenu | null = null

  /**
   * Used to highlight access keys throughout the app when the
   * Alt key is pressed. Only applicable on non-macOS platforms.
   */
  private highlightAccessKeys: boolean = false

  /**
   * A value indicating whether or not the current application
   * window has focus.
   */
  private appIsFocused: boolean = false

  private sidebarWidth = constrain(defaultSidebarWidth)
  private commitSummaryWidth = constrain(defaultCommitSummaryWidth)
  private stashedFilesWidth = constrain(defaultStashedFilesWidth)
  private pullRequestFileListWidth = constrain(defaultPullRequestFileListWidth)

  private windowState: WindowState | null = null
  private windowZoomFactor: number = 1
  private isUpdateAvailableBannerVisible: boolean = false
  private isUpdateShowcaseVisible: boolean = false

  private askToMoveToApplicationsFolderSetting: boolean =
    askToMoveToApplicationsFolderDefault
  private askForConfirmationOnRepositoryRemoval: boolean =
    confirmRepoRemovalDefault
  private confirmDiscardChanges: boolean = confirmDiscardChangesDefault
  private confirmDiscardChangesPermanently: boolean =
    confirmDiscardChangesPermanentlyDefault
  private confirmDiscardStash: boolean = confirmDiscardStashDefault
  private askForConfirmationOnForcePush = askForConfirmationOnForcePushDefault
  private confirmUndoCommit: boolean = confirmUndoCommitDefault
  private imageDiffType: ImageDiffType = imageDiffTypeDefault
  private hideWhitespaceInChangesDiff: boolean =
    hideWhitespaceInChangesDiffDefault
  private hideWhitespaceInHistoryDiff: boolean =
    hideWhitespaceInHistoryDiffDefault
  private hideWhitespaceInPullRequestDiff: boolean =
    hideWhitespaceInPullRequestDiffDefault
  /** Whether or not the spellchecker is enabled for commit summary and description */
  private commitSpellcheckEnabled: boolean = commitSpellcheckEnabledDefault
  private showSideBySideDiff: boolean = ShowSideBySideDiffDefault

  private uncommittedChangesStrategy = defaultUncommittedChangesStrategy

  private selectedExternalEditor: string | null = null

  private resolvedExternalEditor: string | null = null

  /** The user's preferred shell. */
  private selectedShell = DefaultShell

  /** The current repository filter text */
  private repositoryFilterText: string = ''

  private currentMergeTreePromise: Promise<void> | null = null

  /** The function to resolve the current Open in Desktop flow. */
  private resolveOpenInDesktop:
    | ((repository: Repository | null) => void)
    | null = null

  private selectedCloneRepositoryTab = CloneRepositoryTab.DotCom

  private selectedBranchesTab = BranchesTab.Branches
  private selectedTheme = ApplicationTheme.System
  private customTheme?: ICustomTheme
  private currentTheme: ApplicableTheme = ApplicationTheme.Light

  private useWindowsOpenSSH: boolean = false

  private hasUserViewedStash = false

  private repositoryIndicatorsEnabled: boolean

  /** Which step the user needs to complete next in the onboarding tutorial */
  private currentOnboardingTutorialStep = TutorialStep.NotApplicable
  private readonly tutorialAssessor: OnboardingTutorialAssessor

  private currentDragElement: DragElement | null = null
  private lastThankYou: ILastThankYou | undefined
  private showCIStatusPopover: boolean = false

  /** A service for managing the stack of open popups */
  private popupManager = new PopupManager()

  private pullRequestSuggestedNextAction:
    | PullRequestSuggestedNextAction
    | undefined = undefined

  public constructor(
    private readonly gitHubUserStore: GitHubUserStore,
    private readonly cloningRepositoriesStore: CloningRepositoriesStore,
    private readonly issuesStore: IssuesStore,
    private readonly statsStore: StatsStore,
    private readonly signInStore: SignInStore,
    private readonly accountsStore: AccountsStore,
    private readonly repositoriesStore: RepositoriesStore,
    private readonly pullRequestCoordinator: PullRequestCoordinator,
    private readonly repositoryStateCache: RepositoryStateCache,
    private readonly apiRepositoriesStore: ApiRepositoriesStore,
    private readonly notificationsStore: NotificationsStore
  ) {
    super()

    this.showWelcomeFlow = !hasShownWelcomeFlow()

    if (__WIN32__) {
      const useWindowsOpenSSH = getBoolean(UseWindowsOpenSSHKey)

      // If the user never selected whether to use Windows OpenSSH or not, use it
      // by default if we have to show the welcome flow (i.e. if it's a new install)
      if (useWindowsOpenSSH === undefined) {
        this._setUseWindowsOpenSSH(this.showWelcomeFlow)
      } else {
        this.useWindowsOpenSSH = useWindowsOpenSSH
      }
    }

    this.gitStoreCache = new GitStoreCache(
      shell,
      this.statsStore,
      (repo, store) => this.onGitStoreUpdated(repo, store),
      error => this.emitError(error)
    )

    window.addEventListener('resize', () => {
      this.updateResizableConstraints()
      this.emitUpdate()
    })

    this.initializeWindowState()
    this.initializeZoomFactor()
    this.wireupIpcEventHandlers()
    this.wireupStoreEventHandlers()
    getAppMenu()
    this.tutorialAssessor = new OnboardingTutorialAssessor(
      this.getResolvedExternalEditor
    )

    // We're considering flipping the default value and have new users
    // start off with repository indicators disabled. As such we'll start
    // persisting the current default to localstorage right away so we
    // can change the default in the future without affecting current
    // users.
    if (getBoolean(repositoryIndicatorsEnabledKey) === undefined) {
      setBoolean(repositoryIndicatorsEnabledKey, true)
    }

    this.repositoryIndicatorsEnabled =
      getBoolean(repositoryIndicatorsEnabledKey) ?? true

    this.repositoryIndicatorUpdater = new RepositoryIndicatorUpdater(
      this.getRepositoriesForIndicatorRefresh,
      this.refreshIndicatorForRepository
    )

    window.setTimeout(() => {
      if (this.repositoryIndicatorsEnabled) {
        this.repositoryIndicatorUpdater.start()
      }
    }, InitialRepositoryIndicatorTimeout)

    API.onTokenInvalidated(this.onTokenInvalidated)

    this.notificationsStore.onChecksFailedNotification(
      this.onChecksFailedNotification
    )

    this.notificationsStore.onPullRequestReviewSubmitNotification(
      this.onPullRequestReviewSubmitNotification
    )

    onShowInstallingUpdate(this.onShowInstallingUpdate)
  }

  private initializeWindowState = async () => {
    const currentWindowState = await getCurrentWindowState()
    if (currentWindowState === undefined) {
      return
    }

    this.windowState = currentWindowState
  }

  private initializeZoomFactor = async () => {
    const zoomFactor = await this.getWindowZoomFactor()
    if (zoomFactor === undefined) {
      return
    }
    this.onWindowZoomFactorChanged(zoomFactor)
  }

  /**
   * On Windows OS, whenever a user toggles their zoom factor, chromium stores it
   * in their `%AppData%/Roaming/GitHub Desktop/Preferences.js` denoted by the
   * file path to the application. That file path contains the apps version.
   * Thus, on every update, the users set zoom level gets reset as there is not
   * defined value for the current app version.
   * */
  private async getWindowZoomFactor() {
    const zoomFactor = await getCurrentWindowZoomFactor()
    // One is the default value, we only care about checking the locally stored
    // value if it is one because that is the default value after an
    // update
    if (zoomFactor !== 1 || !__WIN32__) {
      return zoomFactor
    }

    const locallyStoredZoomFactor = getFloatNumber('zoom-factor')
    if (
      locallyStoredZoomFactor !== undefined &&
      locallyStoredZoomFactor !== zoomFactor
    ) {
      setWindowZoomFactor(locallyStoredZoomFactor)
      return locallyStoredZoomFactor
    }

    return zoomFactor
  }

  private onTokenInvalidated = (endpoint: string) => {
    const account = getAccountForEndpoint(this.accounts, endpoint)

    if (account === null) {
      return
    }

    // If there is a currently open popup, don't do anything here. Since the
    // app can only show one popup at a time, we don't want to close the current
    // one in favor of the error we're about to show.
    if (this.popupManager.isAPopupOpen) {
      return
    }

    // If the token was invalidated for an account, sign out from that account
    this._removeAccount(account)

    this._showPopup({
      type: PopupType.InvalidatedToken,
      account,
    })
  }

  private onShowInstallingUpdate = () => {
    this._showPopup({
      type: PopupType.InstallingUpdate,
    })
  }

  /** Figure out what step of the tutorial the user needs to do next */
  private async updateCurrentTutorialStep(
    repository: Repository
  ): Promise<void> {
    const currentStep = await this.tutorialAssessor.getCurrentStep(
      repository.isTutorialRepository,
      this.repositoryStateCache.get(repository)
    )
    // only emit an update if its changed
    if (currentStep !== this.currentOnboardingTutorialStep) {
      this.currentOnboardingTutorialStep = currentStep
      log.info(`Current tutorial step is now ${currentStep}`)
      this.recordTutorialStepCompleted(currentStep)
      this.emitUpdate()
    }
  }

  private recordTutorialStepCompleted(step: TutorialStep): void {
    if (!isValidTutorialStep(step)) {
      return
    }

    this.statsStore.recordHighestTutorialStepCompleted(
      orderedTutorialSteps.indexOf(step)
    )

    switch (step) {
      case TutorialStep.PickEditor:
        // don't need to record anything for the first step
        break
      case TutorialStep.CreateBranch:
        this.statsStore.recordTutorialEditorInstalled()
        break
      case TutorialStep.EditFile:
        this.statsStore.recordTutorialBranchCreated()
        break
      case TutorialStep.MakeCommit:
        this.statsStore.recordTutorialFileEdited()
        break
      case TutorialStep.PushBranch:
        this.statsStore.recordTutorialCommitCreated()
        break
      case TutorialStep.OpenPullRequest:
        this.statsStore.recordTutorialBranchPushed()
        break
      case TutorialStep.AllDone:
        this.statsStore.recordTutorialPrCreated()
        this.statsStore.recordTutorialCompleted()
        break
      default:
        assertNever(step, 'Unaccounted for step type')
    }
  }

  public async _resumeTutorial(repository: Repository) {
    this.tutorialAssessor.resumeTutorial()
    await this.updateCurrentTutorialStep(repository)
  }

  public async _pauseTutorial(repository: Repository) {
    this.tutorialAssessor.pauseTutorial()
    await this.updateCurrentTutorialStep(repository)
  }

  /** Call via `Dispatcher` when the user opts to skip the pick editor step of the onboarding tutorial */
  public async _skipPickEditorTutorialStep(repository: Repository) {
    this.tutorialAssessor.skipPickEditor()
    await this.updateCurrentTutorialStep(repository)
  }

  /**
   * Call  via `Dispatcher` when the user has either created a pull request or opts to
   * skip the create pull request step of the onboarding tutorial
   */
  public async _markPullRequestTutorialStepAsComplete(repository: Repository) {
    this.tutorialAssessor.markPullRequestTutorialStepAsComplete()
    await this.updateCurrentTutorialStep(repository)
  }

  private wireupIpcEventHandlers() {
    ipcRenderer.on('window-state-changed', (_, windowState) => {
      this.windowState = windowState
      this.emitUpdate()
    })

    ipcRenderer.on('zoom-factor-changed', (event: any, zoomFactor: number) => {
      this.onWindowZoomFactorChanged(zoomFactor)
    })

    ipcRenderer.on('app-menu', (_, menu) => this.setAppMenu(menu))
  }

  private wireupStoreEventHandlers() {
    this.gitHubUserStore.onDidUpdate(() => {
      this.emitUpdate()
    })

    this.cloningRepositoriesStore.onDidUpdate(() => {
      this.emitUpdate()
    })

    this.cloningRepositoriesStore.onDidError(e => this.emitError(e))

    this.signInStore.onDidAuthenticate((account, method) => {
      this._addAccount(account)

      if (this.showWelcomeFlow) {
        this.statsStore.recordWelcomeWizardSignInMethod(method)
      }
    })
    this.signInStore.onDidUpdate(() => this.emitUpdate())
    this.signInStore.onDidError(error => this.emitError(error))

    this.accountsStore.onDidUpdate(accounts => {
      this.accounts = accounts
      const endpointTokens = accounts.map<EndpointToken>(
        ({ endpoint, token }) => ({ endpoint, token })
      )

      updateAccounts(endpointTokens)

      this.emitUpdate()
    })
    this.accountsStore.onDidError(error => this.emitError(error))

    this.repositoriesStore.onDidUpdate(updateRepositories => {
      this.repositories = updateRepositories
      this.updateRepositorySelectionAfterRepositoriesChanged()
      this.emitUpdate()
    })

    this.pullRequestCoordinator.onPullRequestsChanged((repo, pullRequests) =>
      this.onPullRequestChanged(repo, pullRequests)
    )
    this.pullRequestCoordinator.onIsLoadingPullRequests(
      (repository, isLoadingPullRequests) => {
        this.repositoryStateCache.updateBranchesState(repository, () => {
          return { isLoadingPullRequests }
        })
        this.emitUpdate()
      }
    )

    this.apiRepositoriesStore.onDidUpdate(() => this.emitUpdate())
    this.apiRepositoriesStore.onDidError(error => this.emitError(error))
  }

  /** Load the emoji from disk. */
  public async loadEmoji() {
    const rootDir = await getAppPath()
    readEmoji(rootDir)
      .then(emoji => {
        this.emoji = emoji
        this.emitUpdate()
      })
      .catch(err => {
        log.warn(`Unexpected issue when trying to read emoji into memory`, err)
      })
  }

  protected emitUpdate() {
    // If the window is hidden then we won't get an animation frame, but there
    // may still be work we wanna do in response to the state change. So
    // immediately emit the update.
    if (this.windowState === 'hidden') {
      this.emitUpdateNow()
      return
    }

    if (this.emitQueued) {
      return
    }

    this.emitQueued = true

    window.requestAnimationFrame(() => {
      this.emitUpdateNow()
    })
  }

  private emitUpdateNow() {
    this.emitQueued = false
    const state = this.getState()

    super.emitUpdate(state)
    updateMenuState(state, this.appMenu)
  }

  /**
   * Called when we have reason to suspect that the zoom factor
   * has changed. Note that this doesn't necessarily mean that it
   * has changed with regards to our internal state which is why
   * we double check before emitting an update.
   */
  private onWindowZoomFactorChanged(zoomFactor: number) {
    const current = this.windowZoomFactor
    this.windowZoomFactor = zoomFactor

    if (zoomFactor !== current) {
      setNumber('zoom-factor', zoomFactor)
      this.updateResizableConstraints()
      this.emitUpdate()
    }
  }

  private getSelectedState(): PossibleSelections | null {
    const repository = this.selectedRepository
    if (!repository) {
      return null
    }

    if (repository instanceof CloningRepository) {
      const progress =
        this.cloningRepositoriesStore.getRepositoryState(repository)
      if (!progress) {
        return null
      }

      return {
        type: SelectionType.CloningRepository,
        repository,
        progress,
      }
    }

    if (repository.missing) {
      return { type: SelectionType.MissingRepository, repository }
    }

    return {
      type: SelectionType.Repository,
      repository,
      state: this.repositoryStateCache.get(repository),
    }
  }

  public getState(): IAppState {
    const repositories = [
      ...this.repositories,
      ...this.cloningRepositoriesStore.repositories,
    ]

    return {
      accounts: this.accounts,
      repositories,
      recentRepositories: this.recentRepositories,
      localRepositoryStateLookup: this.localRepositoryStateLookup,
      windowState: this.windowState,
      windowZoomFactor: this.windowZoomFactor,
      appIsFocused: this.appIsFocused,
      selectedState: this.getSelectedState(),
      signInState: this.signInStore.getState(),
      currentPopup: this.popupManager.currentPopup,
      currentFoldout: this.currentFoldout,
      errorCount: this.popupManager.getPopupsOfType(PopupType.Error).length,
      showWelcomeFlow: this.showWelcomeFlow,
      focusCommitMessage: this.focusCommitMessage,
      emoji: this.emoji,
      sidebarWidth: this.sidebarWidth,
      commitSummaryWidth: this.commitSummaryWidth,
      stashedFilesWidth: this.stashedFilesWidth,
      pullRequestFilesListWidth: this.pullRequestFileListWidth,
      appMenuState: this.appMenu ? this.appMenu.openMenus : [],
      highlightAccessKeys: this.highlightAccessKeys,
      isUpdateAvailableBannerVisible: this.isUpdateAvailableBannerVisible,
      isUpdateShowcaseVisible: this.isUpdateShowcaseVisible,
      currentBanner: this.currentBanner,
      askToMoveToApplicationsFolderSetting:
        this.askToMoveToApplicationsFolderSetting,
      askForConfirmationOnRepositoryRemoval:
        this.askForConfirmationOnRepositoryRemoval,
      askForConfirmationOnDiscardChanges: this.confirmDiscardChanges,
      askForConfirmationOnDiscardChangesPermanently:
        this.confirmDiscardChangesPermanently,
      askForConfirmationOnDiscardStash: this.confirmDiscardStash,
      askForConfirmationOnForcePush: this.askForConfirmationOnForcePush,
      askForConfirmationOnUndoCommit: this.confirmUndoCommit,
      uncommittedChangesStrategy: this.uncommittedChangesStrategy,
      selectedExternalEditor: this.selectedExternalEditor,
      imageDiffType: this.imageDiffType,
      hideWhitespaceInChangesDiff: this.hideWhitespaceInChangesDiff,
      hideWhitespaceInHistoryDiff: this.hideWhitespaceInHistoryDiff,
      hideWhitespaceInPullRequestDiff: this.hideWhitespaceInPullRequestDiff,
      showSideBySideDiff: this.showSideBySideDiff,
      selectedShell: this.selectedShell,
      repositoryFilterText: this.repositoryFilterText,
      resolvedExternalEditor: this.resolvedExternalEditor,
      selectedCloneRepositoryTab: this.selectedCloneRepositoryTab,
      selectedBranchesTab: this.selectedBranchesTab,
      selectedTheme: this.selectedTheme,
      customTheme: this.customTheme,
      currentTheme: this.currentTheme,
      apiRepositories: this.apiRepositoriesStore.getState(),
      useWindowsOpenSSH: this.useWindowsOpenSSH,
      optOutOfUsageTracking: this.statsStore.getOptOut(),
      currentOnboardingTutorialStep: this.currentOnboardingTutorialStep,
      repositoryIndicatorsEnabled: this.repositoryIndicatorsEnabled,
      commitSpellcheckEnabled: this.commitSpellcheckEnabled,
      currentDragElement: this.currentDragElement,
      lastThankYou: this.lastThankYou,
      showCIStatusPopover: this.showCIStatusPopover,
      notificationsEnabled: getNotificationsEnabled(),
      pullRequestSuggestedNextAction: this.pullRequestSuggestedNextAction,
    }
  }

  private onGitStoreUpdated(repository: Repository, gitStore: GitStore) {
    const prevRepositoryState = this.repositoryStateCache.get(repository)

    this.repositoryStateCache.updateBranchesState(repository, state => {
      let { currentPullRequest } = state
      const { tip, currentRemote: remote } = gitStore

      // If the tip has changed we need to re-evaluate whether or not the
      // current pull request is still valid. Note that we're not using
      // updateCurrentPullRequest here because we know for certain that
      // the list of open pull requests haven't changed so we can find
      // a happy path where the tip has changed but the current PR is
      // still valid which doesn't require us to iterate through the
      // list of open PRs.
      if (
        !tipEquals(state.tip, tip) ||
        !remoteEquals(prevRepositoryState.remote, remote)
      ) {
        if (tip.kind !== TipState.Valid || remote === null) {
          // The tip isn't a branch so or the current branch doesn't have a remote
          // so there can't be a current pull request.
          currentPullRequest = null
        } else {
          const { branch } = tip

          if (
            !currentPullRequest ||
            !isPullRequestAssociatedWithBranch(
              branch,
              currentPullRequest,
              remote
            )
          ) {
            // Either we don't have a current pull request or the current pull
            // request no longer matches the tip, let's go hunting for a new one.
            const prs = state.openPullRequests
            currentPullRequest = findAssociatedPullRequest(branch, prs, remote)
          }

          if (
            tip.kind === TipState.Valid &&
            state.tip.kind === TipState.Valid &&
            tip.branch.name !== state.tip.branch.name
          ) {
            this.refreshBranchProtectionState(repository)
          }
        }
      }

      return {
        tip: gitStore.tip,
        defaultBranch: gitStore.defaultBranch,
        upstreamDefaultBranch: gitStore.upstreamDefaultBranch,
        allBranches: gitStore.allBranches,
        recentBranches: gitStore.recentBranches,
        pullWithRebase: gitStore.pullWithRebase,
        currentPullRequest,
      }
    })

    let selectWorkingDirectory = false
    let selectStashEntry = false

    this.repositoryStateCache.updateChangesState(repository, state => {
      const stashEntry = gitStore.currentBranchStashEntry

      // Figure out what selection changes we need to make as a result of this
      // change.
      if (state.selection.kind === ChangesSelectionKind.Stash) {
        if (state.stashEntry !== null) {
          if (stashEntry === null) {
            // We're showing a stash now and the stash entry has just disappeared
            // so we need to switch back over to the working directory.
            selectWorkingDirectory = true
          } else if (state.stashEntry.stashSha !== stashEntry.stashSha) {
            // The current stash entry has changed from underneath so we must
            // ensure we have a valid selection.
            selectStashEntry = true
          }
        }
      }

      return {
        commitMessage: gitStore.commitMessage,
        showCoAuthoredBy: gitStore.showCoAuthoredBy,
        coAuthors: gitStore.coAuthors,
        stashEntry,
      }
    })

    this.repositoryStateCache.update(repository, () => ({
      commitLookup: gitStore.commitLookup,
      localCommitSHAs: gitStore.localCommitSHAs,
      localTags: gitStore.localTags,
      aheadBehind: gitStore.aheadBehind,
      tagsToPush: gitStore.tagsToPush,
      remote: gitStore.currentRemote,
      lastFetched: gitStore.lastFetched,
    }))

    // _selectWorkingDirectoryFiles and _selectStashedFile will
    // emit updates by themselves.
    if (selectWorkingDirectory) {
      this._selectWorkingDirectoryFiles(repository)
    } else if (selectStashEntry) {
      this._selectStashedFile(repository)
    } else {
      this.emitUpdate()
    }
  }

  private clearBranchProtectionState(repository: Repository) {
    this.repositoryStateCache.updateChangesState(repository, () => ({
      currentBranchProtected: false,
    }))
    this.emitUpdate()
  }

  private async refreshBranchProtectionState(repository: Repository) {
    const { tip, currentRemote } = this.gitStoreCache.get(repository)

    if (tip.kind !== TipState.Valid || repository.gitHubRepository === null) {
      return
    }

    const gitHubRepo = repository.gitHubRepository
    const branchName = findRemoteBranchName(tip, currentRemote, gitHubRepo)

    if (branchName !== null) {
      const account = getAccountForEndpoint(this.accounts, gitHubRepo.endpoint)

      if (account === null) {
        return
      }

      // If the user doesn't have write access to the repository
      // it doesn't matter if the branch is protected or not and
      // we can avoid the API call. See the `showNoWriteAccess`
      // prop in the `CommitMessage` component where we specifically
      // test for this scenario and show a message specifically
      // about write access before showing a branch protection
      // warning.
      if (!hasWritePermission(gitHubRepo)) {
        this.repositoryStateCache.updateChangesState(repository, () => ({
          currentBranchProtected: false,
        }))
        this.emitUpdate()
        return
      }

      const name = gitHubRepo.name
      const owner = gitHubRepo.owner.login
      const api = API.fromAccount(account)

      const pushControl = await api.fetchPushControl(owner, name, branchName)
      const currentBranchProtected = !isBranchPushable(pushControl)

      this.repositoryStateCache.updateChangesState(repository, () => ({
        currentBranchProtected,
      }))
      this.emitUpdate()
    }
  }

  private clearSelectedCommit(repository: Repository) {
    this.repositoryStateCache.updateCommitSelection(repository, () => ({
      shas: [],
      file: null,
      changesetData: { files: [], linesAdded: 0, linesDeleted: 0 },
      diff: null,
    }))
  }

  /** This shouldn't be called directly. See `Dispatcher`. */
  public _changeCommitSelection(
    repository: Repository,
    shas: ReadonlyArray<string>,
    isContiguous: boolean
  ): void {
    const { commitSelection, commitLookup, compareState } =
      this.repositoryStateCache.get(repository)

    if (
      commitSelection.shas.length === shas.length &&
      commitSelection.shas.every((sha, i) => sha === shas[i])
    ) {
      return
    }

    const shasInDiff = this.getShasInDiff(shas, isContiguous, commitLookup)

    if (shas.length > 1 && isContiguous) {
      this.recordMultiCommitDiff(shas, shasInDiff, compareState)
    }

    this.repositoryStateCache.updateCommitSelection(repository, () => ({
      shas,
      shasInDiff,
      isContiguous,
      file: null,
      changesetData: { files: [], linesAdded: 0, linesDeleted: 0 },
      diff: null,
    }))

    this.emitUpdate()
  }

  private recordMultiCommitDiff(
    shas: ReadonlyArray<string>,
    shasInDiff: ReadonlyArray<string>,
    compareState: ICompareState
  ) {
    const isHistoryTab = compareState.formState.kind === HistoryTabMode.History

    if (isHistoryTab) {
      this.statsStore.recordMultiCommitDiffFromHistoryCount()
    } else {
      this.statsStore.recordMultiCommitDiffFromCompareCount()
    }

    const hasUnreachableCommitWarning = !shas.every(s => shasInDiff.includes(s))

    if (hasUnreachableCommitWarning) {
      this.statsStore.recordMultiCommitDiffWithUnreachableCommitWarningCount()
    }
  }

  /** This shouldn't be called directly. See `Dispatcher`. */
  public async _updateShasToHighlight(
    repository: Repository,
    shasToHighlight: ReadonlyArray<string>
  ) {
    this.repositoryStateCache.updateCompareState(repository, () => ({
      shasToHighlight,
    }))
    this.emitUpdate()
  }

  /**
   * When multiple commits are selected, the diff is created using the rev range
   * of firstSha^..lastSha in the selected shas. Thus comparing the trees of the
   * the lastSha and the first parent of the first sha. However, our history
   * list shows commits in chronological order. Thus, when a branch is merged,
   * the commits from that branch are injected in their chronological order into
   * the history list. Therefore, given a branch history of A, B, C, D,
   * MergeCommit where B and C are from the merged branch, diffing on the
   * selection of A through D would not have the changes from B an C.
   *
   * This method traverses the ancestral path from the last commit in the
   * selection back to the first commit via checking the parents. The
   * commits on this path are the commits whose changes will be seen in the
   * diff. This is equivalent to doing `git rev-list firstSha^..lastSha`.
   */
  private getShasInDiff(
    selectedShas: ReadonlyArray<string>,
    isContiguous: boolean,
    commitLookup: Map<string, Commit>
  ) {
    const shasInDiff = new Array<string>()

    if (selectedShas.length <= 1 || !isContiguous) {
      return selectedShas
    }

    const shasToTraverse = [selectedShas.at(-1)]
    do {
      const currentSha = shasToTraverse.pop()
      if (currentSha === undefined) {
        continue
      }

      shasInDiff.push(currentSha)

      // shas are selection of history -> should be in lookup ->  `|| []` is for typing sake
      const parentSHAs = commitLookup.get(currentSha)?.parentSHAs || []

      const parentsInSelection = parentSHAs.filter(parentSha =>
        selectedShas.includes(parentSha)
      )

      shasToTraverse.push(...parentsInSelection)
    } while (shasToTraverse.length > 0)

    return shasInDiff
  }

  private updateOrSelectFirstCommit(
    repository: Repository,
    commitSHAs: ReadonlyArray<string>
  ) {
    const state = this.repositoryStateCache.get(repository)
    let selectedSHA =
      state.commitSelection.shas.length > 0
        ? state.commitSelection.shas[0]
        : null

    if (selectedSHA != null) {
      const index = commitSHAs.findIndex(sha => sha === selectedSHA)
      if (index < 0) {
        // selected SHA is not in this list
        // -> clear the selection in the app state
        selectedSHA = null
        this.clearSelectedCommit(repository)
      }
    }

    if (selectedSHA === null && commitSHAs.length > 0) {
      this._changeCommitSelection(repository, [commitSHAs[0]], true)
      this._loadChangedFilesForCurrentSelection(repository)
    }
  }

  /** This shouldn't be called directly. See `Dispatcher`. */
  public async _initializeCompare(
    repository: Repository,
    initialAction?: CompareAction
  ) {
    const state = this.repositoryStateCache.get(repository)

    const { branchesState, compareState } = state
    const { tip } = branchesState
    const currentBranch = tip.kind === TipState.Valid ? tip.branch : null

    const branches = branchesState.allBranches.filter(
      b => b.name !== currentBranch?.name && !b.isDesktopForkRemoteBranch
    )
    const recentBranches = currentBranch
      ? branchesState.recentBranches.filter(b => b.name !== currentBranch.name)
      : branchesState.recentBranches

    const cachedDefaultBranch = branchesState.defaultBranch

    // only include the default branch when comparing if the user is not on the default branch
    // and it also exists in the repository
    const defaultBranch =
      currentBranch != null &&
      cachedDefaultBranch != null &&
      currentBranch.name !== cachedDefaultBranch.name
        ? cachedDefaultBranch
        : null

    this.repositoryStateCache.updateCompareState(repository, () => ({
      branches,
      recentBranches,
      defaultBranch,
    }))

    const cachedState = compareState.formState
    const action =
      initialAction != null ? initialAction : getInitialAction(cachedState)
    this._executeCompare(repository, action)
  }

  /** This shouldn't be called directly. See `Dispatcher`. */
  public async _executeCompare(
    repository: Repository,
    action: CompareAction
  ): Promise<void> {
    const gitStore = this.gitStoreCache.get(repository)
    const kind = action.kind

    if (action.kind === HistoryTabMode.History) {
      const { tip } = gitStore

      let currentSha: string | null = null

      if (tip.kind === TipState.Valid) {
        currentSha = tip.branch.tip.sha
      } else if (tip.kind === TipState.Detached) {
        currentSha = tip.currentSha
      }

      const { compareState } = this.repositoryStateCache.get(repository)
      const { formState, commitSHAs } = compareState
      const previousTip = compareState.tip

      const tipIsUnchanged =
        currentSha !== null &&
        previousTip !== null &&
        currentSha === previousTip

      if (
        tipIsUnchanged &&
        formState.kind === HistoryTabMode.History &&
        commitSHAs.length > 0
      ) {
        // don't refresh the history view here because we know nothing important
        // has changed and we don't want to rebuild this state
        return
      }

      // load initial group of commits for current branch
      const commits = await gitStore.loadCommitBatch('HEAD', 0)

      if (commits === null) {
        return
      }

      const newState: IDisplayHistory = {
        kind: HistoryTabMode.History,
      }

      this.repositoryStateCache.updateCompareState(repository, () => ({
        tip: currentSha,
        formState: newState,
        commitSHAs: commits,
        filterText: '',
        showBranchList: false,
      }))
      this.updateOrSelectFirstCommit(repository, commits)

      return this.emitUpdate()
    }

    if (action.kind === HistoryTabMode.Compare) {
      return this.updateCompareToBranch(repository, action)
    }

    return assertNever(action, `Unknown action: ${kind}`)
  }

  private async updateCompareToBranch(
    repository: Repository,
    action: ICompareToBranch
  ) {
    const gitStore = this.gitStoreCache.get(repository)

    const comparisonBranch = action.branch
    const compare = await gitStore.getCompareCommits(
      comparisonBranch,
      action.comparisonMode
    )

    this.statsStore.recordBranchComparison()
    const { branchesState } = this.repositoryStateCache.get(repository)

    if (
      branchesState.defaultBranch !== null &&
      comparisonBranch.name === branchesState.defaultBranch.name
    ) {
      this.statsStore.recordDefaultBranchComparison()
    }

    if (compare == null) {
      return
    }

    const { ahead, behind } = compare
    const aheadBehind = { ahead, behind }

    const commitSHAs = compare.commits.map(commit => commit.sha)

    const newState: ICompareBranch = {
      kind: HistoryTabMode.Compare,
      comparisonBranch,
      comparisonMode: action.comparisonMode,
      aheadBehind,
    }

    this.repositoryStateCache.updateCompareState(repository, s => ({
      formState: newState,
      filterText: comparisonBranch.name,
      commitSHAs,
    }))

    const tip = gitStore.tip

    const loadingMerge: MergeTreeResult = {
      kind: ComputedAction.Loading,
    }

    this.repositoryStateCache.updateCompareState(repository, () => ({
      mergeStatus: loadingMerge,
    }))

    this.emitUpdate()

    this.updateOrSelectFirstCommit(repository, commitSHAs)

    if (this.currentMergeTreePromise != null) {
      return this.currentMergeTreePromise
    }

    if (tip.kind === TipState.Valid && aheadBehind.behind > 0) {
      this.currentMergeTreePromise = this.setupMergabilityPromise(
        repository,
        tip.branch,
        action.branch
      )
        .then(mergeStatus => {
          this.repositoryStateCache.updateCompareState(repository, () => ({
            mergeStatus,
          }))

          this.emitUpdate()
        })
        .finally(() => {
          this.currentMergeTreePromise = null
        })

      return this.currentMergeTreePromise
    } else {
      this.repositoryStateCache.updateCompareState(repository, () => ({
        mergeStatus: null,
      }))

      return this.emitUpdate()
    }
  }

  private setupMergabilityPromise(
    repository: Repository,
    baseBranch: Branch,
    compareBranch: Branch
  ) {
    return promiseWithMinimumTimeout(
      () => determineMergeability(repository, baseBranch, compareBranch),
      500
    ).catch(err => {
      log.warn(
        `Error occurred while trying to merge ${baseBranch.name} (${baseBranch.tip.sha}) and ${compareBranch.name} (${compareBranch.tip.sha})`,
        err
      )
      return null
    })
  }

  /** This shouldn't be called directly. See `Dispatcher`. */
  public _updateCompareForm<K extends keyof ICompareFormUpdate>(
    repository: Repository,
    newState: Pick<ICompareFormUpdate, K>
  ) {
    this.repositoryStateCache.updateCompareState(repository, state => {
      return merge(state, newState)
    })

    this.emitUpdate()
  }

  /** This shouldn't be called directly. See `Dispatcher`. */
  public async _loadNextCommitBatch(repository: Repository): Promise<void> {
    const gitStore = this.gitStoreCache.get(repository)

    const state = this.repositoryStateCache.get(repository)
    const { formState } = state.compareState
    if (formState.kind === HistoryTabMode.History) {
      const commits = state.compareState.commitSHAs

      const newCommits = await gitStore.loadCommitBatch('HEAD', commits.length)
      if (newCommits == null) {
        return
      }

      this.repositoryStateCache.updateCompareState(repository, () => ({
        commitSHAs: commits.concat(newCommits),
      }))
      this.emitUpdate()
    }
  }

  /** This shouldn't be called directly. See `Dispatcher`. */
  public async _loadChangedFilesForCurrentSelection(
    repository: Repository
  ): Promise<void> {
    const state = this.repositoryStateCache.get(repository)
    const { commitSelection } = state
    const { shas: currentSHAs, isContiguous } = commitSelection
    if (
      currentSHAs.length === 0 ||
      (currentSHAs.length > 1 && (!enableMultiCommitDiffs() || !isContiguous))
    ) {
      return
    }

    const gitStore = this.gitStoreCache.get(repository)
    const changesetData = await gitStore.performFailableOperation(() =>
      currentSHAs.length > 1
        ? getCommitRangeChangedFiles(repository, currentSHAs)
        : getChangedFiles(repository, currentSHAs[0])
    )
    if (!changesetData) {
      return
    }

    // The selection could have changed between when we started loading the
    // changed files and we finished. We might wanna store the changed files per
    // SHA/path.
    if (
      commitSelection.shas.length !== currentSHAs.length ||
      !commitSelection.shas.every((sha, i) => sha === currentSHAs[i])
    ) {
      return
    }

    // if we're selecting a commit for the first time, we should select the
    // first file in the commit and render the diff immediately

    const noFileSelected = commitSelection.file === null

    const firstFileOrDefault =
      noFileSelected && changesetData.files.length
        ? changesetData.files[0]
        : commitSelection.file

    this.repositoryStateCache.updateCommitSelection(repository, () => ({
      file: firstFileOrDefault,
      changesetData,
      diff: null,
    }))

    this.emitUpdate()

    if (firstFileOrDefault !== null) {
      this._changeFileSelection(repository, firstFileOrDefault)
    }
  }

  /** This shouldn't be called directly. See `Dispatcher`. */
  public async _setRepositoryFilterText(text: string): Promise<void> {
    this.repositoryFilterText = text
    this.emitUpdate()
  }

  /** This shouldn't be called directly. See `Dispatcher`. */
  public async _changeFileSelection(
    repository: Repository,
    file: CommittedFileChange
  ): Promise<void> {
    this.repositoryStateCache.updateCommitSelection(repository, () => ({
      file,
      diff: null,
    }))
    this.emitUpdate()

    const stateBeforeLoad = this.repositoryStateCache.get(repository)
    const { shas, isContiguous } = stateBeforeLoad.commitSelection

    if (shas.length === 0) {
      if (__DEV__) {
        throw new Error(
          "No currently selected sha yet we've been asked to switch file selection"
        )
      } else {
        return
      }
    }

    if (shas.length > 1 && (!enableMultiCommitDiffs() || !isContiguous)) {
      return
    }

    const diff =
      shas.length > 1
        ? await getCommitRangeDiff(
            repository,
            file,
            shas,
            this.hideWhitespaceInHistoryDiff
          )
        : await getCommitDiff(
            repository,
            file,
            shas[0],
            this.hideWhitespaceInHistoryDiff
          )

    const stateAfterLoad = this.repositoryStateCache.get(repository)
    const { shas: shasAfter } = stateAfterLoad.commitSelection
    // A whole bunch of things could have happened since we initiated the diff load
    if (
      shasAfter.length !== shas.length ||
      !shas.every((sha, i) => sha === shasAfter[i])
    ) {
      return
    }

    if (!stateAfterLoad.commitSelection.file) {
      return
    }
    if (stateAfterLoad.commitSelection.file.id !== file.id) {
      return
    }

    this.repositoryStateCache.updateCommitSelection(repository, () => ({
      diff,
    }))

    this.emitUpdate()
  }

  /** This shouldn't be called directly. See `Dispatcher`. */
  public async _selectRepository(
    repository: Repository | CloningRepository | null
  ): Promise<Repository | null> {
    const previouslySelectedRepository = this.selectedRepository

    // do this quick check to see if we have a tutorial repository
    // cause if its not we can quickly hide the tutorial pane
    // in the first `emitUpdate` below
    const previouslyInTutorial =
      this.currentOnboardingTutorialStep !== TutorialStep.NotApplicable
    if (
      previouslyInTutorial &&
      (!(repository instanceof Repository) || !repository.isTutorialRepository)
    ) {
      this.currentOnboardingTutorialStep = TutorialStep.NotApplicable
    }

    this.selectedRepository = repository

    this.emitUpdate()
    this.stopBackgroundFetching()
    this.stopPullRequestUpdater()
    this._clearBanner()
    this.stopBackgroundPruner()

    if (repository == null) {
      return Promise.resolve(null)
    }

    if (!(repository instanceof Repository)) {
      return Promise.resolve(null)
    }

    setNumber(LastSelectedRepositoryIDKey, repository.id)

    const previousRepositoryId = previouslySelectedRepository
      ? previouslySelectedRepository.id
      : null

    this.updateRecentRepositories(previousRepositoryId, repository.id)

    // if repository might be marked missing, try checking if it has been restored
    const refreshedRepository = await this.recoverMissingRepository(repository)
    if (refreshedRepository.missing) {
      // as the repository is no longer found on disk, cleaning this up
      // ensures we don't accidentally run any Git operations against the
      // wrong location if the user then relocates the `.git` folder elsewhere
      this.gitStoreCache.remove(repository)
      return Promise.resolve(null)
    }

    // This is now purely for metrics collection for `commitsToRepositoryWithBranchProtections`
    // Understanding how many users actually contribute to repos with branch protections gives us
    // insight into who our users are and what kinds of work they do
    this.updateBranchProtectionsFromAPI(repository)

    this.notificationsStore.selectRepository(repository)

    return this._selectRepositoryRefreshTasks(
      refreshedRepository,
      previouslySelectedRepository
    )
  }

  // update the stored list of recently opened repositories
  private updateRecentRepositories(
    previousRepositoryId: number | null,
    currentRepositoryId: number
  ) {
    // No need to update the recent repositories if the selected repository is
    // the same as the old one (this could happen when the alias of the selected
    // repository is changed).
    if (previousRepositoryId === currentRepositoryId) {
      return
    }

    const recentRepositories = getNumberArray(RecentRepositoriesKey).filter(
      el => el !== currentRepositoryId && el !== previousRepositoryId
    )
    if (previousRepositoryId !== null) {
      recentRepositories.unshift(previousRepositoryId)
    }
    const slicedRecentRepositories = recentRepositories.slice(
      0,
      RecentRepositoriesLength
    )
    setNumberArray(RecentRepositoriesKey, slicedRecentRepositories)
    this.recentRepositories = slicedRecentRepositories
    this.notificationsStore.setRecentRepositories(
      this.repositories.filter(r => this.recentRepositories.includes(r.id))
    )
    this.emitUpdate()
  }

  // finish `_selectRepository`s refresh tasks
  private async _selectRepositoryRefreshTasks(
    repository: Repository,
    previouslySelectedRepository: Repository | CloningRepository | null
  ): Promise<Repository | null> {
    this._refreshRepository(repository)

    if (isRepositoryWithGitHubRepository(repository)) {
      // Load issues from the upstream or fork depending
      // on workflow preferences.
      const ghRepo = getNonForkGitHubRepository(repository)

      this._refreshIssues(ghRepo)
      this.refreshMentionables(ghRepo)

      this.pullRequestCoordinator.getAllPullRequests(repository).then(prs => {
        this.onPullRequestChanged(repository, prs)
      })
    }

    // The selected repository could have changed while we were refreshing.
    if (this.selectedRepository !== repository) {
      return null
    }

    // "Clone in Desktop" from a cold start can trigger this twice, and
    // for edge cases where _selectRepository is re-entract, calling this here
    // ensures we clean up the existing background fetcher correctly (if set)
    this.stopBackgroundFetching()
    this.stopPullRequestUpdater()
    this.stopBackgroundPruner()

    this.startBackgroundFetching(repository, !previouslySelectedRepository)
    this.startPullRequestUpdater(repository)

    this.startBackgroundPruner(repository)

    this.addUpstreamRemoteIfNeeded(repository)

    return this.repositoryWithRefreshedGitHubRepository(repository)
  }

  private stopBackgroundPruner() {
    const pruner = this.currentBranchPruner

    if (pruner !== null) {
      pruner.stop()
      this.currentBranchPruner = null
    }
  }

  private startBackgroundPruner(repository: Repository) {
    if (this.currentBranchPruner !== null) {
      fatalError(
        `A branch pruner is already active and cannot start updating on ${repository.name}`
      )
    }

    const pruner = new BranchPruner(
      repository,
      this.gitStoreCache,
      this.repositoriesStore,
      this.repositoryStateCache,
      repository => this._refreshRepository(repository)
    )
    this.currentBranchPruner = pruner
    this.currentBranchPruner.start()
  }

  public async _refreshIssues(repository: GitHubRepository) {
    const user = getAccountForEndpoint(this.accounts, repository.endpoint)
    if (!user) {
      return
    }

    try {
      await this.issuesStore.refreshIssues(repository, user)
    } catch (e) {
      log.warn(`Unable to fetch issues for ${repository.fullName}`, e)
    }
  }

  private stopBackgroundFetching() {
    const backgroundFetcher = this.currentBackgroundFetcher
    if (backgroundFetcher) {
      backgroundFetcher.stop()
      this.currentBackgroundFetcher = null
    }
  }

  private refreshMentionables(repository: GitHubRepository) {
    const account = getAccountForEndpoint(this.accounts, repository.endpoint)
    if (!account) {
      return
    }

    this.gitHubUserStore.updateMentionables(repository, account)
  }

  private startPullRequestUpdater(repository: Repository) {
    // We don't want to run the pull request updater when the app is in
    // the background.
    if (this.appIsFocused && isRepositoryWithGitHubRepository(repository)) {
      const account = getAccountForRepository(this.accounts, repository)
      if (account !== null) {
        return this.pullRequestCoordinator.startPullRequestUpdater(
          repository,
          account
        )
      }
    }
    // we always want to stop the current one, to be safe
    this.pullRequestCoordinator.stopPullRequestUpdater()
  }

  private stopPullRequestUpdater() {
    this.pullRequestCoordinator.stopPullRequestUpdater()
  }

  public async fetchPullRequest(repoUrl: string, pr: string) {
    const endpoint = getEndpointForRepository(repoUrl)
    const account = getAccountForEndpoint(this.accounts, endpoint)

    if (account) {
      const api = API.fromAccount(account)
      const remoteUrl = parseRemote(repoUrl)
      if (remoteUrl && remoteUrl.owner && remoteUrl.name) {
        return await api.fetchPullRequest(remoteUrl.owner, remoteUrl.name, pr)
      }
    }
    return null
  }

  private async shouldBackgroundFetch(
    repository: Repository,
    lastPush: Date | null
  ): Promise<boolean> {
    const gitStore = this.gitStoreCache.get(repository)
    const lastFetched = await gitStore.updateLastFetched()

    if (lastFetched === null) {
      return true
    }

    const now = new Date()
    const timeSinceFetch = now.getTime() - lastFetched.getTime()
    const repoName = nameOf(repository)
    if (timeSinceFetch < BackgroundFetchMinimumInterval) {
      const timeInSeconds = Math.floor(timeSinceFetch / 1000)

      log.debug(
        `Skipping background fetch as '${repoName}' was fetched ${timeInSeconds}s ago`
      )
      return false
    }

    if (lastPush === null) {
      return true
    }

    // we should fetch if the last push happened after the last fetch
    if (lastFetched < lastPush) {
      return true
    }

    log.debug(
      `Skipping background fetch since nothing has been pushed to '${repoName}' since the last fetch at ${lastFetched}`
    )

    return false
  }

  private startBackgroundFetching(
    repository: Repository,
    withInitialSkew: boolean
  ) {
    if (this.currentBackgroundFetcher) {
      fatalError(
        `We should only have on background fetcher active at once, but we're trying to start background fetching on ${repository.name} while another background fetcher is still active!`
      )
    }

    const account = getAccountForRepository(this.accounts, repository)
    if (!account) {
      return
    }

    if (!repository.gitHubRepository) {
      return
    }

    // Todo: add logic to background checker to check the API before fetching
    // similar to what's being done in `refreshAllIndicators`
    const fetcher = new BackgroundFetcher(
      repository,
      account,
      r => this.performFetch(r, account, FetchType.BackgroundTask),
      r => this.shouldBackgroundFetch(r, null)
    )
    fetcher.start(withInitialSkew)
    this.currentBackgroundFetcher = fetcher
  }

  /** Load the initial state for the app. */
  public async loadInitialState() {
    const [accounts, repositories] = await Promise.all([
      this.accountsStore.getAll(),
      this.repositoriesStore.getAll(),
    ])

    log.info(
      `[AppStore] loading ${repositories.length} repositories from store`
    )
    accounts.forEach(a => {
      log.info(`[AppStore] found account: ${a.login} (${a.name})`)
    })

    this.accounts = accounts
    this.repositories = repositories

    this.updateRepositorySelectionAfterRepositoriesChanged()

    this.sidebarWidth = constrain(
      getNumber(sidebarWidthConfigKey, defaultSidebarWidth)
    )
    this.commitSummaryWidth = constrain(
      getNumber(commitSummaryWidthConfigKey, defaultCommitSummaryWidth)
    )
    this.stashedFilesWidth = constrain(
      getNumber(stashedFilesWidthConfigKey, defaultStashedFilesWidth)
    )
    this.pullRequestFileListWidth = constrain(
      getNumber(pullRequestFileListConfigKey, defaultPullRequestFileListWidth)
    )

    this.updateResizableConstraints()
    // TODO: Initiliaze here for now... maybe move to dialog mounting
    this.updatePullRequestResizableConstraints()

    this.askToMoveToApplicationsFolderSetting = getBoolean(
      askToMoveToApplicationsFolderKey,
      askToMoveToApplicationsFolderDefault
    )

    this.askForConfirmationOnRepositoryRemoval = getBoolean(
      confirmRepoRemovalKey,
      confirmRepoRemovalDefault
    )

    this.confirmDiscardChanges = getBoolean(
      confirmDiscardChangesKey,
      confirmDiscardChangesDefault
    )

    this.confirmDiscardChangesPermanently = getBoolean(
      confirmDiscardChangesPermanentlyKey,
      confirmDiscardChangesPermanentlyDefault
    )

    this.confirmDiscardStash = getBoolean(
      confirmDiscardStashKey,
      confirmDiscardStashDefault
    )

    this.askForConfirmationOnForcePush = getBoolean(
      confirmForcePushKey,
      askForConfirmationOnForcePushDefault
    )

    this.confirmUndoCommit = getBoolean(
      confirmUndoCommitKey,
      confirmUndoCommitDefault
    )

    this.uncommittedChangesStrategy =
      getEnum(uncommittedChangesStrategyKey, UncommittedChangesStrategy) ??
      defaultUncommittedChangesStrategy

    this.updateSelectedExternalEditor(
      await this.lookupSelectedExternalEditor()
    ).catch(e => log.error('Failed resolving current editor at startup', e))

    const shellValue = localStorage.getItem(shellKey)
    this.selectedShell = shellValue ? parseShell(shellValue) : DefaultShell

    this.updateMenuLabelsForSelectedRepository()

    const imageDiffTypeValue = localStorage.getItem(imageDiffTypeKey)
    this.imageDiffType =
      imageDiffTypeValue === null
        ? imageDiffTypeDefault
        : parseInt(imageDiffTypeValue)

    this.hideWhitespaceInChangesDiff = getBoolean(
      hideWhitespaceInChangesDiffKey,
      false
    )
    this.hideWhitespaceInHistoryDiff = getBoolean(
      hideWhitespaceInHistoryDiffKey,
      false
    )
    this.hideWhitespaceInPullRequestDiff = getBoolean(
      hideWhitespaceInPullRequestDiffKey,
      false
    )
    this.commitSpellcheckEnabled = getBoolean(
      commitSpellcheckEnabledKey,
      commitSpellcheckEnabledDefault
    )
    this.showSideBySideDiff = getShowSideBySideDiff()

    this.selectedTheme = getPersistedThemeName()
    this.customTheme = getObject<ICustomTheme>(customThemeKey)
    // Make sure the persisted theme is applied
    setPersistedTheme(this.selectedTheme)

    this.currentTheme =
      this.selectedTheme !== ApplicationTheme.HighContrast
        ? await getCurrentlyAppliedTheme()
        : this.selectedTheme

    themeChangeMonitor.onThemeChanged(theme => {
      this.currentTheme = theme
      this.emitUpdate()
    })

    this.lastThankYou = getObject<ILastThankYou>(lastThankYouKey)

    this.pullRequestSuggestedNextAction =
      getEnum(
        pullRequestSuggestedNextActionKey,
        PullRequestSuggestedNextAction
      ) ?? defaultPullRequestSuggestedNextAction

    this.emitUpdateNow()

    this.accountsStore.refresh()
  }

  /**
   * Calculate the constraints of our resizable panes whenever the window
   * dimensions change.
   */
  private updateResizableConstraints() {
    // The combined width of the branch dropdown and the push pull fetch button
    // Since the repository list toolbar button width is tied to the width of
    // the sidebar we can't let it push the branch, and push/pull/fetch buttons
    // off screen.
    const toolbarButtonsWidth = 460

    // Start with all the available width
    let available = window.innerWidth

    // Working our way from left to right (i.e. giving priority to the leftmost
    // pane when we need to constrain the width)
    //
    // 220 was determined as the minimum value since it is the smallest width
    // that will still fit the placeholder text in the branch selector textbox
    // of the history tab
    const maxSidebarWidth = available - toolbarButtonsWidth
    this.sidebarWidth = constrain(this.sidebarWidth, 220, maxSidebarWidth)

    // Now calculate the width we have left to distribute for the other panes
    available -= clamp(this.sidebarWidth)

    // This is a pretty silly width for a diff but it will fit ~9 chars per line
    // in unified mode after subtracting the width of the unified gutter and ~4
    // chars per side in split diff mode. No one would want to use it this way
    // but it doesn't break the layout and it allows users to temporarily
    // maximize the width of the file list to see long path names.
    const diffPaneMinWidth = 150
    const filesMax = available - diffPaneMinWidth

    this.commitSummaryWidth = constrain(this.commitSummaryWidth, 100, filesMax)
    this.stashedFilesWidth = constrain(this.stashedFilesWidth, 100, filesMax)
  }

  /**
   * Calculate the constraints of the resizable pane in the pull request dialog
   * whenever the window dimensions change.
   */
  private updatePullRequestResizableConstraints() {
    // TODO: Get width of PR dialog -> determine if we will have default width
    // for pr dialog. The goal is for it expand to fill some percent of
    // available window so it will change on window resize. We may have some max
    // value and min value of where to derive a default is we cannot obtain the
    // width for some reason (like initialization nad no pr dialog is open)
    // Thoughts -> ß
    // 1. Use dialog id to grab dialog if exists, else use default
    // 2. Pass dialog width up when and call this contrainst on dialog mounting
    //    to initialize and subscribe to window resize inside dialog to be able
    //    to pass up dialog width on window resize.

    // Get the width of the dialog
    const available = 850
    const dialogPadding = 20

    // This is a pretty silly width for a diff but it will fit ~9 chars per line
    // in unified mode after subtracting the width of the unified gutter and ~4
    // chars per side in split diff mode. No one would want to use it this way
    // but it doesn't break the layout and it allows users to temporarily
    // maximize the width of the file list to see long path names.
    const diffPaneMinWidth = 150
    const filesListMax = available - dialogPadding - diffPaneMinWidth

    this.pullRequestFileListWidth = constrain(
      this.pullRequestFileListWidth,
      100,
      filesListMax
    )
  }

  private updateSelectedExternalEditor(
    selectedEditor: string | null
  ): Promise<void> {
    this.selectedExternalEditor = selectedEditor

    // Make sure we keep the resolved (cached) editor
    // in sync when the user changes their editor choice.
    return this._resolveCurrentEditor()
  }

  private async lookupSelectedExternalEditor(): Promise<string | null> {
    const editors = (await getAvailableEditors()).map(found => found.editor)

    const value = localStorage.getItem(externalEditorKey)
    // ensure editor is still installed
    if (value && editors.includes(value)) {
      return value
    }

    if (editors.length) {
      const value = editors[0]
      // store this value to avoid the lookup next time
      localStorage.setItem(externalEditorKey, value)
      return value
    }

    return null
  }

  /**
   * Update menu labels for the selected repository.
   *
   * If selected repository type is a `CloningRepository` or
   * `MissingRepository`, the menu labels will be updated but they will lack
   * the expected `IRepositoryState` and revert to the default values.
   */
  private updateMenuLabelsForSelectedRepository() {
    const { selectedState } = this.getState()

    if (
      selectedState !== null &&
      selectedState.type === SelectionType.Repository
    ) {
      this.updateMenuItemLabels(selectedState.state)
    } else {
      this.updateMenuItemLabels(null)
    }
  }

  /**
   * Update the menus in the main process using the provided repository state
   *
   * @param state the current repository state, or `null` if the repository is
   *              being cloned or is missing
   */
  private updateMenuItemLabels(state: IRepositoryState | null) {
    const {
      selectedShell,
      selectedRepository,
      selectedExternalEditor,
      askForConfirmationOnRepositoryRemoval,
      askForConfirmationOnForcePush,
    } = this

    const labels: MenuLabelsEvent = {
      selectedShell,
      selectedExternalEditor,
      askForConfirmationOnRepositoryRemoval,
      askForConfirmationOnForcePush,
    }

    if (state === null) {
      updatePreferredAppMenuItemLabels(labels)
      return
    }

    const { changesState, branchesState, aheadBehind } = state
    const { currentPullRequest } = branchesState

    let contributionTargetDefaultBranch: string | undefined
    if (selectedRepository instanceof Repository) {
      contributionTargetDefaultBranch =
        findContributionTargetDefaultBranch(selectedRepository, branchesState)
          ?.name ?? undefined
    }

    // From the menu, we'll offer to force-push whenever it's possible, regardless
    // of whether or not the user performed any action we know would be followed
    // by a force-push.
    const isForcePushForCurrentRepository =
      getCurrentBranchForcePushState(branchesState, aheadBehind) !==
      ForcePushBranchState.NotAvailable

    const isStashedChangesVisible =
      changesState.selection.kind === ChangesSelectionKind.Stash

    const askForConfirmationWhenStashingAllChanges =
      changesState.stashEntry !== null

    updatePreferredAppMenuItemLabels({
      ...labels,
      contributionTargetDefaultBranch,
      isForcePushForCurrentRepository,
      isStashedChangesVisible,
      hasCurrentPullRequest: currentPullRequest !== null,
      askForConfirmationWhenStashingAllChanges,
    })
  }

  private updateRepositorySelectionAfterRepositoriesChanged() {
    const selectedRepository = this.selectedRepository
    let newSelectedRepository: Repository | CloningRepository | null =
      this.selectedRepository
    if (selectedRepository) {
      const r =
        this.repositories.find(
          r =>
            r.constructor === selectedRepository.constructor &&
            r.id === selectedRepository.id
        ) || null

      newSelectedRepository = r
    }

    if (newSelectedRepository === null && this.repositories.length > 0) {
      const lastSelectedID = getNumber(LastSelectedRepositoryIDKey, 0)
      if (lastSelectedID > 0) {
        newSelectedRepository =
          this.repositories.find(r => r.id === lastSelectedID) || null
      }

      if (!newSelectedRepository) {
        newSelectedRepository = this.repositories[0]
      }
    }

    const repositoryChanged =
      (selectedRepository &&
        newSelectedRepository &&
        selectedRepository.hash !== newSelectedRepository.hash) ||
      (selectedRepository && !newSelectedRepository) ||
      (!selectedRepository && newSelectedRepository)
    if (repositoryChanged) {
      this._selectRepository(newSelectedRepository)
      this.emitUpdate()
    }
  }

  /** This shouldn't be called directly. See `Dispatcher`. */
  public async _loadStatus(
    repository: Repository,
    clearPartialState: boolean = false
  ): Promise<IStatusResult | null> {
    const gitStore = this.gitStoreCache.get(repository)
    const status = await gitStore.loadStatus()

    if (status === null) {
      return null
    }

    this.repositoryStateCache.updateChangesState(repository, state =>
      updateChangedFiles(state, status, clearPartialState)
    )

    this.repositoryStateCache.updateChangesState(repository, state => ({
      conflictState: updateConflictState(state, status, this.statsStore),
    }))

    this.updateMultiCommitOperationConflictsIfFound(repository)
    await this.initializeMultiCommitOperationIfConflictsFound(
      repository,
      status
    )

    if (this.selectedRepository === repository) {
      this._triggerConflictsFlow(repository, status)
    }

    this.emitUpdate()

    this.updateChangesWorkingDirectoryDiff(repository)

    return status
  }

  /**
   * This method is to initialize a multi commit operation state on app load
   * if conflicts are found but not multi commmit operation exists.
   */
  private async initializeMultiCommitOperationIfConflictsFound(
    repository: Repository,
    status: IStatusResult
  ) {
    const state = this.repositoryStateCache.get(repository)
    const {
      changesState: { conflictState },
      multiCommitOperationState,
      branchesState,
    } = state

    if (conflictState === null) {
      this.clearConflictsFlowVisuals(state)
      return
    }

    if (multiCommitOperationState !== null) {
      return
    }

    let operationDetail: MultiCommitOperationDetail
    let targetBranch: Branch | null = null
    let commits: ReadonlyArray<Commit | CommitOneLine> = []
    let originalBranchTip: string | null = ''
    let progress: IMultiCommitOperationProgress | undefined = undefined

    if (branchesState.tip.kind === TipState.Valid) {
      targetBranch = branchesState.tip.branch
      originalBranchTip = targetBranch.tip.sha
    }

    if (isMergeConflictState(conflictState)) {
      operationDetail = {
        kind: MultiCommitOperationKind.Merge,
        isSquash: status.squashMsgFound,
        sourceBranch: null,
      }
      originalBranchTip = targetBranch !== null ? targetBranch.tip.sha : null
    } else if (isRebaseConflictState(conflictState)) {
      const snapshot = await getRebaseSnapshot(repository)
      const rebaseState = await getRebaseInternalState(repository)
      if (snapshot === null || rebaseState === null) {
        return
      }

      originalBranchTip = rebaseState.originalBranchTip
      commits = snapshot.commits
      progress = snapshot.progress
      operationDetail = {
        kind: MultiCommitOperationKind.Rebase,
        sourceBranch: null,
        commits,
        currentTip: rebaseState.baseBranchTip,
      }

      const commit = await getCommit(repository, rebaseState.originalBranchTip)

      if (commit !== null) {
        targetBranch = new Branch(
          rebaseState.targetBranch,
          null,
          commit,
          BranchType.Local,
          `refs/heads/${rebaseState.targetBranch}`
        )
      }
    } else if (isCherryPickConflictState(conflictState)) {
      const snapshot = await getCherryPickSnapshot(repository)
      if (snapshot === null) {
        return
      }

      originalBranchTip = null
      commits = snapshot.commits
      progress = snapshot.progress
      operationDetail = {
        kind: MultiCommitOperationKind.CherryPick,
        sourceBranch: null,
        branchCreated: false,
        commits,
      }

      this.repositoryStateCache.updateMultiCommitOperationUndoState(
        repository,
        () => ({
          undoSha: snapshot.targetBranchUndoSha,
          branchName: '',
        })
      )
    } else {
      assertNever(conflictState, `Unsupported conflict kind`)
    }

    this._initializeMultiCommitOperation(
      repository,
      operationDetail,
      targetBranch,
      commits,
      originalBranchTip,
      false
    )

    if (progress === undefined) {
      return
    }

    this.repositoryStateCache.updateMultiCommitOperationState(
      repository,
      () => ({
        progress: progress as IMultiCommitOperationProgress,
      })
    )
  }
  /**
   * Push changes from latest conflicts into current multi step operation step, if needed
   *  - i.e. - multiple instance of running in to conflicts
   */
  private updateMultiCommitOperationConflictsIfFound(repository: Repository) {
    const state = this.repositoryStateCache.get(repository)
    const { changesState, multiCommitOperationState } =
      this.repositoryStateCache.get(repository)
    const { conflictState } = changesState

    if (conflictState === null || multiCommitOperationState === null) {
      this.clearConflictsFlowVisuals(state)
      return
    }

    const { step, operationDetail } = multiCommitOperationState
    if (step.kind !== MultiCommitOperationStepKind.ShowConflicts) {
      return
    }

    const { manualResolutions } = conflictState

    this.repositoryStateCache.updateMultiCommitOperationState(
      repository,
      () => ({
        step: { ...step, manualResolutions },
      })
    )

    if (isRebaseConflictState(conflictState)) {
      const { currentTip } = conflictState
      this.repositoryStateCache.updateMultiCommitOperationState(
        repository,
        () => ({ operationDetail: { ...operationDetail, currentTip } })
      )
    }
  }

  private async _triggerConflictsFlow(
    repository: Repository,
    status: IStatusResult
  ) {
    const state = this.repositoryStateCache.get(repository)
    const {
      changesState: { conflictState },
      multiCommitOperationState,
    } = state

    if (conflictState === null) {
      this.clearConflictsFlowVisuals(state)
      return
    }

    if (multiCommitOperationState === null) {
      return
    }

    const displayingBanner =
      this.currentBanner !== null &&
      this.currentBanner.type === BannerType.ConflictsFound

    if (
      displayingBanner ||
      isConflictsFlow(
        this.popupManager.areTherePopupsOfType(PopupType.MultiCommitOperation),
        multiCommitOperationState
      )
    ) {
      return
    }

    const { manualResolutions } = conflictState
    let ourBranch, theirBranch

    if (isMergeConflictState(conflictState)) {
      theirBranch = await this.getMergeConflictsTheirBranch(
        repository,
        status.squashMsgFound,
        multiCommitOperationState
      )
      ourBranch = conflictState.currentBranch
    } else if (isRebaseConflictState(conflictState)) {
      theirBranch = conflictState.targetBranch
      ourBranch = conflictState.baseBranch
    } else if (isCherryPickConflictState(conflictState)) {
      if (
        multiCommitOperationState !== null &&
        multiCommitOperationState.operationDetail.kind ===
          MultiCommitOperationKind.CherryPick &&
        multiCommitOperationState.operationDetail.sourceBranch !== null
      ) {
        theirBranch =
          multiCommitOperationState.operationDetail.sourceBranch.name
      }
      ourBranch = conflictState.targetBranchName
    } else {
      assertNever(conflictState, `Unsupported conflict kind`)
    }

    this._setMultiCommitOperationStep(repository, {
      kind: MultiCommitOperationStepKind.ShowConflicts,
      conflictState: {
        kind: 'multiCommitOperation',
        manualResolutions,
        ourBranch,
        theirBranch,
      },
    })

    this._showPopup({
      type: PopupType.MultiCommitOperation,
      repository,
    })
  }

  private async getMergeConflictsTheirBranch(
    repository: Repository,
    isSquash: boolean,
    multiCommitOperationState: IMultiCommitOperationState | null
  ): Promise<string | undefined> {
    let theirBranch: string | undefined
    if (
      multiCommitOperationState !== null &&
      multiCommitOperationState.operationDetail.kind ===
        MultiCommitOperationKind.Merge &&
      multiCommitOperationState.operationDetail.sourceBranch !== null
    ) {
      theirBranch = multiCommitOperationState.operationDetail.sourceBranch.name
    }

    if (theirBranch === undefined && !isSquash) {
      const possibleTheirsBranches = await getBranchesPointedAt(
        repository,
        'MERGE_HEAD'
      )

      // null means we encountered an error
      if (possibleTheirsBranches === null) {
        return
      }

      theirBranch =
        possibleTheirsBranches.length === 1
          ? possibleTheirsBranches[0]
          : undefined
    }
    return theirBranch
  }

  /**
   * Cleanup any related UI related to conflicts if still in use.
   */
  private clearConflictsFlowVisuals(state: IRepositoryState) {
    const { multiCommitOperationState } = state
    if (
      userIsStartingMultiCommitOperation(
        this.popupManager.currentPopup,
        multiCommitOperationState
      )
    ) {
      return
    }

    this._closePopup(PopupType.MultiCommitOperation)
    this._clearBanner(BannerType.ConflictsFound)
    this._clearBanner(BannerType.MergeConflictsFound)
  }

  /** This shouldn't be called directly. See `Dispatcher`. */
  public async _changeRepositorySection(
    repository: Repository,
    selectedSection: RepositorySectionTab
  ): Promise<void> {
    this.repositoryStateCache.update(repository, state => {
      if (state.selectedSection !== selectedSection) {
        this.statsStore.recordRepositoryViewChanged()
      }
      return { selectedSection }
    })
    this.emitUpdate()

    if (selectedSection === RepositorySectionTab.History) {
      return this.refreshHistorySection(repository)
    } else if (selectedSection === RepositorySectionTab.Changes) {
      return this.refreshChangesSection(repository, {
        includingStatus: true,
        clearPartialState: false,
      })
    }
  }

  /**
   * Changes the selection in the changes view to the working directory and
   * optionally selects one or more files from the working directory.
   *
   *  @param files An array of files to select when showing the working directory.
   *               If undefined this method will preserve the previously selected
   *               files or pick the first changed file if no selection exists.
   *
   * Note: This shouldn't be called directly. See `Dispatcher`.
   */
  public async _selectWorkingDirectoryFiles(
    repository: Repository,
    files?: ReadonlyArray<WorkingDirectoryFileChange>
  ): Promise<void> {
    this.repositoryStateCache.updateChangesState(repository, state =>
      selectWorkingDirectoryFiles(state, files)
    )

    this.updateMenuLabelsForSelectedRepository()
    this.emitUpdate()
    this.updateChangesWorkingDirectoryDiff(repository)
  }

  /**
   * Loads or re-loads (refreshes) the diff for the currently selected file
   * in the working directory. This operation is a noop if there's no currently
   * selected file.
   */
  private async updateChangesWorkingDirectoryDiff(
    repository: Repository
  ): Promise<void> {
    const stateBeforeLoad = this.repositoryStateCache.get(repository)
    const changesStateBeforeLoad = stateBeforeLoad.changesState

    if (
      changesStateBeforeLoad.selection.kind !==
      ChangesSelectionKind.WorkingDirectory
    ) {
      return
    }

    const selectionBeforeLoad = changesStateBeforeLoad.selection
    const selectedFileIDsBeforeLoad = selectionBeforeLoad.selectedFileIDs

    // We only render diffs when a single file is selected.
    if (selectedFileIDsBeforeLoad.length !== 1) {
      if (selectionBeforeLoad.diff !== null) {
        this.repositoryStateCache.updateChangesState(repository, () => ({
          selection: {
            ...selectionBeforeLoad,
            diff: null,
          },
        }))
        this.emitUpdate()
      }
      return
    }

    const selectedFileIdBeforeLoad = selectedFileIDsBeforeLoad[0]
    const selectedFileBeforeLoad =
      changesStateBeforeLoad.workingDirectory.findFileWithID(
        selectedFileIdBeforeLoad
      )

    if (selectedFileBeforeLoad === null) {
      return
    }

    const diff = await getWorkingDirectoryDiff(
      repository,
      selectedFileBeforeLoad,
      this.hideWhitespaceInChangesDiff
    )

    const stateAfterLoad = this.repositoryStateCache.get(repository)
    const changesState = stateAfterLoad.changesState

    // A different file (or files) could have been selected while we were
    // loading the diff in which case we no longer care about the diff we
    // just loaded.
    if (
      changesState.selection.kind !== ChangesSelectionKind.WorkingDirectory ||
      !arrayEquals(
        changesState.selection.selectedFileIDs,
        selectedFileIDsBeforeLoad
      )
    ) {
      return
    }

    const selectedFileID = changesState.selection.selectedFileIDs[0]

    if (selectedFileID !== selectedFileIdBeforeLoad) {
      return
    }

    const currentlySelectedFile =
      changesState.workingDirectory.findFileWithID(selectedFileID)
    if (currentlySelectedFile === null) {
      return
    }

    const selectableLines = new Set<number>()
    if (diff.kind === DiffType.Text || diff.kind === DiffType.LargeText) {
      // The diff might have changed dramatically since last we loaded it.
      // Ideally we would be more clever about validating that any partial
      // selection state is still valid by ensuring that selected lines still
      // exist but for now we'll settle on just updating the selectable lines
      // such that any previously selected line which now no longer exists or
      // has been turned into a context line isn't still selected.
      diff.hunks.forEach(h => {
        h.lines.forEach((line, index) => {
          if (line.isIncludeableLine()) {
            selectableLines.add(h.unifiedDiffStart + index)
          }
        })
      })
    }

    const newSelection =
      currentlySelectedFile.selection.withSelectableLines(selectableLines)
    const selectedFile = currentlySelectedFile.withSelection(newSelection)
    const updatedFiles = changesState.workingDirectory.files.map(f =>
      f.id === selectedFile.id ? selectedFile : f
    )
    const workingDirectory = WorkingDirectoryStatus.fromFiles(updatedFiles)

    const selection: ChangesWorkingDirectorySelection = {
      ...changesState.selection,
      diff,
    }

    this.repositoryStateCache.updateChangesState(repository, () => ({
      selection,
      workingDirectory,
    }))
    this.emitUpdate()
  }

  public _hideStashedChanges(repository: Repository) {
    const { changesState } = this.repositoryStateCache.get(repository)

    // makes this safe to call even when the stash ui is not visible
    if (changesState.selection.kind !== ChangesSelectionKind.Stash) {
      return
    }

    this.repositoryStateCache.updateChangesState(repository, state => {
      const files = state.workingDirectory.files
      const selectedFileIds = files
        .filter(f => f.selection.getSelectionType() !== DiffSelectionType.None)
        .map(f => f.id)

      return {
        selection: {
          kind: ChangesSelectionKind.WorkingDirectory,
          diff: null,
          selectedFileIDs: selectedFileIds,
        },
      }
    })
    this.emitUpdate()

    this.updateMenuLabelsForSelectedRepository()
  }

  /**
   * Changes the selection in the changes view to the stash entry view and
   * optionally selects a particular file from the current stash entry.
   *
   *  @param file  A file to select when showing the stash entry.
   *               If undefined this method will preserve the previously selected
   *               file or pick the first changed file if no selection exists.
   *
   * Note: This shouldn't be called directly. See `Dispatcher`.
   */
  public async _selectStashedFile(
    repository: Repository,
    file?: CommittedFileChange | null
  ): Promise<void> {
    this.repositoryStateCache.update(repository, () => ({
      selectedSection: RepositorySectionTab.Changes,
    }))
    this.repositoryStateCache.updateChangesState(repository, state => {
      let selectedStashedFile: CommittedFileChange | null = null
      const { stashEntry, selection } = state

      const currentlySelectedFile =
        selection.kind === ChangesSelectionKind.Stash
          ? selection.selectedStashedFile
          : null

      const currentFiles =
        stashEntry !== null &&
        stashEntry.files.kind === StashedChangesLoadStates.Loaded
          ? stashEntry.files.files
          : []

      if (file === undefined) {
        if (currentlySelectedFile !== null) {
          // Ensure the requested file exists in the stash entry and
          // that we can use reference equality to figure out which file
          // is selected in the list. If we can't find it we'll pick the
          // first file available or null if no files have been loaded.
          selectedStashedFile =
            currentFiles.find(x => x.id === currentlySelectedFile.id) ||
            currentFiles[0] ||
            null
        } else {
          // No current selection, let's just pick the first file available
          // or null if no files have been loaded.
          selectedStashedFile = currentFiles[0] || null
        }
      } else if (file !== null) {
        // Look up the selected file in the stash entry, it's possible that
        // the stash entry or file list has changed since the consumer called
        // us. The working directory selection handles this by using IDs rather
        // than references.
        selectedStashedFile = currentFiles.find(x => x.id === file.id) || null
      }

      return {
        selection: {
          kind: ChangesSelectionKind.Stash,
          selectedStashedFile,
          selectedStashedFileDiff: null,
        },
      }
    })

    this.updateMenuLabelsForSelectedRepository()
    this.emitUpdate()
    this.updateChangesStashDiff(repository)

    if (!this.hasUserViewedStash) {
      // `hasUserViewedStash` is reset to false on every branch checkout
      // so we increment the metric before setting `hasUserViewedStash` to true
      // to make sure we only increment on the first view after checkout
      this.statsStore.recordStashViewedAfterCheckout()
      this.hasUserViewedStash = true
    }
  }

  private async updateChangesStashDiff(repository: Repository) {
    const stateBeforeLoad = this.repositoryStateCache.get(repository)
    const changesStateBeforeLoad = stateBeforeLoad.changesState
    const selectionBeforeLoad = changesStateBeforeLoad.selection

    if (selectionBeforeLoad.kind !== ChangesSelectionKind.Stash) {
      return
    }

    const stashEntry = changesStateBeforeLoad.stashEntry

    if (stashEntry === null) {
      return
    }

    let file = selectionBeforeLoad.selectedStashedFile

    if (file === null) {
      if (stashEntry.files.kind === StashedChangesLoadStates.Loaded) {
        if (stashEntry.files.files.length > 0) {
          file = stashEntry.files.files[0]
        }
      }
    }

    if (file === null) {
      this.repositoryStateCache.updateChangesState(repository, () => ({
        selection: {
          kind: ChangesSelectionKind.Stash,
          selectedStashedFile: null,
          selectedStashedFileDiff: null,
        },
      }))
      this.emitUpdate()
      return
    }

    const diff = await getCommitDiff(repository, file, file.commitish)

    const stateAfterLoad = this.repositoryStateCache.get(repository)
    const changesStateAfterLoad = stateAfterLoad.changesState

    // Something has changed during our async getCommitDiff, bail
    if (
      changesStateAfterLoad.selection.kind !== ChangesSelectionKind.Stash ||
      changesStateAfterLoad.selection.selectedStashedFile !==
        selectionBeforeLoad.selectedStashedFile
    ) {
      return
    }

    this.repositoryStateCache.updateChangesState(repository, () => ({
      selection: {
        kind: ChangesSelectionKind.Stash,
        selectedStashedFile: file,
        selectedStashedFileDiff: diff,
      },
    }))
    this.emitUpdate()
  }

  /** This shouldn't be called directly. See `Dispatcher`. */
  public async _commitIncludedChanges(
    repository: Repository,
    context: ICommitContext
  ): Promise<boolean> {
    const state = this.repositoryStateCache.get(repository)
    const files = state.changesState.workingDirectory.files
    const selectedFiles = files.filter(file => {
      return file.selection.getSelectionType() !== DiffSelectionType.None
    })

    const gitStore = this.gitStoreCache.get(repository)

    return this.withIsCommitting(repository, async () => {
      const result = await gitStore.performFailableOperation(async () => {
        const message = await formatCommitMessage(repository, context)
        return createCommit(repository, message, selectedFiles, context.amend)
      })

      if (result !== undefined) {
        await this._recordCommitStats(
          gitStore,
          repository,
          state,
          context,
          selectedFiles,
          context.amend === true
        )

        this.repositoryStateCache.update(repository, () => {
          return {
            commitToAmend: null,
          }
        })

        await this.refreshChangesSection(repository, {
          includingStatus: true,
          clearPartialState: true,
        })

        // Do not await for refreshing the repository, otherwise this will block
        // the commit button unnecessarily for a long time in big repos.
        this._refreshRepositoryAfterCommit(
          repository,
          result,
          state.commitToAmend
        )
      }

      return result !== undefined
    })
  }

  private async _refreshRepositoryAfterCommit(
    repository: Repository,
    newCommitSha: string,
    amendedCommit: Commit | null
  ) {
    await this._refreshRepository(repository)

    const amendedCommitSha = amendedCommit?.sha

    if (amendedCommitSha !== undefined && newCommitSha !== amendedCommitSha) {
      const newState = this.repositoryStateCache.get(repository)
      const newTip = newState.branchesState.tip
      if (newTip.kind === TipState.Valid) {
        this._addBranchToForcePushList(repository, newTip, amendedCommitSha)
      }
    }
  }

  private async _recordCommitStats(
    gitStore: GitStore,
    repository: Repository,
    repositoryState: IRepositoryState,
    context: ICommitContext,
    selectedFiles: readonly WorkingDirectoryFileChange[],
    isAmend: boolean
  ) {
    this.statsStore.recordCommit()

    const includedPartialSelections = selectedFiles.some(
      file => file.selection.getSelectionType() === DiffSelectionType.Partial
    )
    if (includedPartialSelections) {
      this.statsStore.recordPartialCommit()
    }

    if (isAmend) {
      this.statsStore.recordAmendCommitSuccessful(selectedFiles.length > 0)
    }

    const { trailers } = context
    if (trailers !== undefined && trailers.some(isCoAuthoredByTrailer)) {
      this.statsStore.recordCoAuthoredCommit()
    }

    const account = getAccountForRepository(this.accounts, repository)
    if (repository.gitHubRepository !== null) {
      if (account !== null) {
        if (account.endpoint === getDotComAPIEndpoint()) {
          this.statsStore.recordCommitToDotcom()
        } else {
          this.statsStore.recordCommitToEnterprise()
        }

        const { commitAuthor } = repositoryState
        if (commitAuthor !== null) {
          if (!isAttributableEmailFor(account, commitAuthor.email)) {
            this.statsStore.recordUnattributedCommit()
          }
        }
      }

      const branchProtectionsFound =
        await this.repositoriesStore.hasBranchProtectionsConfigured(
          repository.gitHubRepository
        )

      if (branchProtectionsFound) {
        this.statsStore.recordCommitToRepositoryWithBranchProtections()
      }

      const branchName = findRemoteBranchName(
        gitStore.tip,
        gitStore.currentRemote,
        repository.gitHubRepository
      )

      if (branchName !== null) {
        const { changesState } = this.repositoryStateCache.get(repository)
        if (changesState.currentBranchProtected) {
          this.statsStore.recordCommitToProtectedBranch()
        }
      }

      if (
        repository.gitHubRepository !== null &&
        !hasWritePermission(repository.gitHubRepository)
      ) {
        this.statsStore.recordCommitToRepositoryWithoutWriteAccess()
        this.statsStore.recordRepositoryCommitedInWithoutWriteAccess(
          repository.gitHubRepository.dbID
        )
      }
    }
  }

  /** This shouldn't be called directly. See `Dispatcher`. */
  public _changeFileIncluded(
    repository: Repository,
    file: WorkingDirectoryFileChange,
    include: boolean
  ): Promise<void> {
    const selection = include
      ? file.selection.withSelectAll()
      : file.selection.withSelectNone()
    this.updateWorkingDirectoryFileSelection(repository, file, selection)
    return Promise.resolve()
  }

  /** This shouldn't be called directly. See `Dispatcher`. */
  public _changeFileLineSelection(
    repository: Repository,
    file: WorkingDirectoryFileChange,
    diffSelection: DiffSelection
  ): Promise<void> {
    this.updateWorkingDirectoryFileSelection(repository, file, diffSelection)
    return Promise.resolve()
  }

  /**
   * Updates the selection for the given file in the working directory state and
   * emits an update event.
   */
  private updateWorkingDirectoryFileSelection(
    repository: Repository,
    file: WorkingDirectoryFileChange,
    selection: DiffSelection
  ) {
    this.repositoryStateCache.updateChangesState(repository, state => {
      const newFiles = state.workingDirectory.files.map(f =>
        f.id === file.id ? f.withSelection(selection) : f
      )

      const workingDirectory = WorkingDirectoryStatus.fromFiles(newFiles)

      return { workingDirectory }
    })

    this.emitUpdate()
  }

  /** This shouldn't be called directly. See `Dispatcher`. */
  public _changeIncludeAllFiles(
    repository: Repository,
    includeAll: boolean
  ): Promise<void> {
    this.repositoryStateCache.updateChangesState(repository, state => {
      const workingDirectory =
        state.workingDirectory.withIncludeAllFiles(includeAll)
      return { workingDirectory }
    })

    this.emitUpdate()

    return Promise.resolve()
  }

  /** This shouldn't be called directly. See `Dispatcher`. */
  public async _refreshOrRecoverRepository(
    repository: Repository
  ): Promise<void> {
    // if repository is missing, try checking if it has been restored
    if (repository.missing) {
      const updatedRepository = await this.recoverMissingRepository(repository)
      if (!updatedRepository.missing) {
        // repository has been restored, attempt to refresh it now.
        return this._refreshRepository(updatedRepository)
      }
    } else {
      return this._refreshRepository(repository)
    }
  }

  private async recoverMissingRepository(
    repository: Repository
  ): Promise<Repository> {
    if (!repository.missing) {
      return repository
    }

    const foundRepository =
      (await pathExists(repository.path)) &&
      (await getRepositoryType(repository.path)).kind === 'regular' &&
      (await this._loadStatus(repository)) !== null

    if (foundRepository) {
      return await this._updateRepositoryMissing(repository, false)
    }
    return repository
  }

  /** This shouldn't be called directly. See `Dispatcher`. */
  public async _refreshRepository(repository: Repository): Promise<void> {
    if (repository.missing) {
      return
    }

    // if the repository path doesn't exist on disk,
    // set the flag and don't try anything Git-related
    const exists = await pathExists(repository.path)
    if (!exists) {
      this._updateRepositoryMissing(repository, true)
      return
    }

    const state = this.repositoryStateCache.get(repository)
    const gitStore = this.gitStoreCache.get(repository)

    // if we cannot get a valid status it's a good indicator that the repository
    // is in a bad state - let's mark it as missing here and give up on the
    // further work
    const status = await this._loadStatus(repository)
    this.updateSidebarIndicator(repository, status)

    if (status === null) {
      await this._updateRepositoryMissing(repository, true)
      return
    }

    await gitStore.loadBranches()

    const section = state.selectedSection
    let refreshSectionPromise: Promise<void>

    if (section === RepositorySectionTab.History) {
      refreshSectionPromise = this.refreshHistorySection(repository)
    } else if (section === RepositorySectionTab.Changes) {
      refreshSectionPromise = this.refreshChangesSection(repository, {
        includingStatus: false,
        clearPartialState: false,
      })
    } else {
      return assertNever(section, `Unknown section: ${section}`)
    }

    await Promise.all([
      gitStore.loadRemotes(),
      gitStore.updateLastFetched(),
      gitStore.loadStashEntries(),
      this._refreshAuthor(repository),
      refreshSectionPromise,
    ])

    await gitStore.refreshTags()

    // this promise is fire-and-forget, so no need to await it
    this.updateStashEntryCountMetric(
      repository,
      gitStore.desktopStashEntryCount,
      gitStore.stashEntryCount
    )
    this.updateCurrentPullRequest(repository)

    const latestState = this.repositoryStateCache.get(repository)
    this.updateMenuItemLabels(latestState)

    this._initializeCompare(repository)

    this.updateCurrentTutorialStep(repository)
  }

  private async updateStashEntryCountMetric(
    repository: Repository,
    desktopStashEntryCount: number,
    stashEntryCount: number
  ) {
    const lastStashEntryCheck =
      await this.repositoriesStore.getLastStashCheckDate(repository)
    const threshold = offsetFromNow(-24, 'hours')
    // `lastStashEntryCheck` being equal to `null` means
    // we've never checked for the given repo
    if (lastStashEntryCheck == null || threshold > lastStashEntryCheck) {
      await this.repositoriesStore.updateLastStashCheckDate(repository)
      const numEntriesCreatedOutsideDesktop =
        stashEntryCount - desktopStashEntryCount
      this.statsStore.addStashEntriesCreatedOutsideDesktop(
        numEntriesCreatedOutsideDesktop
      )
    }
  }

  /**
   * Update the repository sidebar indicator for the repository
   */
  private async updateSidebarIndicator(
    repository: Repository,
    status: IStatusResult | null
  ): Promise<void> {
    const lookup = this.localRepositoryStateLookup

    if (repository.missing) {
      lookup.delete(repository.id)
      return
    }

    if (status === null) {
      lookup.delete(repository.id)
      return
    }

    lookup.set(repository.id, {
      aheadBehind: status.branchAheadBehind || null,
      changedFilesCount: status.workingDirectory.files.length,
    })
  }
  /**
   * Refresh indicator in repository list for a specific repository
   */
  private refreshIndicatorForRepository = async (repository: Repository) => {
    const lookup = this.localRepositoryStateLookup

    if (repository.missing) {
      lookup.delete(repository.id)
      return
    }

    const exists = await pathExists(repository.path)
    if (!exists) {
      lookup.delete(repository.id)
      return
    }

    const gitStore = this.gitStoreCache.get(repository)
    const status = await gitStore.loadStatus()
    if (status === null) {
      lookup.delete(repository.id)
      return
    }

    this.updateSidebarIndicator(repository, status)
    this.emitUpdate()

    const lastPush = await inferLastPushForRepository(
      this.accounts,
      gitStore,
      repository
    )

    if (await this.shouldBackgroundFetch(repository, lastPush)) {
      const aheadBehind = await this.fetchForRepositoryIndicator(repository)

      const existing = lookup.get(repository.id)
      lookup.set(repository.id, {
        aheadBehind: aheadBehind,
        // We don't need to update changedFilesCount here since it was already
        // set when calling `updateSidebarIndicator()` with the status object.
        changedFilesCount: existing?.changedFilesCount ?? 0,
      })
      this.emitUpdate()
    }
  }

  private getRepositoriesForIndicatorRefresh = () => {
    // The currently selected repository will get refreshed by both the
    // BackgroundFetcher and the refreshRepository call from the
    // focus event. No point in having the RepositoryIndicatorUpdater do
    // it as well.
    //
    // Note that this method should never leak the actual repositories
    // instance since that's a mutable array. We should always return
    // a copy.
    return this.repositories.filter(x => x !== this.selectedRepository)
  }

  /**
   * A slimmed down version of performFetch which is only used when fetching
   * the repository in order to compute the repository indicator status.
   *
   * As opposed to `performFetch` this method will not perform a full refresh
   * of the repository after fetching, nor will it refresh issues, branch
   * protection information etc. It's intention is to only do the bare minimum
   * amount of work required to calculate an up-to-date ahead/behind status
   * of the current branch to its upstream tracking branch.
   */
  private fetchForRepositoryIndicator(repo: Repository) {
    return this.withAuthenticatingUser(repo, async (repo, account) => {
      const isBackgroundTask = true
      const gitStore = this.gitStoreCache.get(repo)

      await this.withPushPullFetch(repo, () =>
        gitStore.fetch(account, isBackgroundTask, progress =>
          this.updatePushPullFetchProgress(repo, progress)
        )
      )
      this.updatePushPullFetchProgress(repo, null)

      return gitStore.aheadBehind
    })
  }

  public _setRepositoryIndicatorsEnabled(repositoryIndicatorsEnabled: boolean) {
    if (this.repositoryIndicatorsEnabled === repositoryIndicatorsEnabled) {
      return
    }

    setBoolean(repositoryIndicatorsEnabledKey, repositoryIndicatorsEnabled)
    this.repositoryIndicatorsEnabled = repositoryIndicatorsEnabled
    if (repositoryIndicatorsEnabled) {
      this.repositoryIndicatorUpdater.start()
    } else {
      this.repositoryIndicatorUpdater.stop()
    }

    this.emitUpdate()
  }

  public _setCommitSpellcheckEnabled(commitSpellcheckEnabled: boolean) {
    if (this.commitSpellcheckEnabled === commitSpellcheckEnabled) {
      return
    }

    setBoolean(commitSpellcheckEnabledKey, commitSpellcheckEnabled)
    this.commitSpellcheckEnabled = commitSpellcheckEnabled

    this.emitUpdate()
  }

  public _setUseWindowsOpenSSH(useWindowsOpenSSH: boolean) {
    setBoolean(UseWindowsOpenSSHKey, useWindowsOpenSSH)
    this.useWindowsOpenSSH = useWindowsOpenSSH

    this.emitUpdate()
  }

  public _setNotificationsEnabled(notificationsEnabled: boolean) {
    this.notificationsStore.setNotificationsEnabled(notificationsEnabled)
    this.emitUpdate()
  }

  /**
   * Refresh all the data for the Changes section.
   *
   * This will be called automatically when appropriate.
   */
  private async refreshChangesSection(
    repository: Repository,
    options: {
      includingStatus: boolean
      clearPartialState: boolean
    }
  ): Promise<void> {
    if (options.includingStatus) {
      await this._loadStatus(repository, options.clearPartialState)
    }

    const gitStore = this.gitStoreCache.get(repository)
    const state = this.repositoryStateCache.get(repository)

    if (state.branchesState.tip.kind === TipState.Valid) {
      const currentBranch = state.branchesState.tip.branch
      await gitStore.loadLocalCommits(currentBranch)
    } else if (state.branchesState.tip.kind === TipState.Unborn) {
      await gitStore.loadLocalCommits(null)
    }
  }

  /**
   * Refresh all the data for the History section.
   *
   * This will be called automatically when appropriate.
   */
  private async refreshHistorySection(repository: Repository): Promise<void> {
    const gitStore = this.gitStoreCache.get(repository)
    const state = this.repositoryStateCache.get(repository)
    const tip = state.branchesState.tip

    if (tip.kind === TipState.Valid) {
      await gitStore.loadLocalCommits(tip.branch)
    }

    return this.updateOrSelectFirstCommit(
      repository,
      state.compareState.commitSHAs
    )
  }

  public async _refreshAuthor(repository: Repository): Promise<void> {
    const gitStore = this.gitStoreCache.get(repository)
    const commitAuthor =
      (await gitStore.performFailableOperation(() =>
        getAuthorIdentity(repository)
      )) || null

    this.repositoryStateCache.update(repository, () => ({
      commitAuthor,
    }))
    this.emitUpdate()
  }

  /** This shouldn't be called directly. See `Dispatcher`. */
  public async _showPopup(popup: Popup): Promise<void> {
    // Always close the app menu when showing a pop up. This is only
    // applicable on Windows where we draw a custom app menu.
    this._closeFoldout(FoldoutType.AppMenu)

    this.popupManager.addPopup(popup)
    this.emitUpdate()
  }

  /** This shouldn't be called directly. See `Dispatcher`. */
  public _closePopup(popupType?: PopupType) {
    const currentPopup = this.popupManager.currentPopup
    if (currentPopup === null) {
      return
    }

    if (popupType === undefined) {
      this.popupManager.removePopup(currentPopup)
    } else {
      if (currentPopup.type !== popupType) {
        return
      }

      if (currentPopup.type === PopupType.CloneRepository) {
        this._completeOpenInDesktop(() => Promise.resolve(null))
      }

      this.popupManager.removePopupByType(popupType)
    }

    this.emitUpdate()
  }

  /** This shouldn't be called directly. See `Dispatcher`. */
  public _closePopupById(popupId: string) {
    if (this.popupManager.currentPopup === null) {
      return
    }

    this.popupManager.removePopupById(popupId)
    this.emitUpdate()
  }

  /** This shouldn't be called directly. See `Dispatcher`. */
  public async _showFoldout(foldout: Foldout): Promise<void> {
    this.currentFoldout = foldout
    this.emitUpdate()

    // If the user is opening the repository list and we haven't yet
    // started to refresh the repository indicators let's do so.
    if (
      foldout.type === FoldoutType.Repository &&
      this.repositoryIndicatorsEnabled
    ) {
      // N.B: RepositoryIndicatorUpdater.prototype.start is
      // idempotent.
      this.repositoryIndicatorUpdater.start()
    }
  }

  /** This shouldn't be called directly. See `Dispatcher`. */
  public async _closeCurrentFoldout(): Promise<void> {
    if (this.currentFoldout == null) {
      return
    }

    this.currentFoldout = null
    this.emitUpdate()
  }

  /** This shouldn't be called directly. See `Dispatcher`. */
  public async _closeFoldout(foldout: FoldoutType): Promise<void> {
    if (this.currentFoldout == null) {
      return
    }

    if (foldout !== undefined && this.currentFoldout.type !== foldout) {
      return
    }

    this.currentFoldout = null
    this.emitUpdate()
  }

  /** This shouldn't be called directly. See `Dispatcher`. */
  public async _createBranch(
    repository: Repository,
    name: string,
    startPoint: string | null,
    noTrackOption: boolean = false,
    checkoutBranch: boolean = true
  ): Promise<Branch | undefined> {
    const gitStore = this.gitStoreCache.get(repository)
    const branch = await gitStore.createBranch(name, startPoint, noTrackOption)

    if (branch !== undefined && checkoutBranch) {
      await this._checkoutBranch(repository, branch)
    }

    return branch
  }

  /** This shouldn't be called directly. See `Dispatcher`. */
  public async _createTag(repository: Repository, name: string, sha: string) {
    const gitStore = this.gitStoreCache.get(repository)
    await gitStore.createTag(name, sha)
  }

  /** This shouldn't be called directly. See `Dispatcher`. */
  public async _deleteTag(repository: Repository, name: string) {
    const gitStore = this.gitStoreCache.get(repository)
    await gitStore.deleteTag(name)
  }

  private updateCheckoutProgress(
    repository: Repository,
    checkoutProgress: ICheckoutProgress | null
  ) {
    this.repositoryStateCache.update(repository, () => ({
      checkoutProgress,
    }))

    if (
      this.selectedRepository instanceof Repository &&
      this.selectedRepository.id === repository.id
    ) {
      this.emitUpdate()
    }
  }

  /**
   * Checkout the given branch, using given stashing strategy or the default.
   *
   * When `explicitStrategy` is undefined we'll use the default strategy
   * configurable by the user in preferences. Without an explicit strategy
   * this method will take care of presenting the user with any necessary
   * confirmation dialogs and choices depending on the state of their
   * repository.
   *
   * When provided with an explicit strategy other than `AskForConfirmation`
   * we assume the user has been informed of any risks of overwritten stashes
   * and such. In other words the only consumers who should pass an explicit
   * strategy are dialogs and other confirmation constructs where the user
   * has made an explicit choice about how to proceed.
   *
   * Note: This shouldn't be called directly. See `Dispatcher`.
   */
  public async _checkoutBranch(
    repository: Repository,
    branch: Branch,
    explicitStrategy?: UncommittedChangesStrategy
  ): Promise<Repository> {
    const repositoryState = this.repositoryStateCache.get(repository)
    const { changesState, branchesState } = repositoryState
    const { currentBranchProtected, stashEntry } = changesState
    const { tip } = branchesState
    const hasChanges = changesState.workingDirectory.files.length > 0

    // No point in checking out the currently checked out branch.
    if (tip.kind === TipState.Valid && tip.branch.name === branch.name) {
      return repository
    }

    let strategy = explicitStrategy ?? this.uncommittedChangesStrategy

    // The user hasn't been presented with an explicit choice
    if (explicitStrategy === undefined) {
      // Even if the user has chosen to "always stash on current branch" in
      // preferences we still want to let them know changes might be lost
      if (strategy === UncommittedChangesStrategy.StashOnCurrentBranch) {
        if (hasChanges && stashEntry !== null) {
          const type = PopupType.ConfirmOverwriteStash
          this._showPopup({ type, repository, branchToCheckout: branch })
          return repository
        }
      }
    }

    // Always move changes to new branch if we're on a detached head, unborn
    // branch, or a protected branch.
    if (tip.kind !== TipState.Valid || currentBranchProtected) {
      strategy = UncommittedChangesStrategy.MoveToNewBranch
    }

    if (strategy === UncommittedChangesStrategy.AskForConfirmation) {
      if (hasChanges) {
        const type = PopupType.StashAndSwitchBranch
        this._showPopup({ type, branchToCheckout: branch, repository })
        return repository
      }
    }

    return this.withAuthenticatingUser(repository, (repository, account) => {
      // We always want to end with refreshing the repository regardless of
      // whether the checkout succeeded or not in order to present the most
      // up-to-date information to the user.
      return this.checkoutImplementation(repository, branch, account, strategy)
        .then(() => this.onSuccessfulCheckout(repository, branch))
        .catch(e => this.emitError(new CheckoutError(e, repository, branch)))
        .then(() => this.refreshAfterCheckout(repository, branch))
        .finally(() => this.updateCheckoutProgress(repository, null))
    })
  }

  /** Invoke the best checkout implementation for the selected strategy */
  private checkoutImplementation(
    repository: Repository,
    branch: Branch,
    account: IGitAccount | null,
    strategy: UncommittedChangesStrategy
  ) {
    if (strategy === UncommittedChangesStrategy.StashOnCurrentBranch) {
      return this.checkoutAndLeaveChanges(repository, branch, account)
    } else if (strategy === UncommittedChangesStrategy.MoveToNewBranch) {
      return this.checkoutAndBringChanges(repository, branch, account)
    } else {
      return this.checkoutIgnoringChanges(repository, branch, account)
    }
  }

  /** Checkout the given branch without taking local changes into account */
  private async checkoutIgnoringChanges(
    repository: Repository,
    branch: Branch,
    account: IGitAccount | null
  ) {
    await checkoutBranch(repository, account, branch, progress => {
      this.updateCheckoutProgress(repository, progress)
    })
  }

  /**
   * Checkout the given branch and leave any local changes on the current branch
   *
   * Note that this will ovewrite any existing stash enty on the current branch.
   */
  private async checkoutAndLeaveChanges(
    repository: Repository,
    branch: Branch,
    account: IGitAccount | null
  ) {
    const repositoryState = this.repositoryStateCache.get(repository)
    const { workingDirectory } = repositoryState.changesState
    const { tip } = repositoryState.branchesState

    if (tip.kind === TipState.Valid && workingDirectory.files.length > 0) {
      await this.createStashAndDropPreviousEntry(repository, tip.branch)
      this.statsStore.recordStashCreatedOnCurrentBranch()
    }

    return this.checkoutIgnoringChanges(repository, branch, account)
  }

  /**
   * Checkout the given branch and move any local changes along.
   *
   * Will attempt to simply check out the branch and if that fails due to
   * local changes risking being overwritten it'll create a transient stash
   * entry, switch branches, and pop said stash entry.
   *
   * Note that the transient stash entry will not overwrite any current stash
   * entry for the target branch.
   */
  private async checkoutAndBringChanges(
    repository: Repository,
    branch: Branch,
    account: IGitAccount | null
  ) {
    try {
      await this.checkoutIgnoringChanges(repository, branch, account)
    } catch (checkoutError) {
      if (!isLocalChangesOverwrittenError(checkoutError)) {
        throw checkoutError
      }

      const stash = (await this.createStashEntry(repository, branch))
        ? await getLastDesktopStashEntryForBranch(repository, branch)
        : null

      // Failing to stash the changes when we know that there are changes
      // preventing a checkout is very likely due to assume-unchanged or
      // skip-worktree. So instead of showing a "could not create stash" error
      // we'll show the checkout error to the user and let them figure it out.
      if (stash === null) {
        throw checkoutError
      }

      await this.checkoutIgnoringChanges(repository, branch, account)
      await popStashEntry(repository, stash.stashSha)

      this.statsStore.recordChangesTakenToNewBranch()
    }
  }

  private async onSuccessfulCheckout(repository: Repository, branch: Branch) {
    const repositoryState = this.repositoryStateCache.get(repository)
    const { stashEntry } = repositoryState.changesState
    const { defaultBranch } = repositoryState.branchesState

    this.clearBranchProtectionState(repository)

    // Make sure changes or suggested next step are visible after branch checkout
    await this._selectWorkingDirectoryFiles(repository)

    this._initializeCompare(repository, { kind: HistoryTabMode.History })

    if (defaultBranch !== null && branch.name !== defaultBranch.name) {
      this.statsStore.recordNonDefaultBranchCheckout()
    }

    if (stashEntry !== null && !this.hasUserViewedStash) {
      this.statsStore.recordStashNotViewedAfterCheckout()
    }

    this.hasUserViewedStash = false
  }

  private async refreshAfterCheckout(repository: Repository, branch: Branch) {
    this.updateCheckoutProgress(repository, {
      kind: 'checkout',
      title: `Refreshing ${__DARWIN__ ? 'Repository' : 'repository'}`,
      value: 1,
      targetBranch: branch.name,
    })

    await this._refreshRepository(repository)
    return repository
  }

  /**
   * Creates a stash associated to the current checked out branch.
   *
   * @param repository
   * @param showConfirmationDialog  Whether to show a confirmation
   *                                dialog if an existing stash exists.
   */
  public async _createStashForCurrentBranch(
    repository: Repository,
    showConfirmationDialog: boolean
  ): Promise<boolean> {
    const repositoryState = this.repositoryStateCache.get(repository)
    const tip = repositoryState.branchesState.tip
    const currentBranch = tip.kind === TipState.Valid ? tip.branch : null
    const hasExistingStash = repositoryState.changesState.stashEntry !== null

    if (currentBranch === null) {
      return false
    }

    if (showConfirmationDialog && hasExistingStash) {
      this._showPopup({
        type: PopupType.ConfirmOverwriteStash,
        branchToCheckout: null,
        repository,
      })
      return false
    }

    if (await this.createStashAndDropPreviousEntry(repository, currentBranch)) {
      this.statsStore.recordStashCreatedOnCurrentBranch()
      await this._refreshRepository(repository)
      return true
    }

    return false
  }

  /**
   * refetches the associated GitHub remote repository, if possible
   *
   * if refetching fails, will return the given `repository` with
   * the same info it was passed in with
   *
   * @param repository
   * @returns repository model (hopefully with fresh `gitHubRepository` info)
   */
  private async repositoryWithRefreshedGitHubRepository(
    repository: Repository
  ): Promise<Repository> {
    const repoStore = this.repositoriesStore
    const match = await this.matchGitHubRepository(repository)

    // TODO: We currently never clear GitHub repository associations (see
    // https://github.com/desktop/desktop/issues/1144). So we can bail early at
    // this point.
    if (!match) {
      return repository
    }

    const { account, owner, name } = match
    const { endpoint } = account
    const api = API.fromAccount(account)
    const apiRepo = await api.fetchRepository(owner, name)

    if (apiRepo === null) {
      // If the request fails, we want to preserve the existing GitHub
      // repository info. But if we didn't have a GitHub repository already or
      // the endpoint changed, the skeleton repository is better than nothing.
      if (endpoint !== repository.gitHubRepository?.endpoint) {
        const ghRepo = await repoStore.upsertGitHubRepositoryFromMatch(match)
        return repoStore.setGitHubRepository(repository, ghRepo)
      }

      return repository
    }

    if (repository.gitHubRepository) {
      const gitStore = this.gitStoreCache.get(repository)
      await updateRemoteUrl(gitStore, repository.gitHubRepository, apiRepo)
    }

    const ghRepo = await repoStore.upsertGitHubRepository(endpoint, apiRepo)
    const freshRepo = await repoStore.setGitHubRepository(repository, ghRepo)

    await this.refreshBranchProtectionState(freshRepo)
    return freshRepo
  }

  private async updateBranchProtectionsFromAPI(repository: Repository) {
    if (repository.gitHubRepository === null) {
      return
    }

    const { owner, name } = repository.gitHubRepository

    const account = getAccountForEndpoint(
      this.accounts,
      repository.gitHubRepository.endpoint
    )

    if (account === null) {
      return
    }

    const api = API.fromAccount(account)

    const branches = await api.fetchProtectedBranches(owner.login, name)

    await this.repositoriesStore.updateBranchProtections(
      repository.gitHubRepository,
      branches
    )
  }

  private async matchGitHubRepository(
    repository: Repository
  ): Promise<IMatchedGitHubRepository | null> {
    const gitStore = this.gitStoreCache.get(repository)

    if (!gitStore.defaultRemote) {
      await gitStore.loadRemotes()
    }

    const remote = gitStore.defaultRemote
    return remote !== null
      ? matchGitHubRepository(this.accounts, remote.url)
      : null
  }

  /** This shouldn't be called directly. See `Dispatcher`. */
  public _pushError(error: Error): Promise<void> {
    this.popupManager.addErrorPopup(error)
    this.emitUpdate()

    return Promise.resolve()
  }

  /** This shouldn't be called directly. See `Dispatcher`. */
  public async _changeRepositoryAlias(
    repository: Repository,
    newAlias: string | null
  ): Promise<void> {
    return this.repositoriesStore.updateRepositoryAlias(repository, newAlias)
  }

  /** This shouldn't be called directly. See `Dispatcher`. */
  public async _renameBranch(
    repository: Repository,
    branch: Branch,
    newName: string
  ): Promise<void> {
    const gitStore = this.gitStoreCache.get(repository)
    await gitStore.performFailableOperation(() =>
      renameBranch(repository, branch, newName)
    )

    return this._refreshRepository(repository)
  }

  /** This shouldn't be called directly. See `Dispatcher`. */
  public async _deleteBranch(
    repository: Repository,
    branch: Branch,
    includeUpstream?: boolean,
    toCheckout?: Branch | null
  ): Promise<void> {
    return this.withAuthenticatingUser(repository, async (r, account) => {
      const gitStore = this.gitStoreCache.get(r)

      // If solely a remote branch, there is no need to checkout a branch.
      if (branch.type === BranchType.Remote) {
        const { remoteName, tip, nameWithoutRemote } = branch
        if (remoteName === null) {
          // This is based on the branches ref. It should not be null for a
          // remote branch
          throw new Error(
            `Could not determine remote name from: ${branch.ref}.`
          )
        }

        await gitStore.performFailableOperation(() =>
          deleteRemoteBranch(r, account, remoteName, nameWithoutRemote)
        )

        // We log the remote branch's sha so that the user can recover it.
        log.info(
          `Deleted branch ${branch.upstreamWithoutRemote} (was ${tip.sha})`
        )

        return this._refreshRepository(r)
      }

      // If a local branch, user may have the branch to delete checked out and
      // we need to switch to a different branch (default or recent).
      const branchToCheckout =
        toCheckout ?? this.getBranchToCheckoutAfterDelete(branch, r)

      if (branchToCheckout !== null) {
        await gitStore.performFailableOperation(() =>
          checkoutBranch(r, account, branchToCheckout)
        )
      }

      await gitStore.performFailableOperation(() => {
        return this.deleteLocalBranchAndUpstreamBranch(
          repository,
          branch,
          account,
          includeUpstream
        )
      })

      return this._refreshRepository(r)
    })
  }

  /**
   * Deletes the local branch. If the parameter `includeUpstream` is true, the
   * upstream branch will be deleted also.
   */
  private async deleteLocalBranchAndUpstreamBranch(
    repository: Repository,
    branch: Branch,
    account: IGitAccount | null,
    includeUpstream?: boolean
  ): Promise<void> {
    await deleteLocalBranch(repository, branch.name)

    if (
      includeUpstream === true &&
      branch.upstreamRemoteName !== null &&
      branch.upstreamWithoutRemote !== null
    ) {
      await deleteRemoteBranch(
        repository,
        account,
        branch.upstreamRemoteName,
        branch.upstreamWithoutRemote
      )
    }
    return
  }

  private getBranchToCheckoutAfterDelete(
    branchToDelete: Branch,
    repository: Repository
  ): Branch | null {
    const { branchesState } = this.repositoryStateCache.get(repository)
    const tip = branchesState.tip
    const currentBranch = tip.kind === TipState.Valid ? tip.branch : null
    // if current branch is not the branch being deleted, no need to switch
    // branches
    if (currentBranch !== null && branchToDelete.name !== currentBranch.name) {
      return null
    }

    // If the default branch is null, use the most recent branch excluding the branch
    // the branch to delete as the branch to checkout.
    const branchToCheckout =
      branchesState.defaultBranch ??
      branchesState.recentBranches.find(x => x.name !== branchToDelete.name)

    if (branchToCheckout === undefined) {
      throw new Error(
        `It's not possible to delete the only existing branch in a repository.`
      )
    }

    return branchToCheckout
  }

  private updatePushPullFetchProgress(
    repository: Repository,
    pushPullFetchProgress: Progress | null
  ) {
    this.repositoryStateCache.update(repository, () => ({
      pushPullFetchProgress,
    }))
    if (this.selectedRepository === repository) {
      this.emitUpdate()
    }
  }

  public async _push(
    repository: Repository,
    options?: PushOptions
  ): Promise<void> {
    return this.withAuthenticatingUser(repository, (repository, account) => {
      return this.performPush(repository, account, options)
    })
  }

  private async performPush(
    repository: Repository,
    account: IGitAccount | null,
    options?: PushOptions
  ): Promise<void> {
    const state = this.repositoryStateCache.get(repository)
    const { remote } = state
    if (remote === null) {
      this._showPopup({
        type: PopupType.PublishRepository,
        repository,
      })

      return
    }

    return this.withPushPullFetch(repository, async () => {
      const { tip } = state.branchesState

      if (tip.kind === TipState.Unborn) {
        throw new Error('The current branch is unborn.')
      }

      if (tip.kind === TipState.Detached) {
        throw new Error('The current repository is in a detached HEAD state.')
      }

      if (tip.kind === TipState.Valid) {
        const { branch } = tip

        const remoteName = branch.upstreamRemoteName || remote.name

        const pushTitle = `Pushing to ${remoteName}`

        // Emit an initial progress even before our push begins
        // since we're doing some work to get remotes up front.
        this.updatePushPullFetchProgress(repository, {
          kind: 'push',
          title: pushTitle,
          value: 0,
          remote: remoteName,
          branch: branch.name,
        })

        // Let's say that a push takes roughly twice as long as a fetch,
        // this is of course highly inaccurate.
        let pushWeight = 2.5
        let fetchWeight = 1

        // Let's leave 10% at the end for refreshing
        const refreshWeight = 0.1

        // Scale pull and fetch weights to be between 0 and 0.9.
        const scale = (1 / (pushWeight + fetchWeight)) * (1 - refreshWeight)

        pushWeight *= scale
        fetchWeight *= scale

        const retryAction: RetryAction = {
          type: RetryActionType.Push,
          repository,
        }

        // This is most likely not necessary and is only here out of
        // an abundance of caution. We're introducing support for
        // automatically configuring Git proxies based on system
        // proxy settings and therefore need to pass along the remote
        // url to functions such as push, pull, fetch etc.
        //
        // Prior to this we relied primarily on the `branch.remote`
        // property and used the `remote.name` as a fallback in case the
        // branch object didn't have a remote name (i.e. if it's not
        // published yet).
        //
        // The remote.name is derived from the current tip first and falls
        // back to using the defaultRemote if the current tip isn't valid
        // or if the current branch isn't published. There's however no
        // guarantee that they'll be refreshed at the exact same time so
        // there's a theoretical possibility that `branch.remote` and
        // `remote.name` could be out of sync. I have no reason to suspect
        // that's the case and if it is then we already have problems as
        // the `fetchRemotes` call after the push already relies on the
        // `remote` and not the `branch.remote`. All that said this is
        // a critical path in the app and somehow breaking pushing would
        // be near unforgivable so I'm introducing this `safeRemote`
        // temporarily to ensure that there's no risk of us using an
        // out of sync remote name while still providing envForRemoteOperation
        // with an url to use when resolving proxies.
        //
        // I'm also adding a non fatal exception if this ever happens
        // so that we can confidently remove this safeguard in a future
        // release.
        const safeRemote: IRemote = { name: remoteName, url: remote.url }

        if (safeRemote.name !== remote.name) {
          sendNonFatalException(
            'remoteNameMismatch',
            new Error('The current remote name differs from the branch remote')
          )
        }

        const gitStore = this.gitStoreCache.get(repository)
        await gitStore.performFailableOperation(
          async () => {
            await pushRepo(
              repository,
              account,
              safeRemote,
              branch.name,
              branch.upstreamWithoutRemote,
              gitStore.tagsToPush,
              options,
              progress => {
                this.updatePushPullFetchProgress(repository, {
                  ...progress,
                  title: pushTitle,
                  value: pushWeight * progress.value,
                })
              }
            )
            gitStore.clearTagsToPush()

            await gitStore.fetchRemotes(
              account,
              [safeRemote],
              false,
              fetchProgress => {
                this.updatePushPullFetchProgress(repository, {
                  ...fetchProgress,
                  value: pushWeight + fetchProgress.value * fetchWeight,
                })
              }
            )

            const refreshTitle = __DARWIN__
              ? 'Refreshing Repository'
              : 'Refreshing repository'
            const refreshStartProgress = pushWeight + fetchWeight

            this.updatePushPullFetchProgress(repository, {
              kind: 'generic',
              title: refreshTitle,
              description: 'Fast-forwarding branches',
              value: refreshStartProgress,
            })

            await this.fastForwardBranches(repository)

            this.updatePushPullFetchProgress(repository, {
              kind: 'generic',
              title: refreshTitle,
              value: refreshStartProgress + refreshWeight * 0.5,
            })

            // manually refresh branch protections after the push, to ensure
            // any new branch will immediately report as protected
            await this.refreshBranchProtectionState(repository)

            await this._refreshRepository(repository)
          },
          { retryAction }
        )

        this.updatePushPullFetchProgress(repository, null)

        this.updateMenuLabelsForSelectedRepository()

        // Note that we're using `getAccountForRepository` here instead
        // of the `account` instance we've got and that's because recordPush
        // needs to be able to differentiate between a GHES account and a
        // generic account and it can't do that only based on the endpoint.
        this.statsStore.recordPush(
          getAccountForRepository(this.accounts, repository),
          options
        )
      }
    })
  }

  private async withIsCommitting(
    repository: Repository,
    fn: () => Promise<boolean>
  ): Promise<boolean> {
    const state = this.repositoryStateCache.get(repository)
    // ensure the user doesn't try and commit again
    if (state.isCommitting) {
      return false
    }

    this.repositoryStateCache.update(repository, () => ({
      isCommitting: true,
    }))
    this.emitUpdate()

    try {
      return await fn()
    } finally {
      this.repositoryStateCache.update(repository, () => ({
        isCommitting: false,
      }))
      this.emitUpdate()
    }
  }

  private async withPushPullFetch(
    repository: Repository,
    fn: () => Promise<void>
  ): Promise<void> {
    const state = this.repositoryStateCache.get(repository)
    // Don't allow concurrent network operations.
    if (state.isPushPullFetchInProgress) {
      return
    }

    this.repositoryStateCache.update(repository, () => ({
      isPushPullFetchInProgress: true,
    }))
    this.emitUpdate()

    try {
      await fn()
    } finally {
      this.repositoryStateCache.update(repository, () => ({
        isPushPullFetchInProgress: false,
      }))
      this.emitUpdate()
    }
  }

  public async _pull(repository: Repository): Promise<void> {
    return this.withAuthenticatingUser(repository, (repository, account) => {
      return this.performPull(repository, account)
    })
  }

  /** This shouldn't be called directly. See `Dispatcher`. */
  private async performPull(
    repository: Repository,
    account: IGitAccount | null
  ): Promise<void> {
    return this.withPushPullFetch(repository, async () => {
      const gitStore = this.gitStoreCache.get(repository)
      const remote = gitStore.currentRemote

      if (!remote) {
        throw new Error('The repository has no remotes.')
      }

      const state = this.repositoryStateCache.get(repository)
      const tip = state.branchesState.tip

      if (tip.kind === TipState.Unborn) {
        throw new Error('The current branch is unborn.')
      }

      if (tip.kind === TipState.Detached) {
        throw new Error('The current repository is in a detached HEAD state.')
      }

      if (tip.kind === TipState.Valid) {
        let mergeBase: string | null = null
        let gitContext: GitErrorContext | undefined = undefined

        if (tip.branch.upstream !== null) {
          mergeBase = await getMergeBase(
            repository,
            tip.branch.name,
            tip.branch.upstream
          )

          gitContext = {
            kind: 'pull',
            theirBranch: tip.branch.upstream,
            currentBranch: tip.branch.name,
          }
        }

        const title = `Pulling ${remote.name}`
        const kind = 'pull'
        this.updatePushPullFetchProgress(repository, {
          kind,
          title,
          value: 0,
          remote: remote.name,
        })

        try {
          // Let's say that a pull takes twice as long as a fetch,
          // this is of course highly inaccurate.
          let pullWeight = 2
          let fetchWeight = 1

          // Let's leave 10% at the end for refreshing
          const refreshWeight = 0.1

          // Scale pull and fetch weights to be between 0 and 0.9.
          const scale = (1 / (pullWeight + fetchWeight)) * (1 - refreshWeight)

          pullWeight *= scale
          fetchWeight *= scale

          const retryAction: RetryAction = {
            type: RetryActionType.Pull,
            repository,
          }

          if (gitStore.pullWithRebase) {
            this.statsStore.recordPullWithRebaseEnabled()
          } else {
            this.statsStore.recordPullWithDefaultSetting()
          }

          await gitStore.performFailableOperation(
            () =>
              pullRepo(repository, account, remote, progress => {
                this.updatePushPullFetchProgress(repository, {
                  ...progress,
                  value: progress.value * pullWeight,
                })
              }),
            {
              gitContext,
              retryAction,
            }
          )

          await updateRemoteHEAD(repository, account, remote)

          const refreshStartProgress = pullWeight + fetchWeight
          const refreshTitle = __DARWIN__
            ? 'Refreshing Repository'
            : 'Refreshing repository'

          this.updatePushPullFetchProgress(repository, {
            kind: 'generic',
            title: refreshTitle,
            description: 'Fast-forwarding branches',
            value: refreshStartProgress,
          })

          await this.fastForwardBranches(repository)

          this.updatePushPullFetchProgress(repository, {
            kind: 'generic',
            title: refreshTitle,
            value: refreshStartProgress + refreshWeight * 0.5,
          })

          if (mergeBase) {
            await gitStore.reconcileHistory(mergeBase)
          }

          // manually refresh branch protections after the push, to ensure
          // any new branch will immediately report as protected
          await this.refreshBranchProtectionState(repository)

          await this._refreshRepository(repository)
        } finally {
          this.updatePushPullFetchProgress(repository, null)
        }
      }
    })
  }

  private async fastForwardBranches(repository: Repository) {
    try {
      const eligibleBranches = await getBranchesDifferingFromUpstream(
        repository
      )

      await fastForwardBranches(repository, eligibleBranches)
    } catch (e) {
      log.error('Branch fast-forwarding failed', e)
    }
  }

  /** This shouldn't be called directly. See `Dispatcher`. */
  public async _publishRepository(
    repository: Repository,
    name: string,
    description: string,
    private_: boolean,
    account: Account,
    org: IAPIOrganization | null
  ): Promise<Repository> {
    const api = API.fromAccount(account)
    const apiRepository = await api.createRepository(
      org,
      name,
      description,
      private_
    )

    const gitStore = this.gitStoreCache.get(repository)
    await gitStore.performFailableOperation(() =>
      addRemote(repository, 'origin', apiRepository.clone_url)
    )
    await gitStore.loadRemotes()

    // skip pushing if the current branch is a detached HEAD or the repository
    // is unborn
    if (gitStore.tip.kind === TipState.Valid) {
      await this.performPush(repository, account)
    }

    return this.repositoryWithRefreshedGitHubRepository(repository)
  }

  private getAccountForRemoteURL(remote: string): IGitAccount | null {
    const account = matchGitHubRepository(this.accounts, remote)?.account
    if (account !== undefined) {
      const hasValidToken =
        account.token.length > 0 ? 'has token' : 'empty token'
      log.info(
        `[AppStore.getAccountForRemoteURL] account found for remote: ${remote} - ${account.login} (${hasValidToken})`
      )
      return account
    }

    const hostname = getGenericHostname(remote)
    const username = getGenericUsername(hostname)
    if (username != null) {
      log.info(
        `[AppStore.getAccountForRemoteURL] found generic credentials for '${hostname}' and '${username}'`
      )
      return { login: username, endpoint: hostname }
    }

    log.info(
      `[AppStore.getAccountForRemoteURL] no generic credentials found for '${remote}'`
    )

    return null
  }

  /** This shouldn't be called directly. See `Dispatcher`. */
  public _clone(
    url: string,
    path: string,
    options?: { branch?: string; defaultBranch?: string }
  ): {
    promise: Promise<boolean>
    repository: CloningRepository
  } {
    const account = this.getAccountForRemoteURL(url)
    const promise = this.cloningRepositoriesStore.clone(url, path, {
      ...options,
      account,
    })
    const repository = this.cloningRepositoriesStore.repositories.find(
      r => r.url === url && r.path === path
    )!

    promise.then(success => {
      if (success) {
        this.statsStore.recordCloneRepository()
      }
    })

    return { promise, repository }
  }

  public _removeCloningRepository(repository: CloningRepository) {
    this.cloningRepositoriesStore.remove(repository)
  }

  public async _discardChanges(
    repository: Repository,
    files: ReadonlyArray<WorkingDirectoryFileChange>,
    moveToTrash: boolean = true
  ) {
    const gitStore = this.gitStoreCache.get(repository)

    const { askForConfirmationOnDiscardChangesPermanently } = this.getState()

    try {
      await gitStore.discardChanges(
        files,
        moveToTrash,
        askForConfirmationOnDiscardChangesPermanently
      )
    } catch (error) {
      if (!(error instanceof DiscardChangesError)) {
        log.error('Failed discarding changes', error)
      }

      this.emitError(error)
      return
    }

    return this._refreshRepository(repository)
  }

  public async _discardChangesFromSelection(
    repository: Repository,
    filePath: string,
    diff: ITextDiff,
    selection: DiffSelection
  ) {
    const gitStore = this.gitStoreCache.get(repository)
    await gitStore.discardChangesFromSelection(filePath, diff, selection)

    return this._refreshRepository(repository)
  }

  public _setRepositoryCommitToAmend(
    repository: Repository,
    commit: Commit | null
  ) {
    this.repositoryStateCache.update(repository, () => {
      return {
        commitToAmend: commit,
      }
    })

    this.emitUpdate()
  }

  public async _undoCommit(
    repository: Repository,
    commit: Commit,
    showConfirmationDialog: boolean
  ): Promise<void> {
    const gitStore = this.gitStoreCache.get(repository)
    const repositoryState = this.repositoryStateCache.get(repository)
    const { changesState } = repositoryState
    const isWorkingDirectoryClean =
      changesState.workingDirectory.files.length === 0

    // Warn the user if there are changes in the working directory
    // This warning can be disabled, except when the user tries to undo
    // a merge commit.
    if (
      showConfirmationDialog &&
      ((this.confirmUndoCommit && !isWorkingDirectoryClean) ||
        commit.isMergeCommit)
    ) {
      return this._showPopup({
        type: PopupType.WarnLocalChangesBeforeUndo,
        repository,
        commit,
        isWorkingDirectoryClean,
      })
    }

    // Make sure we show the changes after undoing the commit
    await this._changeRepositorySection(
      repository,
      RepositorySectionTab.Changes
    )

    await gitStore.undoCommit(commit)

    this.statsStore.recordCommitUndone(isWorkingDirectoryClean)

    return this._refreshRepository(repository)
  }

  public async _resetToCommit(
    repository: Repository,
    commit: Commit,
    showConfirmationDialog: boolean
  ): Promise<void> {
    const gitStore = this.gitStoreCache.get(repository)
    const repositoryState = this.repositoryStateCache.get(repository)
    const { changesState } = repositoryState
    const isWorkingDirectoryClean =
      changesState.workingDirectory.files.length === 0

    // Warn the user if there are changes in the working directory
    if (showConfirmationDialog && !isWorkingDirectoryClean) {
      return this._showPopup({
        type: PopupType.WarningBeforeReset,
        repository,
        commit,
      })
    }

    // Make sure we show the changes after resetting to the commit
    await this._changeRepositorySection(
      repository,
      RepositorySectionTab.Changes
    )

    await gitStore.performFailableOperation(() =>
      reset(repository, GitResetMode.Mixed, commit.sha)
    )

    // this.statsStore.recordCommitUndone(isWorkingDirectoryClean)

    return this._refreshRepository(repository)
  }

  /**
   * Fetch a specific refspec for the repository.
   *
   * As this action is required to complete when viewing a Pull Request from
   * a fork, it does not opt-in to checks that prevent multiple concurrent
   * network actions. This might require some rework in the future to chain
   * these actions.
   *
   */
  public async _fetchRefspec(
    repository: Repository,
    refspec: string
  ): Promise<void> {
    return this.withAuthenticatingUser(
      repository,
      async (repository, account) => {
        const gitStore = this.gitStoreCache.get(repository)
        await gitStore.fetchRefspec(account, refspec)

        return this._refreshRepository(repository)
      }
    )
  }

  /**
   * Fetch all relevant remotes in the the repository.
   *
   * See gitStore.fetch for more details.
   *
   * Note that this method will not perform the fetch of the specified remote
   * if _any_ fetches or pulls are currently in-progress.
   */
  public _fetch(repository: Repository, fetchType: FetchType): Promise<void> {
    return this.withAuthenticatingUser(repository, (repository, account) => {
      return this.performFetch(repository, account, fetchType)
    })
  }

  /**
   * Fetch a particular remote in a repository.
   *
   * Note that this method will not perform the fetch of the specified remote
   * if _any_ fetches or pulls are currently in-progress.
   */
  private _fetchRemote(
    repository: Repository,
    remote: IRemote,
    fetchType: FetchType
  ): Promise<void> {
    return this.withAuthenticatingUser(repository, (repository, account) => {
      return this.performFetch(repository, account, fetchType, [remote])
    })
  }

  /**
   * Fetch all relevant remotes or one or more given remotes in the repository.
   *
   * @param remotes Optional, one or more remotes to fetch if undefined all
   *                relevant remotes will be fetched. See gitStore.fetch for
   *                more detail on what constitutes a relevant remote.
   */
  private async performFetch(
    repository: Repository,
    account: IGitAccount | null,
    fetchType: FetchType,
    remotes?: IRemote[]
  ): Promise<void> {
    await this.withPushPullFetch(repository, async () => {
      const gitStore = this.gitStoreCache.get(repository)

      try {
        const fetchWeight = 0.9
        const refreshWeight = 0.1
        const isBackgroundTask = fetchType === FetchType.BackgroundTask

        const progressCallback = (progress: IFetchProgress) => {
          this.updatePushPullFetchProgress(repository, {
            ...progress,
            value: progress.value * fetchWeight,
          })
        }

        if (remotes === undefined) {
          await gitStore.fetch(account, isBackgroundTask, progressCallback)
        } else {
          await gitStore.fetchRemotes(
            account,
            remotes,
            isBackgroundTask,
            progressCallback
          )
        }

        const refreshTitle = __DARWIN__
          ? 'Refreshing Repository'
          : 'Refreshing repository'

        this.updatePushPullFetchProgress(repository, {
          kind: 'generic',
          title: refreshTitle,
          description: 'Fast-forwarding branches',
          value: fetchWeight,
        })

        await this.fastForwardBranches(repository)

        this.updatePushPullFetchProgress(repository, {
          kind: 'generic',
          title: refreshTitle,
          value: fetchWeight + refreshWeight * 0.5,
        })

        // manually refresh branch protections after the push, to ensure
        // any new branch will immediately report as protected
        await this.refreshBranchProtectionState(repository)

        await this._refreshRepository(repository)
      } finally {
        this.updatePushPullFetchProgress(repository, null)

        if (fetchType === FetchType.UserInitiatedTask) {
          if (repository.gitHubRepository != null) {
            this._refreshIssues(repository.gitHubRepository)
          }
        }
      }
    })
  }

  public _endWelcomeFlow(): Promise<void> {
    this.showWelcomeFlow = false
    this.emitUpdate()

    markWelcomeFlowComplete()

    this.statsStore.recordWelcomeWizardTerminated()

    return Promise.resolve()
  }

  public _setCommitMessageFocus(focus: boolean) {
    if (this.focusCommitMessage !== focus) {
      this.focusCommitMessage = focus
      this.emitUpdate()
    }
  }

  public _setSidebarWidth(width: number): Promise<void> {
    this.sidebarWidth = { ...this.sidebarWidth, value: width }
    setNumber(sidebarWidthConfigKey, width)
    this.updateResizableConstraints()
    this.emitUpdate()

    return Promise.resolve()
  }

  public _resetSidebarWidth(): Promise<void> {
    this.sidebarWidth = { ...this.sidebarWidth, value: defaultSidebarWidth }
    localStorage.removeItem(sidebarWidthConfigKey)
    this.updateResizableConstraints()
    this.emitUpdate()

    return Promise.resolve()
  }

  public _setCommitSummaryWidth(width: number): Promise<void> {
    this.commitSummaryWidth = { ...this.commitSummaryWidth, value: width }
    setNumber(commitSummaryWidthConfigKey, width)
    this.updateResizableConstraints()
    this.emitUpdate()

    return Promise.resolve()
  }

  public _resetCommitSummaryWidth(): Promise<void> {
    this.commitSummaryWidth = {
      ...this.commitSummaryWidth,
      value: defaultCommitSummaryWidth,
    }
    localStorage.removeItem(commitSummaryWidthConfigKey)
    this.updateResizableConstraints()
    this.emitUpdate()

    return Promise.resolve()
  }

  public _setCommitMessage(
    repository: Repository,
    message: ICommitMessage
  ): Promise<void> {
    const gitStore = this.gitStoreCache.get(repository)
    return gitStore.setCommitMessage(message)
  }

  /**
   * Set the global application menu.
   *
   * This is called in response to the main process emitting an event signalling
   * that the application menu has changed in some way like an item being
   * added/removed or an item having its visibility toggled.
   *
   * This method should not be called by the renderer in any other circumstance
   * than as a directly result of the main-process event.
   *
   */
  private setAppMenu(menu: IMenu): Promise<void> {
    if (this.appMenu) {
      this.appMenu = this.appMenu.withMenu(menu)
    } else {
      this.appMenu = AppMenu.fromMenu(menu)
    }

    this.emitUpdate()
    return Promise.resolve()
  }

  public _setAppMenuState(
    update: (appMenu: AppMenu) => AppMenu
  ): Promise<void> {
    if (this.appMenu) {
      this.appMenu = update(this.appMenu)
      this.emitUpdate()
    }
    return Promise.resolve()
  }

  public _setAccessKeyHighlightState(highlight: boolean): Promise<void> {
    if (this.highlightAccessKeys !== highlight) {
      this.highlightAccessKeys = highlight
      this.emitUpdate()
    }

    return Promise.resolve()
  }

  public async _mergeBranch(
    repository: Repository,
    sourceBranch: Branch,
    mergeStatus: MergeTreeResult | null,
    isSquash: boolean = false
  ): Promise<void> {
    const { multiCommitOperationState: opState } =
      this.repositoryStateCache.get(repository)

    if (
      opState === null ||
      opState.operationDetail.kind !== MultiCommitOperationKind.Merge
    ) {
      log.error('[mergeBranch] - Not in merge operation state')
      return
    }

    this.repositoryStateCache.updateMultiCommitOperationState(
      repository,
      () => ({
        operationDetail: { ...opState.operationDetail, sourceBranch },
      })
    )

    const gitStore = this.gitStoreCache.get(repository)

    if (isSquash) {
      this.statsStore.recordSquashMergeInvokedCount()
    }

    if (mergeStatus !== null) {
      if (mergeStatus.kind === ComputedAction.Clean) {
        this.statsStore.recordMergeHintSuccessAndUserProceeded()
      } else if (mergeStatus.kind === ComputedAction.Conflicts) {
        this.statsStore.recordUserProceededAfterConflictWarning()
      } else if (mergeStatus.kind === ComputedAction.Loading) {
        this.statsStore.recordUserProceededWhileLoading()
      }
    }

    const mergeResult = await gitStore.merge(sourceBranch, isSquash)
    const { tip } = gitStore

    if (mergeResult === MergeResult.Success && tip.kind === TipState.Valid) {
      this._setBanner({
        type: BannerType.SuccessfulMerge,
        ourBranch: tip.branch.name,
        theirBranch: sourceBranch.name,
      })
      if (isSquash) {
        // This code will only run when there are no conflicts.
        // Thus recordSquashMergeSuccessful is done here and when merge finishes
        // successfully after conflicts in `dispatcher.finishConflictedMerge`.
        this.statsStore.recordSquashMergeSuccessful()
      }
      this._endMultiCommitOperation(repository)
    } else if (
      mergeResult === MergeResult.AlreadyUpToDate &&
      tip.kind === TipState.Valid
    ) {
      this._setBanner({
        type: BannerType.BranchAlreadyUpToDate,
        ourBranch: tip.branch.name,
        theirBranch: sourceBranch.name,
      })
      this._endMultiCommitOperation(repository)
    }

    return this._refreshRepository(repository)
  }

  /** This shouldn't be called directly. See `Dispatcher`. */
  public _setConflictsResolved(repository: Repository) {
    const { multiCommitOperationState } =
      this.repositoryStateCache.get(repository)

    // the operation has already completed.
    if (multiCommitOperationState === null) {
      return
    }

    // an update is not emitted here because there is no need
    // to trigger a re-render at this point

    this.repositoryStateCache.updateMultiCommitOperationState(
      repository,
      () => ({
        userHasResolvedConflicts: true,
      })
    )
  }

  /** This shouldn't be called directly. See `Dispatcher`. */
  public async _rebase(
    repository: Repository,
    baseBranch: Branch,
    targetBranch: Branch
  ): Promise<RebaseResult> {
    const progressCallback =
      this.getMultiCommitOperationProgressCallBack(repository)
    const gitStore = this.gitStoreCache.get(repository)
    const result = await gitStore.performFailableOperation(
      () => rebase(repository, baseBranch, targetBranch, progressCallback),
      {
        retryAction: {
          type: RetryActionType.Rebase,
          repository,
          baseBranch,
          targetBranch,
        },
      }
    )

    return result || RebaseResult.Error
  }

  /** This shouldn't be called directly. See `Dispatcher`. */
  public async _abortRebase(repository: Repository) {
    const gitStore = this.gitStoreCache.get(repository)
    return await gitStore.performFailableOperation(() =>
      abortRebase(repository)
    )
  }

  /** This shouldn't be called directly. See `Dispatcher`. */
  public async _continueRebase(
    repository: Repository,
    workingDirectory: WorkingDirectoryStatus,
    manualResolutions: ReadonlyMap<string, ManualConflictResolution>
  ): Promise<RebaseResult> {
    const progressCallback =
      this.getMultiCommitOperationProgressCallBack(repository)

    const gitStore = this.gitStoreCache.get(repository)
    const result = await gitStore.performFailableOperation(() =>
      continueRebase(
        repository,
        workingDirectory.files,
        manualResolutions,
        progressCallback
      )
    )

    return result || RebaseResult.Error
  }

  /** This shouldn't be called directly. See `Dispatcher`. */
  public async _abortMerge(repository: Repository): Promise<void> {
    const gitStore = this.gitStoreCache.get(repository)
    return await gitStore.performFailableOperation(() => abortMerge(repository))
  }

  /** This shouldn't be called directly. See `Dispatcher`. */
  public async _abortSquashMerge(repository: Repository): Promise<void> {
    const gitStore = this.gitStoreCache.get(repository)
    const {
      branchesState,
      changesState: { workingDirectory },
    } = this.repositoryStateCache.get(repository)

    const commitResult = await this._finishConflictedMerge(
      repository,
      workingDirectory,
      new Map<string, ManualConflictResolution>()
    )

    // By committing, we clear out the SQUASH_MSG (and anything else git would
    // choose to store for the --squash merge operation)
    if (commitResult === undefined) {
      log.error(
        `[_abortSquashMerge] - Could not abort squash merge - commiting squash msg failed`
      )
      return
    }

    // Since we have not reloaded the status, this tip is the tip before the
    // squash commit above.
    const { tip } = branchesState
    if (tip.kind !== TipState.Valid) {
      log.error(
        `[_abortSquashMerge] - Could not abort squash merge - tip was invalid`
      )
      return
    }

    await gitStore.performFailableOperation(() =>
      reset(repository, GitResetMode.Hard, tip.branch.tip.sha)
    )
  }

  /** This shouldn't be called directly. See `Dispatcher`.
   *  This method only used in the Merge Conflicts dialog flow,
   *  not committing a conflicted merge via the "Changes" pane.
   */
  public async _finishConflictedMerge(
    repository: Repository,
    workingDirectory: WorkingDirectoryStatus,
    manualResolutions: Map<string, ManualConflictResolution>
  ): Promise<string | undefined> {
    /**
     *  The assumption made here is that all other files that were part of this merge
     *  have already been staged by git automatically (or manually by the user via CLI).
     *  When the user executes a merge and there are conflicts,
     *  git stages all files that are part of the merge that _don't_ have conflicts
     *  This means that we only need to stage the conflicted files
     *  (whether they are manual or markered) to get all changes related to
     *  this merge staged. This also means that any uncommitted changes in the index
     *  that were in place before the merge was started will _not_ be included, unless
     *  the user stages them manually via CLI.
     *
     *  Its also worth noting this method only used in the Merge Conflicts dialog flow, not committing a conflicted merge via the "Changes" pane.
     *
     *  *TLDR we only stage conflicts here because git will have already staged the rest of the changes related to this merge.*
     */
    const conflictedFiles = workingDirectory.files.filter(f => {
      return f.status.kind === AppFileStatusKind.Conflicted
    })
    const gitStore = this.gitStoreCache.get(repository)
    return await gitStore.performFailableOperation(() =>
      createMergeCommit(repository, conflictedFiles, manualResolutions)
    )
  }

  /** This shouldn't be called directly. See `Dispatcher`. */
  public async _setRemoteURL(
    repository: Repository,
    name: string,
    url: string
  ): Promise<void> {
    const gitStore = this.gitStoreCache.get(repository)
    await gitStore.setRemoteURL(name, url)
  }

  /** This shouldn't be called directly. See `Dispatcher`. */
  public async _openShell(path: string) {
    this.statsStore.recordOpenShell()

    try {
      const match = await findShellOrDefault(this.selectedShell)
      await launchShell(match, path, error => this._pushError(error))
    } catch (error) {
      this.emitError(error)
    }
  }

  /** Takes a URL and opens it using the system default application */
  public _openInBrowser(url: string): Promise<boolean> {
    return shell.openExternal(url)
  }

  /** Open a path to a repository or file using the user's configured editor */
  public async _openInExternalEditor(fullPath: string): Promise<void> {
    const { selectedExternalEditor } = this.getState()

    try {
      const match = await findEditorOrDefault(selectedExternalEditor)
      if (match === null) {
        this.emitError(
          new ExternalEditorError(
            `No suitable editors installed for GitHub Desktop to launch. Install ${suggestedExternalEditor.name} for your platform and restart GitHub Desktop to try again.`,
            { suggestDefaultEditor: true }
          )
        )
        return
      }

      await launchExternalEditor(fullPath, match)
    } catch (error) {
      this.emitError(error)
    }
  }

  /** This shouldn't be called directly. See `Dispatcher`. */
  public async _saveGitIgnore(
    repository: Repository,
    text: string
  ): Promise<void> {
    await saveGitIgnore(repository, text)
    return this._refreshRepository(repository)
  }

  /** Set whether the user has opted out of stats reporting. */
  public async setStatsOptOut(
    optOut: boolean,
    userViewedPrompt: boolean
  ): Promise<void> {
    await this.statsStore.setOptOut(optOut, userViewedPrompt)

    this.emitUpdate()
  }

  public _setAskToMoveToApplicationsFolderSetting(
    value: boolean
  ): Promise<void> {
    this.askToMoveToApplicationsFolderSetting = value

    setBoolean(askToMoveToApplicationsFolderKey, value)
    this.emitUpdate()

    return Promise.resolve()
  }

  public _setConfirmRepositoryRemovalSetting(
    confirmRepoRemoval: boolean
  ): Promise<void> {
    this.askForConfirmationOnRepositoryRemoval = confirmRepoRemoval
    setBoolean(confirmRepoRemovalKey, confirmRepoRemoval)

    this.updateMenuLabelsForSelectedRepository()

    this.emitUpdate()

    return Promise.resolve()
  }

  public _setConfirmDiscardChangesSetting(value: boolean): Promise<void> {
    this.confirmDiscardChanges = value

    setBoolean(confirmDiscardChangesKey, value)
    this.emitUpdate()

    return Promise.resolve()
  }

  public _setConfirmDiscardChangesPermanentlySetting(
    value: boolean
  ): Promise<void> {
    this.confirmDiscardChangesPermanently = value

    setBoolean(confirmDiscardChangesPermanentlyKey, value)
    this.emitUpdate()

    return Promise.resolve()
  }

  public _setConfirmDiscardStashSetting(value: boolean): Promise<void> {
    this.confirmDiscardStash = value

    setBoolean(confirmDiscardStashKey, value)
    this.emitUpdate()

    return Promise.resolve()
  }

  public _setConfirmForcePushSetting(value: boolean): Promise<void> {
    this.askForConfirmationOnForcePush = value
    setBoolean(confirmForcePushKey, value)

    this.updateMenuLabelsForSelectedRepository()

    this.emitUpdate()

    return Promise.resolve()
  }

  public _setConfirmUndoCommitSetting(value: boolean): Promise<void> {
    this.confirmUndoCommit = value
    setBoolean(confirmUndoCommitKey, value)

    this.emitUpdate()

    return Promise.resolve()
  }

  public _setUncommittedChangesStrategySetting(
    value: UncommittedChangesStrategy
  ): Promise<void> {
    this.uncommittedChangesStrategy = value

    localStorage.setItem(uncommittedChangesStrategyKey, value)

    this.emitUpdate()
    return Promise.resolve()
  }

  public _setExternalEditor(selectedEditor: string) {
    const promise = this.updateSelectedExternalEditor(selectedEditor)
    localStorage.setItem(externalEditorKey, selectedEditor)
    this.emitUpdate()

    this.updateMenuLabelsForSelectedRepository()
    return promise
  }

  public _setShell(shell: Shell): Promise<void> {
    this.selectedShell = shell
    localStorage.setItem(shellKey, shell)
    this.emitUpdate()

    this.updateMenuLabelsForSelectedRepository()

    return Promise.resolve()
  }

  public _changeImageDiffType(type: ImageDiffType): Promise<void> {
    this.imageDiffType = type
    localStorage.setItem(imageDiffTypeKey, JSON.stringify(this.imageDiffType))
    this.emitUpdate()

    return Promise.resolve()
  }

  public _setHideWhitespaceInChangesDiff(
    hideWhitespaceInDiff: boolean,
    repository: Repository
  ): Promise<void> {
    setBoolean(hideWhitespaceInChangesDiffKey, hideWhitespaceInDiff)
    this.hideWhitespaceInChangesDiff = hideWhitespaceInDiff

    return this.refreshChangesSection(repository, {
      includingStatus: true,
      clearPartialState: true,
    })
  }

  public _setHideWhitespaceInHistoryDiff(
    hideWhitespaceInDiff: boolean,
    repository: Repository,
    file: CommittedFileChange | null
  ): Promise<void> {
    setBoolean(hideWhitespaceInHistoryDiffKey, hideWhitespaceInDiff)
    this.hideWhitespaceInHistoryDiff = hideWhitespaceInDiff

    if (file === null) {
      return this.updateChangesWorkingDirectoryDiff(repository)
    } else {
      return this._changeFileSelection(repository, file)
    }
  }

  public _setHideWhitespaceInPullRequestDiff(
    hideWhitespaceInDiff: boolean,
    repository: Repository,
    file: CommittedFileChange | null
  ) {
    setBoolean(hideWhitespaceInPullRequestDiffKey, hideWhitespaceInDiff)
    this.hideWhitespaceInPullRequestDiff = hideWhitespaceInDiff

    if (file !== null) {
      this._changePullRequestFileSelection(repository, file)
    }
  }

  public _setShowSideBySideDiff(showSideBySideDiff: boolean) {
    if (showSideBySideDiff !== this.showSideBySideDiff) {
      setShowSideBySideDiff(showSideBySideDiff)
      this.showSideBySideDiff = showSideBySideDiff
      this.statsStore.recordDiffModeChanged()
      this.emitUpdate()
    }
  }

  public _setUpdateBannerVisibility(visibility: boolean) {
    this.isUpdateAvailableBannerVisible = visibility

    this.emitUpdate()
  }

  public _setUpdateShowCaseVisibility(visibility: boolean) {
    this.isUpdateShowcaseVisible = visibility

    this.emitUpdate()
  }

  public _setBanner(state: Banner) {
    this.currentBanner = state
    this.emitUpdate()
  }

  /** This shouldn't be called directly. See `Dispatcher`. */
  public _clearBanner(bannerType?: BannerType) {
    const { currentBanner } = this
    if (currentBanner === null) {
      return
    }

    if (bannerType !== undefined && currentBanner.type !== bannerType) {
      return
    }

    this.currentBanner = null
    this.emitUpdate()
  }

  public _reportStats() {
    return this.statsStore.reportStats(this.accounts, this.repositories)
  }

  public _recordLaunchStats(stats: ILaunchStats): Promise<void> {
    return this.statsStore.recordLaunchStats(stats)
  }

  public async _appendIgnoreRule(
    repository: Repository,
    pattern: string | string[]
  ): Promise<void> {
    await appendIgnoreRule(repository, pattern)
    return this._refreshRepository(repository)
  }

  public async _appendIgnoreFile(
    repository: Repository,
    filePath: string | string[]
  ): Promise<void> {
    await appendIgnoreFile(repository, filePath)
    return this._refreshRepository(repository)
  }

  public _resetSignInState(): Promise<void> {
    this.signInStore.reset()
    return Promise.resolve()
  }

  public _beginDotComSignIn(): Promise<void> {
    this.signInStore.beginDotComSignIn()
    return Promise.resolve()
  }

  public _beginEnterpriseSignIn(): Promise<void> {
    this.signInStore.beginEnterpriseSignIn()
    return Promise.resolve()
  }

  public _setSignInEndpoint(url: string): Promise<void> {
    return this.signInStore.setEndpoint(url)
  }

  public _setSignInCredentials(
    username: string,
    password: string
  ): Promise<void> {
    return this.signInStore.authenticateWithBasicAuth(username, password)
  }

  public _requestBrowserAuthentication(): Promise<void> {
    return this.signInStore.authenticateWithBrowser()
  }

  public _setSignInOTP(otp: string): Promise<void> {
    return this.signInStore.setTwoFactorOTP(otp)
  }

  public async _setAppFocusState(isFocused: boolean): Promise<void> {
    if (this.appIsFocused !== isFocused) {
      this.appIsFocused = isFocused
      this.emitUpdate()
    }

    if (this.appIsFocused) {
      this.repositoryIndicatorUpdater.resume()
      if (this.selectedRepository instanceof Repository) {
        this.startPullRequestUpdater(this.selectedRepository)
        // if we're in the tutorial and we don't have an editor yet, check for one!
        if (this.currentOnboardingTutorialStep === TutorialStep.PickEditor) {
          await this._resolveCurrentEditor()
        }
      }
    } else {
      this.repositoryIndicatorUpdater.pause()
      this.stopPullRequestUpdater()
    }
  }

  /**
   * Start an Open in Desktop flow. This will return a new promise which will
   * resolve when `_completeOpenInDesktop` is called.
   */
  public _startOpenInDesktop(fn: () => void): Promise<Repository | null> {
    const p = new Promise<Repository | null>(
      resolve => (this.resolveOpenInDesktop = resolve)
    )
    fn()
    return p
  }

  /**
   * Complete any active Open in Desktop flow with the repository returned by
   * the given function.
   */
  public async _completeOpenInDesktop(
    fn: () => Promise<Repository | null>
  ): Promise<Repository | null> {
    const resolve = this.resolveOpenInDesktop
    this.resolveOpenInDesktop = null

    const result = await fn()
    if (resolve) {
      resolve(result)
    }

    return result
  }

  public _updateRepositoryPath(
    repository: Repository,
    path: string
  ): Promise<Repository> {
    return this.repositoriesStore.updateRepositoryPath(repository, path)
  }

  public _removeAccount(account: Account): Promise<void> {
    log.info(
      `[AppStore] removing account ${account.login} (${account.name}) from store`
    )
    return this.accountsStore.removeAccount(account)
  }

  private async _addAccount(account: Account): Promise<void> {
    log.info(
      `[AppStore] adding account ${account.login} (${account.name}) to store`
    )
    const storedAccount = await this.accountsStore.addAccount(account)

    // If we're in the welcome flow and a user signs in we want to trigger
    // a refresh of the repositories available for cloning straight away
    // in order to have the list of repositories ready for them when they
    // get to the blankslate.
    if (this.showWelcomeFlow && storedAccount !== null) {
      this.apiRepositoriesStore.loadRepositories(storedAccount)
    }
  }

  public _updateRepositoryMissing(
    repository: Repository,
    missing: boolean
  ): Promise<Repository> {
    return this.repositoriesStore.updateRepositoryMissing(repository, missing)
  }

  /** This shouldn't be called directly. See `Dispatcher`. */
  public async _updateRepositoryWorkflowPreferences(
    repository: Repository,
    workflowPreferences: WorkflowPreferences
  ): Promise<void> {
    await this.repositoriesStore.updateRepositoryWorkflowPreferences(
      repository,
      workflowPreferences
    )
  }

  /**
   * Add a tutorial repository.
   *
   * This method differs from the `_addRepositories` method in that it
   * requires that the repository has been created on the remote and
   * set up to track it. Given that tutorial repositories are created
   * from the no-repositories blank slate it shouldn't be possible for
   * another repository with the same path to exist in the repositories
   * table but in case that hangs in the future this method will set
   * the tutorial flag on the existing repository at the given path.
   */
  public async _addTutorialRepository(
    path: string,
    endpoint: string,
    apiRepository: IAPIFullRepository
  ) {
    const type = await getRepositoryType(path)
    if (type.kind === 'regular') {
      const validatedPath = type.topLevelWorkingDirectory
      log.info(
        `[AppStore] adding tutorial repository at ${validatedPath} to store`
      )

      await this.repositoriesStore.addTutorialRepository(
        validatedPath,
        endpoint,
        apiRepository
      )
      this.tutorialAssessor.onNewTutorialRepository()
    } else {
      const error = new Error(`${path} isn't a git repository.`)
      this.emitError(error)
    }
  }

  public async _addRepositories(
    paths: ReadonlyArray<string>
  ): Promise<ReadonlyArray<Repository>> {
    const addedRepositories = new Array<Repository>()
    const lfsRepositories = new Array<Repository>()
    const invalidPaths = new Array<string>()

    for (const path of paths) {
      const repositoryType = await getRepositoryType(path).catch(e => {
        log.error('Could not determine repository type', e)
        return { kind: 'missing' } as RepositoryType
      })

      if (repositoryType.kind === 'unsafe') {
        const repository = await this.repositoriesStore.addRepository(path, {
          missing: true,
        })

        addedRepositories.push(repository)
        continue
      }

      if (repositoryType.kind === 'regular') {
        const validatedPath = repositoryType.topLevelWorkingDirectory
        log.info(`[AppStore] adding repository at ${validatedPath} to store`)

        const repositories = this.repositories
        const existing = matchExistingRepository(repositories, validatedPath)

        // We don't have to worry about repositoryWithRefreshedGitHubRepository
        // and isUsingLFS if the repo already exists in the app.
        if (existing !== undefined) {
          addedRepositories.push(existing)
          continue
        }

        const addedRepo = await this.repositoriesStore.addRepository(
          validatedPath
        )

        // initialize the remotes for this new repository to ensure it can fetch
        // it's GitHub-related details using the GitHub API (if applicable)
        const gitStore = this.gitStoreCache.get(addedRepo)
        await gitStore.loadRemotes()

        const [refreshedRepo, usingLFS] = await Promise.all([
          this.repositoryWithRefreshedGitHubRepository(addedRepo),
          this.isUsingLFS(addedRepo),
        ])
        addedRepositories.push(refreshedRepo)

        if (usingLFS) {
          lfsRepositories.push(refreshedRepo)
        }
      } else {
        invalidPaths.push(path)
      }
    }

    if (invalidPaths.length > 0) {
      this.emitError(new Error(this.getInvalidRepoPathsMessage(invalidPaths)))
    }

    if (lfsRepositories.length > 0) {
      this._showPopup({
        type: PopupType.InitializeLFS,
        repositories: lfsRepositories,
      })
    }

    return addedRepositories
  }

  public async _removeRepository(
    repository: Repository | CloningRepository,
    moveToTrash: boolean
  ): Promise<void> {
    try {
      if (moveToTrash) {
        try {
          await shell.moveItemToTrash(repository.path)
        } catch (error) {
          log.error('Failed moving repository to trash', error)

          this.emitError(
            new Error(
              `Failed to move the repository directory to ${TrashNameLabel}.\n\nA common reason for this is that the directory or one of its files is open in another program.`
            )
          )
          return
        }
      }

      if (repository instanceof CloningRepository) {
        this._removeCloningRepository(repository)
      } else {
        await this.repositoriesStore.removeRepository(repository)
      }
    } catch (err) {
      this.emitError(err)
      return
    }

    const allRepositories = await this.repositoriesStore.getAll()
    if (allRepositories.length === 0) {
      this._closeFoldout(FoldoutType.Repository)
    } else {
      this._showFoldout({ type: FoldoutType.Repository })
    }
  }

  public async _cloneAgain(url: string, path: string): Promise<void> {
    const { promise, repository } = this._clone(url, path)
    await this._selectRepository(repository)
    const success = await promise
    if (!success) {
      return
    }

    const repositories = this.repositories
    const found = repositories.find(r => r.path === path)

    if (found) {
      const updatedRepository = await this._updateRepositoryMissing(
        found,
        false
      )
      await this._selectRepository(updatedRepository)
    }
  }

  private getInvalidRepoPathsMessage(
    invalidPaths: ReadonlyArray<string>
  ): string {
    if (invalidPaths.length === 1) {
      return `${invalidPaths} isn't a Git repository.`
    }

    return `The following paths aren't Git repositories:\n\n${invalidPaths
      .slice(0, MaxInvalidFoldersToDisplay)
      .map(path => `- ${path}`)
      .join('\n')}${
      invalidPaths.length > MaxInvalidFoldersToDisplay
        ? `\n\n(and ${invalidPaths.length - MaxInvalidFoldersToDisplay} more)`
        : ''
    }`
  }

  private async withAuthenticatingUser<T>(
    repository: Repository,
    fn: (repository: Repository, account: IGitAccount | null) => Promise<T>
  ): Promise<T> {
    let updatedRepository = repository
    let account: IGitAccount | null = getAccountForRepository(
      this.accounts,
      updatedRepository
    )

    // If we don't have a user association, it might be because we haven't yet
    // tried to associate the repository with a GitHub repository, or that
    // association is out of date. So try again before we bail on providing an
    // authenticating user.
    if (!account) {
      updatedRepository = await this.repositoryWithRefreshedGitHubRepository(
        repository
      )
      account = getAccountForRepository(this.accounts, updatedRepository)
    }

    if (!account) {
      const gitStore = this.gitStoreCache.get(repository)
      const remote = gitStore.currentRemote
      if (remote) {
        const hostname = getGenericHostname(remote.url)
        const username = getGenericUsername(hostname)
        if (username != null) {
          account = { login: username, endpoint: hostname }
        }
      }
    }

    if (account instanceof Account) {
      const hasValidToken =
        account.token.length > 0 ? 'has token' : 'empty token'
      log.info(
        `[AppStore.withAuthenticatingUser] account found for repository: ${repository.name} - ${account.login} (${hasValidToken})`
      )
    }

    return fn(updatedRepository, account)
  }

  private updateRevertProgress(
    repository: Repository,
    progress: IRevertProgress | null
  ) {
    this.repositoryStateCache.update(repository, () => ({
      revertProgress: progress,
    }))

    if (this.selectedRepository === repository) {
      this.emitUpdate()
    }
  }

  /** This shouldn't be called directly. See `Dispatcher`. */
  public async _revertCommit(
    repository: Repository,
    commit: Commit
  ): Promise<void> {
    return this.withAuthenticatingUser(repository, async (repo, account) => {
      const gitStore = this.gitStoreCache.get(repo)

      await gitStore.revertCommit(repo, commit, account, progress => {
        this.updateRevertProgress(repo, progress)
      })

      this.updateRevertProgress(repo, null)
      await this._refreshRepository(repository)
    })
  }

  public async promptForGenericGitAuthentication(
    repository: Repository | CloningRepository,
    retryAction: RetryAction
  ): Promise<void> {
    let url
    if (repository instanceof Repository) {
      const gitStore = this.gitStoreCache.get(repository)
      const remote = gitStore.currentRemote
      if (!remote) {
        return
      }

      url = remote.url
    } else {
      url = repository.url
    }

    const hostname = getGenericHostname(url)
    return this._showPopup({
      type: PopupType.GenericGitAuthentication,
      hostname,
      retryAction,
    })
  }

  public async _installGlobalLFSFilters(force: boolean): Promise<void> {
    try {
      await installGlobalLFSFilters(force)
    } catch (error) {
      this.emitError(error)
    }
  }

  private async isUsingLFS(repository: Repository): Promise<boolean> {
    try {
      return await isUsingLFS(repository)
    } catch (error) {
      return false
    }
  }

  public async _installLFSHooks(
    repositories: ReadonlyArray<Repository>
  ): Promise<void> {
    for (const repo of repositories) {
      try {
        // At this point we've asked the user if we should install them, so
        // force installation.
        await installLFSHooks(repo, true)
      } catch (error) {
        this.emitError(error)
      }
    }
  }

  public _changeCloneRepositoriesTab(tab: CloneRepositoryTab): Promise<void> {
    this.selectedCloneRepositoryTab = tab

    this.emitUpdate()

    return Promise.resolve()
  }

  /**
   * Request a refresh of the list of repositories that
   * the provided account has explicit permissions to access.
   * See ApiRepositoriesStore for more details.
   */
  public _refreshApiRepositories(account: Account) {
    return this.apiRepositoriesStore.loadRepositories(account)
  }

  public _changeBranchesTab(tab: BranchesTab): Promise<void> {
    this.selectedBranchesTab = tab

    this.emitUpdate()

    return Promise.resolve()
  }

  public async _showGitHubExplore(repository: Repository): Promise<void> {
    const { gitHubRepository } = repository
    if (!gitHubRepository || gitHubRepository.htmlURL === null) {
      return
    }

    const url = new URL(gitHubRepository.htmlURL)
    url.pathname = '/explore'

    await this._openInBrowser(url.toString())
  }

  public async _createPullRequest(repository: Repository): Promise<void> {
    const gitHubRepository = repository.gitHubRepository
    if (!gitHubRepository) {
      return
    }

    const state = this.repositoryStateCache.get(repository)
    const tip = state.branchesState.tip

    if (tip.kind !== TipState.Valid) {
      return
    }

    const branch = tip.branch
    const aheadBehind = state.aheadBehind

    if (aheadBehind == null) {
      this._showPopup({
        type: PopupType.PushBranchCommits,
        repository,
        branch,
      })
    } else if (aheadBehind.ahead > 0) {
      this._showPopup({
        type: PopupType.PushBranchCommits,
        repository,
        branch,
        unPushedCommits: aheadBehind.ahead,
      })
    } else {
      await this._openCreatePullRequestInBrowser(repository, branch)
    }
  }

  public async _showPullRequest(repository: Repository): Promise<void> {
    // no pull requests from non github repos
    if (repository.gitHubRepository === null) {
      return
    }

    const currentPullRequest =
      this.repositoryStateCache.get(repository).branchesState.currentPullRequest

    if (currentPullRequest === null) {
      return
    }

    return this._showPullRequestByPR(currentPullRequest)
  }

  public async _showPullRequestByPR(pr: PullRequest): Promise<void> {
    const { htmlURL: baseRepoUrl } = pr.base.gitHubRepository

    if (baseRepoUrl === null) {
      return
    }

    const showPrUrl = `${baseRepoUrl}/pull/${pr.pullRequestNumber}`

    await this._openInBrowser(showPrUrl)
  }

  public async _refreshPullRequests(repository: Repository): Promise<void> {
    if (isRepositoryWithGitHubRepository(repository)) {
      const account = getAccountForRepository(this.accounts, repository)
      if (account !== null) {
        await this.pullRequestCoordinator.refreshPullRequests(
          repository,
          account
        )
      }
    }
  }

  private async onPullRequestChanged(
    repository: Repository,
    openPullRequests: ReadonlyArray<PullRequest>
  ) {
    this.repositoryStateCache.updateBranchesState(repository, () => {
      return { openPullRequests }
    })

    this.updateCurrentPullRequest(repository)
    this.gitStoreCache.get(repository).pruneForkedRemotes(openPullRequests)

    const selectedState = this.getSelectedState()

    // Update menu labels if the currently selected repository is the
    // repository for which we received an update.
    if (selectedState && selectedState.type === SelectionType.Repository) {
      if (selectedState.repository.id === repository.id) {
        this.updateMenuLabelsForSelectedRepository()
      }
    }
    this.emitUpdate()
  }

  private updateCurrentPullRequest(repository: Repository) {
    const gitHubRepository = repository.gitHubRepository

    if (!gitHubRepository) {
      return
    }

    this.repositoryStateCache.updateBranchesState(repository, state => {
      let currentPullRequest: PullRequest | null = null

      const { remote } = this.repositoryStateCache.get(repository)

      if (state.tip.kind === TipState.Valid && remote) {
        currentPullRequest = findAssociatedPullRequest(
          state.tip.branch,
          state.openPullRequests,
          remote
        )
      }

      return { currentPullRequest }
    })

    this.emitUpdate()
  }

  public async _openCreatePullRequestInBrowser(
    repository: Repository,
    branch: Branch
  ): Promise<void> {
    const gitHubRepository = repository.gitHubRepository
    if (!gitHubRepository) {
      return
    }

    const urlEncodedBranchName = encodeURIComponent(branch.nameWithoutRemote)
    const baseURL = `${gitHubRepository.htmlURL}/pull/new/${urlEncodedBranchName}`

    await this._openInBrowser(baseURL)

    if (this.currentOnboardingTutorialStep === TutorialStep.OpenPullRequest) {
      this._markPullRequestTutorialStepAsComplete(repository)
    }
  }

  public async _updateExistingUpstreamRemote(
    repository: Repository
  ): Promise<void> {
    const gitStore = this.gitStoreCache.get(repository)
    await gitStore.updateExistingUpstreamRemote()

    return this._refreshRepository(repository)
  }

  private getIgnoreExistingUpstreamRemoteKey(repository: Repository): string {
    return `repository/${repository.id}/ignoreExistingUpstreamRemote`
  }

  public _ignoreExistingUpstreamRemote(repository: Repository): Promise<void> {
    const key = this.getIgnoreExistingUpstreamRemoteKey(repository)
    setBoolean(key, true)

    return Promise.resolve()
  }

  private getIgnoreExistingUpstreamRemote(
    repository: Repository
  ): Promise<boolean> {
    const key = this.getIgnoreExistingUpstreamRemoteKey(repository)
    return Promise.resolve(getBoolean(key, false))
  }

  private async addUpstreamRemoteIfNeeded(repository: Repository) {
    const gitStore = this.gitStoreCache.get(repository)
    const ignored = await this.getIgnoreExistingUpstreamRemote(repository)
    if (ignored) {
      return
    }

    return gitStore.addUpstreamRemoteIfNeeded()
  }

  public async _checkoutPullRequest(
    repository: RepositoryWithGitHubRepository,
    prNumber: number,
    headRepoOwner: string,
    headCloneUrl: string,
    headRefName: string
  ): Promise<void> {
    const prBranch = await this._findPullRequestBranch(
      repository,
      prNumber,
      headRepoOwner,
      headCloneUrl,
      headRefName
    )
    if (prBranch !== undefined) {
      await this._checkoutBranch(repository, prBranch)
      this.statsStore.recordPRBranchCheckout()
    }
  }

  public async _findPullRequestBranch(
    repository: RepositoryWithGitHubRepository,
    prNumber: number,
    headRepoOwner: string,
    headCloneUrl: string,
    headRefName: string
  ): Promise<Branch | undefined> {
    const gitStore = this.gitStoreCache.get(repository)
    const remotes = await getRemotes(repository)

    // Find an existing remote (regardless if set up by us or outside of
    // Desktop).
    let remote = remotes.find(r => urlMatchesRemote(headCloneUrl, r))

    // If we can't find one we'll create a Desktop fork remote.
    if (remote === undefined) {
      try {
        const forkRemoteName = forkPullRequestRemoteName(headRepoOwner)
        remote = await addRemote(repository, forkRemoteName, headCloneUrl)
      } catch (e) {
        this.emitError(
          new Error(
            `Couldn't find PR branch, adding remote failed: ${e.message}`
          )
        )
        return
      }
    }

    const remoteRef = `${remote.name}/${headRefName}`

    // Start by trying to find a local branch that is tracking the remote ref.
    let existingBranch = gitStore.allBranches.find(
      x => x.type === BranchType.Local && x.upstream === remoteRef
    )

    // If we found one, let's check it out and get out of here, quick
    if (existingBranch !== undefined) {
      return existingBranch
    }

    const findRemoteBranch = (name: string) =>
      gitStore.allBranches.find(
        x => x.type === BranchType.Remote && x.name === name
      )

    // No such luck, let's see if we can at least find the remote branch then
    existingBranch = findRemoteBranch(remoteRef)

    // It's quite possible that the PR was created after our last fetch of the
    // remote so let's fetch it and then try again.
    if (existingBranch === undefined) {
      try {
        await this._fetchRemote(repository, remote, FetchType.UserInitiatedTask)
        existingBranch = findRemoteBranch(remoteRef)
      } catch (e) {
        log.error(`Failed fetching remote ${remote?.name}`, e)
      }
    }

    if (existingBranch === undefined) {
      this.emitError(
        new Error(
          `Couldn't find branch '${headRefName}' in remote '${remote.name}'. ` +
            `A common reason for this is that the PR author has deleted their ` +
            `branch or their forked repository.`
        )
      )
      return
    }

    // For fork remotes we checkout the ref as pr/[123] instead of using the
    // head ref name since many PRs from forks are created from their default
    // branch so we'll have a very high likelihood of a conflicting local branch
    const isForkRemote =
      remote.name !== gitStore.defaultRemote?.name &&
      remote.name !== gitStore.upstreamRemote?.name

    if (isForkRemote) {
      return await this._createBranch(
        repository,
        `pr/${prNumber}`,
        remoteRef,
        false
      )
    }

    return existingBranch
  }

  /**
   * Set whether the user has chosen to hide or show the
   * co-authors field in the commit message component
   */
  public _setShowCoAuthoredBy(
    repository: Repository,
    showCoAuthoredBy: boolean
  ) {
    this.gitStoreCache.get(repository).setShowCoAuthoredBy(showCoAuthoredBy)
    return Promise.resolve()
  }

  /**
   * Update the per-repository co-authors list
   *
   * @param repository Co-author settings are per-repository
   * @param coAuthors  Zero or more authors
   */
  public _setCoAuthors(
    repository: Repository,
    coAuthors: ReadonlyArray<IAuthor>
  ) {
    this.gitStoreCache.get(repository).setCoAuthors(coAuthors)
    return Promise.resolve()
  }

  /**
   * Set the application-wide theme
   */
  public _setSelectedTheme(theme: ApplicationTheme) {
    setPersistedTheme(theme)
    this.selectedTheme = theme
    if (theme === ApplicationTheme.HighContrast) {
      this.currentTheme = theme
    }
    this.emitUpdate()

    return Promise.resolve()
  }

  /**
   * Set the custom application-wide theme
   */
  public _setCustomTheme(theme: ICustomTheme) {
    setObject(customThemeKey, theme)
    this.customTheme = theme
    this.emitUpdate()

    return Promise.resolve()
  }

  public async _resolveCurrentEditor() {
    const match = await findEditorOrDefault(this.selectedExternalEditor)
    const resolvedExternalEditor = match != null ? match.editor : null
    if (this.resolvedExternalEditor !== resolvedExternalEditor) {
      this.resolvedExternalEditor = resolvedExternalEditor

      // Make sure we let the tutorial assessor know that we have a new editor
      // in case it's stuck waiting for one to be selected.
      if (this.currentOnboardingTutorialStep === TutorialStep.PickEditor) {
        if (this.selectedRepository instanceof Repository) {
          this.updateCurrentTutorialStep(this.selectedRepository)
        }
      }

      this.emitUpdate()
    }
  }

  public getResolvedExternalEditor = () => {
    return this.resolvedExternalEditor
  }

  /** This shouldn't be called directly. See `Dispatcher`. */
  public _updateManualConflictResolution(
    repository: Repository,
    path: string,
    manualResolution: ManualConflictResolution | null
  ) {
    this.repositoryStateCache.updateChangesState(repository, state => {
      const { conflictState } = state

      if (conflictState === null) {
        // not currently in a conflict, whatever
        return { conflictState }
      }

      const updatedManualResolutions = new Map(conflictState.manualResolutions)

      if (manualResolution !== null) {
        updatedManualResolutions.set(path, manualResolution)
      } else {
        updatedManualResolutions.delete(path)
      }

      return {
        conflictState: {
          ...conflictState,
          manualResolutions: updatedManualResolutions,
        },
      }
    })

    this.updateMultiCommitOperationStateAfterManualResolution(repository)

    this.emitUpdate()
  }

  /**
   * Updates the multi commit operation conflict step state as the manual
   * resolutions have been changed.
   */
  private updateMultiCommitOperationStateAfterManualResolution(
    repository: Repository
  ): void {
    const currentState = this.repositoryStateCache.get(repository)

    const { changesState, multiCommitOperationState } = currentState

    if (
      changesState.conflictState === null ||
      multiCommitOperationState === null ||
      multiCommitOperationState.step.kind !==
        MultiCommitOperationStepKind.ShowConflicts
    ) {
      return
    }
    const { step } = multiCommitOperationState

    const { manualResolutions } = changesState.conflictState
    const conflictState = { ...step.conflictState, manualResolutions }
    this.repositoryStateCache.updateMultiCommitOperationState(
      repository,
      () => ({
        step: { ...step, conflictState },
      })
    )
  }

  private async createStashAndDropPreviousEntry(
    repository: Repository,
    branch: Branch
  ) {
    const entry = await getLastDesktopStashEntryForBranch(repository, branch)
    const gitStore = this.gitStoreCache.get(repository)

    const createdStash = await gitStore.performFailableOperation(() =>
      this.createStashEntry(repository, branch)
    )

    if (createdStash === true && entry !== null) {
      const { stashSha, branchName } = entry
      await gitStore.performFailableOperation(async () => {
        await dropDesktopStashEntry(repository, stashSha)
        log.info(`Dropped stash '${stashSha}' associated with ${branchName}`)
      })
    }

    return createdStash === true
  }

  private async createStashEntry(repository: Repository, branch: Branch) {
    const { changesState } = this.repositoryStateCache.get(repository)
    const { workingDirectory } = changesState
    const untrackedFiles = getUntrackedFiles(workingDirectory)

    return createDesktopStashEntry(repository, branch, untrackedFiles)
  }

  /** This shouldn't be called directly. See `Dispatcher`. */
  public async _popStashEntry(repository: Repository, stashEntry: IStashEntry) {
    const gitStore = this.gitStoreCache.get(repository)
    await gitStore.performFailableOperation(() => {
      return popStashEntry(repository, stashEntry.stashSha)
    })
    log.info(
      `[AppStore. _popStashEntry] popped stash with commit id ${stashEntry.stashSha}`
    )

    this.statsStore.recordStashRestore()
    await this._refreshRepository(repository)
  }

  /** This shouldn't be called directly. See `Dispatcher`. */
  public async _dropStashEntry(
    repository: Repository,
    stashEntry: IStashEntry
  ) {
    const gitStore = this.gitStoreCache.get(repository)
    await gitStore.performFailableOperation(() => {
      return dropDesktopStashEntry(repository, stashEntry.stashSha)
    })
    log.info(
      `[AppStore. _dropStashEntry] dropped stash with commit id ${stashEntry.stashSha}`
    )

    this.statsStore.recordStashDiscard()
    await gitStore.loadStashEntries()
  }

  /** This shouldn't be called directly. See `Dispatcher`. */
  public _setStashedFilesWidth(width: number): Promise<void> {
    this.stashedFilesWidth = { ...this.stashedFilesWidth, value: width }
    setNumber(stashedFilesWidthConfigKey, width)
    this.updateResizableConstraints()
    this.emitUpdate()

    return Promise.resolve()
  }

  public _resetStashedFilesWidth(): Promise<void> {
    this.stashedFilesWidth = {
      ...this.stashedFilesWidth,
      value: defaultStashedFilesWidth,
    }
    localStorage.removeItem(stashedFilesWidthConfigKey)
    this.updateResizableConstraints()
    this.emitUpdate()

    return Promise.resolve()
  }

  public async _testPruneBranches() {
    if (this.currentBranchPruner === null) {
      return
    }

    await this.currentBranchPruner.testPrune()
  }

  public async _showCreateForkDialog(
    repository: RepositoryWithGitHubRepository
  ) {
    const account = getAccountForRepository(this.accounts, repository)
    if (account === null) {
      return
    }
    await this._showPopup({
      type: PopupType.CreateFork,
      repository,
      account,
    })
  }

  /**
   * Converts a local repository to use the given fork
   * as its default remote and associated `GitHubRepository`.
   */
  public async _convertRepositoryToFork(
    repository: RepositoryWithGitHubRepository,
    fork: IAPIFullRepository
  ): Promise<Repository> {
    const gitStore = this.gitStoreCache.get(repository)
    const defaultRemoteName = gitStore.defaultRemote?.name
    const remoteUrl = gitStore.defaultRemote?.url
    const { endpoint } = repository.gitHubRepository

    // make sure there is a default remote (there should be)
    if (defaultRemoteName !== undefined && remoteUrl !== undefined) {
      // update default remote
      if (await gitStore.setRemoteURL(defaultRemoteName, fork.clone_url)) {
        await gitStore.ensureUpstreamRemoteURL(remoteUrl)
        // update associated github repo
        return this.repositoriesStore.setGitHubRepository(
          repository,
          await this.repositoriesStore.upsertGitHubRepository(endpoint, fork)
        )
      }
    }
    return repository
  }

  /**
   * Create a tutorial repository using the given account. The account
   * determines which host (i.e. GitHub.com or a GHES instance) that
   * the tutorial repository should be created on.
   *
   * @param account The account (and thereby the GitHub host) under
   *                which the repository is to be created created
   */
  public async _createTutorialRepository(account: Account) {
    try {
      await this.statsStore.recordTutorialStarted()

      const name = 'desktop-tutorial'
      const path = Path.resolve(await getDefaultDir(), name)

      const apiRepository = await createTutorialRepository(
        account,
        name,
        path,
        (title, value, description) => {
          if (
            this.popupManager.currentPopup?.type ===
            PopupType.CreateTutorialRepository
          ) {
            this.popupManager.updatePopup({
              ...this.popupManager.currentPopup,
              progress: { kind: 'generic', title, value, description },
            })
            this.emitUpdate()
          }
        }
      )

      await this._addTutorialRepository(path, account.endpoint, apiRepository)
      await this.statsStore.recordTutorialRepoCreated()
    } catch (err) {
      sendNonFatalException('tutorialRepoCreation', err)

      if (err instanceof GitError) {
        this.emitError(err)
      } else {
        this.emitError(
          new Error(
            `Failed creating the tutorial repository.\n\n${err.message}`
          )
        )
      }
    } finally {
      this._closePopup(PopupType.CreateTutorialRepository)
    }
  }

  /** This shouldn't be called directly. See `Dispatcher`. */
  public _initializeCherryPickProgress(
    repository: Repository,
    commits: ReadonlyArray<CommitOneLine>
  ) {
    // This shouldn't happen... but in case throw error.
    const lastCommit = forceUnwrap(
      'Unable to initialize cherry-pick progress. No commits provided.',
      commits.at(-1)
    )

    this.repositoryStateCache.updateMultiCommitOperationState(
      repository,
      () => ({
        progress: {
          kind: 'multiCommitOperation',
          value: 0,
          position: 1,
          totalCommitCount: commits.length,
          currentCommitSummary: lastCommit.summary,
        },
      })
    )

    this.emitUpdate()
  }

  private getMultiCommitOperationProgressCallBack(repository: Repository) {
    return (progress: IMultiCommitOperationProgress) => {
      this.repositoryStateCache.updateMultiCommitOperationState(
        repository,
        () => ({
          progress,
        })
      )
      this.emitUpdate()
    }
  }

  /**
   * Multi selection on the commit list can give an order of 1, 5, 3 if that is
   * how the user selected them. However, we want to main chronological ordering
   * of the commits to reduce the chance of conflicts during interact rebasing.
   * Thus, assuming 1 is the first commit made by the user and 5 is the last. We
   * want the order to be, 1, 3, 5.
   */
  private orderCommitsByHistory(
    repository: Repository,
    commits: ReadonlyArray<CommitOneLine>
  ) {
    const { compareState } = this.repositoryStateCache.get(repository)
    const { commitSHAs } = compareState

    return [...commits].sort(
      (a, b) => commitSHAs.indexOf(b.sha) - commitSHAs.indexOf(a.sha)
    )
  }

  /** This shouldn't be called directly. See `Dispatcher`. */
  public async _cherryPick(
    repository: Repository,
    commits: ReadonlyArray<CommitOneLine>
  ): Promise<CherryPickResult> {
    if (commits.length === 0) {
      log.error('[_cherryPick] - Unable to cherry-pick. No commits provided.')
      return CherryPickResult.UnableToStart
    }

    const orderedCommits = this.orderCommitsByHistory(repository, commits)

    await this._refreshRepository(repository)

    const progressCallback =
      this.getMultiCommitOperationProgressCallBack(repository)
    const gitStore = this.gitStoreCache.get(repository)
    const result = await gitStore.performFailableOperation(() =>
      cherryPick(repository, orderedCommits, progressCallback)
    )

    return result || CherryPickResult.Error
  }

  /**
   * Checks for uncommitted changes
   *
   * If uncommitted changes exist, ask user to stash, retry provided retry
   * action and return true.
   *
   * If no uncommitted changes, return false.
   *
   * This shouldn't be called directly. See `Dispatcher`.
   */
  public _checkForUncommittedChanges(
    repository: Repository,
    retryAction: RetryAction
  ): boolean {
    const { changesState } = this.repositoryStateCache.get(repository)
    const hasChanges = changesState.workingDirectory.files.length > 0
    if (!hasChanges) {
      return false
    }

    this._showPopup({
      type: PopupType.LocalChangesOverwritten,
      repository,
      retryAction,
      files: changesState.workingDirectory.files.map(f => f.path),
    })

    return true
  }

  /**
   * Attempts to checkout target branch and return it's name after checkout.
   * This is useful if you want the local name when checking out a potentially
   * remote branch during an operation.
   *
   * Note: This does not do any existing changes checking like _checkout does.
   *
   * This shouldn't be called directly. See `Dispatcher`.
   */
  public async _checkoutBranchReturnName(
    repository: Repository,
    targetBranch: Branch
  ): Promise<string | undefined> {
    const gitStore = this.gitStoreCache.get(repository)

    const checkoutSuccessful = await this.withAuthenticatingUser(
      repository,
      (r, account) => {
        return gitStore.performFailableOperation(() =>
          checkoutBranch(repository, account, targetBranch)
        )
      }
    )

    if (checkoutSuccessful !== true) {
      return
    }

    const status = await gitStore.loadStatus()
    return status?.currentBranch
  }

  /** This shouldn't be called directly. See `Dispatcher`. */
  public async _abortCherryPick(
    repository: Repository,
    sourceBranch: Branch | null
  ): Promise<void> {
    const gitStore = this.gitStoreCache.get(repository)

    await gitStore.performFailableOperation(() => abortCherryPick(repository))

    await this.checkoutBranchIfNotNull(repository, sourceBranch)
  }

  /** This shouldn't be called directly. See `Dispatcher`. */
  public _setCherryPickBranchCreated(
    repository: Repository,
    branchCreated: boolean
  ): void {
    const { multiCommitOperationState: opState } =
      this.repositoryStateCache.get(repository)

    if (
      opState === null ||
      opState.operationDetail.kind !== MultiCommitOperationKind.CherryPick
    ) {
      log.error(
        '[setCherryPickBranchCreated] - Not in cherry-pick operation state'
      )
      return
    }

    // An update is not emitted here because there is no need
    // to trigger a re-render at this point. (storing for later)
    this.repositoryStateCache.updateMultiCommitOperationState(
      repository,
      () => ({
        operationDetail: { ...opState.operationDetail, branchCreated },
      })
    )
  }

  /** This shouldn't be called directly. See `Dispatcher`. */
  public async _continueCherryPick(
    repository: Repository,
    files: ReadonlyArray<WorkingDirectoryFileChange>,
    manualResolutions: ReadonlyMap<string, ManualConflictResolution>
  ): Promise<CherryPickResult> {
    const progressCallback =
      this.getMultiCommitOperationProgressCallBack(repository)

    const gitStore = this.gitStoreCache.get(repository)
    const result = await gitStore.performFailableOperation(() =>
      continueCherryPick(repository, files, manualResolutions, progressCallback)
    )

    return result || CherryPickResult.Error
  }

  /** This shouldn't be called directly. See `Dispatcher`. */
  public async _setCherryPickProgressFromState(repository: Repository) {
    const snapshot = await getCherryPickSnapshot(repository)
    if (snapshot === null) {
      return
    }

    this.repositoryStateCache.updateMultiCommitOperationState(
      repository,
      () => ({
        progress: snapshot.progress,
      })
    )
  }

  /** This shouldn't be called directly. See `Dispatcher`. */
  public async _clearCherryPickingHead(
    repository: Repository,
    sourceBranch: Branch | null
  ): Promise<void> {
    if (!isCherryPickHeadFound(repository)) {
      return
    }

    const gitStore = this.gitStoreCache.get(repository)
    await gitStore.performFailableOperation(() => abortCherryPick(repository))

    await this.checkoutBranchIfNotNull(repository, sourceBranch)

    return this._refreshRepository(repository)
  }

  private async checkoutBranchIfNotNull(
    repository: Repository,
    sourceBranch: Branch | null
  ) {
    if (sourceBranch === null) {
      return
    }

    const gitStore = this.gitStoreCache.get(repository)
    await this.withAuthenticatingUser(repository, async (r, account) => {
      await gitStore.performFailableOperation(() =>
        checkoutBranch(repository, account, sourceBranch)
      )
    })
  }

  /** This shouldn't be called directly. See `Dispatcher`. */
  public async _setDragElement(dragElement: DragElement | null): Promise<void> {
    this.currentDragElement = dragElement
    this.emitUpdate()
  }

  /** This shouldn't be called directly. See `Dispatcher`. */
  public async _getBranchAheadBehind(
    repository: Repository,
    branch: Branch
  ): Promise<IAheadBehind | null> {
    return getBranchAheadBehind(repository, branch)
  }

  public _setLastThankYou(lastThankYou: ILastThankYou) {
    // don't update if same length and same version (assumption
    // is that update will be either adding a user or updating version)
    const sameVersion =
      this.lastThankYou !== undefined &&
      this.lastThankYou.version === lastThankYou.version

    const sameNumCheckedUsers =
      this.lastThankYou !== undefined &&
      this.lastThankYou.checkedUsers.length === lastThankYou.checkedUsers.length

    if (sameVersion && sameNumCheckedUsers) {
      return
    }

    setObject(lastThankYouKey, lastThankYou)
    this.lastThankYou = lastThankYou

    this.emitUpdate()
  }

  /** This shouldn't be called directly. See `Dispatcher`. */
  public async _reorderCommits(
    repository: Repository,
    commitsToReorder: ReadonlyArray<Commit>,
    beforeCommit: Commit | null,
    lastRetainedCommitRef: string | null
  ): Promise<RebaseResult> {
    if (commitsToReorder.length === 0) {
      log.error('[_reorder] - Unable to reorder. No commits provided.')
      return RebaseResult.Error
    }

    const progressCallback =
      this.getMultiCommitOperationProgressCallBack(repository)
    const gitStore = this.gitStoreCache.get(repository)
    const result = await gitStore.performFailableOperation(() =>
      reorder(
        repository,
        commitsToReorder,
        beforeCommit,
        lastRetainedCommitRef,
        progressCallback
      )
    )

    return result || RebaseResult.Error
  }

  /** This shouldn't be called directly. See `Dispatcher`. */
  public async _squash(
    repository: Repository,
    toSquash: ReadonlyArray<Commit>,
    squashOnto: Commit,
    lastRetainedCommitRef: string | null,
    commitContext: ICommitContext
  ): Promise<RebaseResult> {
    if (toSquash.length === 0) {
      log.error('[_squash] - Unable to squash. No commits provided.')
      return RebaseResult.Error
    }

    const progressCallback =
      this.getMultiCommitOperationProgressCallBack(repository)
    const commitMessage = await formatCommitMessage(repository, commitContext)
    const gitStore = this.gitStoreCache.get(repository)
    const result = await gitStore.performFailableOperation(() =>
      squash(
        repository,
        toSquash,
        squashOnto,
        lastRetainedCommitRef,
        commitMessage,
        progressCallback
      )
    )

    return result || RebaseResult.Error
  }

  /** This shouldn't be called directly. See `Dispatcher`. */
  public async _undoMultiCommitOperation(
    mcos: IMultiCommitOperationState,
    repository: Repository,
    commitsCount: number
  ): Promise<boolean> {
    const {
      branchesState,
      multiCommitOperationUndoState,
      changesState: { workingDirectory },
    } = this.repositoryStateCache.get(repository)
    const { operationDetail } = mcos
    const { kind } = operationDetail

    if (multiCommitOperationUndoState === null) {
      log.error(
        `[_undoMultiCommitOperation] - Could not undo ${kind}. There is no undo info available.`
      )
      return false
    }

    const { undoSha, branchName } = multiCommitOperationUndoState

    if (workingDirectory.files.length > 0) {
      log.error(
        `[_undoMultiCommitOperation] - Could not undo ${kind}. This would delete the local changes that exist on the branch.`
      )
      return false
    }

    const { tip } = branchesState
    if (tip.kind !== TipState.Valid || tip.branch.name !== branchName) {
      log.error(
        `[_undoMultiCommitOperation] - Could not undo ${kind}.  User no longer on branch the ${kind} occurred on.`
      )
      return false
    }

    if (undoSha === null) {
      log.error('[_undoMultiCommitOperation] - Could not determine undo sha')
      return false
    }

    // If a new branch is created as part of the cherry-pick,
    // We just want to delete it, no need to reset it.
    if (
      operationDetail.kind === MultiCommitOperationKind.CherryPick &&
      operationDetail.branchCreated
    ) {
      this._deleteBranch(
        repository,
        tip.branch,
        false,
        operationDetail.sourceBranch
      )
      return true
    }

    const gitStore = this.gitStoreCache.get(repository)
    const result = await gitStore.performFailableOperation(() =>
      reset(repository, GitResetMode.Hard, undoSha)
    )

    if (result !== true) {
      return false
    }

    let banner: Banner

    switch (kind) {
      case MultiCommitOperationKind.Squash:
        banner = {
          type: BannerType.SquashUndone,
          commitsCount,
        }
        break
      case MultiCommitOperationKind.Reorder:
        banner = {
          type: BannerType.ReorderUndone,
          commitsCount,
        }
        break
      case MultiCommitOperationKind.CherryPick:
        const sourceBranch =
          operationDetail.kind === MultiCommitOperationKind.CherryPick
            ? operationDetail.sourceBranch
            : null
        await this.checkoutBranchIfNotNull(repository, sourceBranch)
        banner = {
          type: BannerType.CherryPickUndone,
          targetBranchName: branchName,
          countCherryPicked: commitsCount,
        }
        break
      case MultiCommitOperationKind.Rebase:
      case MultiCommitOperationKind.Merge:
        throw new Error(
          `Unexpected multi commit operation kind to undo ${kind}`
        )
      default:
        assertNever(kind, `Unsupported multi operation kind to undo ${kind}`)
    }

    this._setBanner(banner)

    await this._loadStatus(repository)

    const stateAfter = this.repositoryStateCache.get(repository)
    // Cherry-pick doesn't require a force push but squash and reorder may. (rebase, merge not supported)
    if (
      stateAfter.branchesState.tip.kind === TipState.Valid &&
      kind !== MultiCommitOperationKind.CherryPick
    ) {
      this._addBranchToForcePushList(
        repository,
        stateAfter.branchesState.tip,
        tip.branch.tip.sha
      )
    }

    await this._refreshRepository(repository)

    return true
  }

  /** This shouldn't be called directly. See `Dispatcher`. */
  public _addBranchToForcePushList = (
    repository: Repository,
    tipWithBranch: IValidBranch,
    beforeChangeSha: string
  ) => {
    // if the commit id of the branch is unchanged, it can be excluded from
    // this list
    if (tipWithBranch.branch.tip.sha === beforeChangeSha) {
      return
    }

    const currentState = this.repositoryStateCache.get(repository)
    const { forcePushBranches } = currentState.branchesState

    const updatedMap = new Map<string, string>(forcePushBranches)
    updatedMap.set(
      tipWithBranch.branch.nameWithoutRemote,
      tipWithBranch.branch.tip.sha
    )

    this.repositoryStateCache.updateBranchesState(repository, () => ({
      forcePushBranches: updatedMap,
    }))
  }

  /** This shouldn't be called directly. See `Dispatcher`. */
  public _setMultiCommitOperationUndoState(
    repository: Repository,
    tip: IValidBranch
  ): void {
    // An update is not emitted here because there is no need
    // to trigger a re-render at this point. (storing for later)
    this.repositoryStateCache.updateMultiCommitOperationUndoState(
      repository,
      () => ({
        undoSha: getTipSha(tip),
        branchName: tip.branch.name,
      })
    )
  }

  /** This shouldn't be called directly. See `Dispatcher`. */
  public async _handleConflictsDetectedOnError(
    repository: Repository,
    currentBranch: string,
    theirBranch: string
  ): Promise<void> {
    const { multiCommitOperationState } =
      this.repositoryStateCache.get(repository)

    if (multiCommitOperationState === null) {
      const gitStore = this.gitStoreCache.get(repository)

      const targetBranch = gitStore.allBranches.find(
        branch => branch.name === currentBranch
      )

      if (targetBranch === undefined) {
        return
      }

      const sourceBranch = gitStore.allBranches.find(
        branch => branch.name === theirBranch
      )

      this._initializeMultiCommitOperation(
        repository,
        {
          kind: MultiCommitOperationKind.Merge,
          isSquash: false,
          sourceBranch: sourceBranch ?? null,
        },
        targetBranch,
        [],
        targetBranch.tip.sha
      )
    }

    this._setMultiCommitOperationStep(repository, {
      kind: MultiCommitOperationStepKind.ShowConflicts,
      conflictState: {
        kind: 'multiCommitOperation',
        manualResolutions: new Map<string, ManualConflictResolution>(),
        ourBranch: currentBranch,
        theirBranch,
      },
    })

    return this._showPopup({
      type: PopupType.MultiCommitOperation,
      repository,
    })
  }

  /** This shouldn't be called directly. See `Dispatcher`. */
  public async _setMultiCommitOperationStep(
    repository: Repository,
    step: MultiCommitOperationStep
  ): Promise<void> {
    this.repositoryStateCache.updateMultiCommitOperationState(
      repository,
      () => ({
        step,
      })
    )

    this.emitUpdate()
  }

  public _setMultiCommitOperationTargetBranch(
    repository: Repository,
    targetBranch: Branch
  ): void {
    this.repositoryStateCache.updateMultiCommitOperationState(
      repository,
      () => ({
        targetBranch,
      })
    )
  }

  /** This shouldn't be called directly. See `Dispatcher`. */
  public _endMultiCommitOperation(repository: Repository): void {
    this.repositoryStateCache.clearMultiCommitOperationState(repository)
    this.emitUpdate()
  }

  /** This shouldn't be called directly. See `Dispatcher`. */
  public _initializeMultiCommitOperation(
    repository: Repository,
    operationDetail: MultiCommitOperationDetail,
    targetBranch: Branch | null,
    commits: ReadonlyArray<Commit | CommitOneLine>,
    originalBranchTip: string | null,
    emitUpdate: boolean = true
  ): void {
    this.repositoryStateCache.initializeMultiCommitOperationState(repository, {
      step: {
        kind: MultiCommitOperationStepKind.ShowProgress,
      },
      operationDetail,
      progress: {
        kind: 'multiCommitOperation',
        currentCommitSummary: commits.length > 0 ? commits[0].summary : '',
        position: 1,
        totalCommitCount: commits.length,
        value: 0,
      },
      userHasResolvedConflicts: false,
      originalBranchTip,
      targetBranch,
    })

    if (!emitUpdate) {
      return
    }

    this.emitUpdate()
  }

  public _setShowCIStatusPopover(showCIStatusPopover: boolean) {
    if (this.showCIStatusPopover !== showCIStatusPopover) {
      this.showCIStatusPopover = showCIStatusPopover
      this.emitUpdate()
    }
  }

  public _toggleCIStatusPopover() {
    this.showCIStatusPopover = !this.showCIStatusPopover
    this.emitUpdate()
  }

  private onChecksFailedNotification = async (
    repository: RepositoryWithGitHubRepository,
    pullRequest: PullRequest,
    commitMessage: string,
    commitSha: string,
    checks: ReadonlyArray<IRefCheck>
  ) => {
    const selectedRepository =
      this.selectedRepository ?? (await this._selectRepository(repository))

    const popup: Popup = {
      type: PopupType.PullRequestChecksFailed,
      pullRequest,
      repository,
      shouldChangeRepository: true,
      commitMessage,
      commitSha,
      checks,
    }

    // If the repository doesn't match the one from the notification, just show
    // the popup which will suggest to switch to that repo.
    if (
      selectedRepository === null ||
      selectedRepository.hash !== repository.hash
    ) {
      this.statsStore.recordChecksFailedDialogOpen()
      return this._showPopup(popup)
    }

    const state = this.repositoryStateCache.get(repository)

    const { branchesState } = state
    const { tip } = branchesState
    const currentBranch = tip.kind === TipState.Valid ? tip.branch : null

    if (currentBranch !== null && currentBranch.name === pullRequest.head.ref) {
      // If it's the same branch, just show the existing CI check run popover
      this._setShowCIStatusPopover(true)
    } else {
      this.statsStore.recordChecksFailedDialogOpen()

      // If there is no current branch or it's different than the PR branch,
      // show the checks failed dialog, but it won't offer to switch to the
      // repository.
      return this._showPopup({
        ...popup,
        shouldChangeRepository: false,
      })
    }
  }

  private onPullRequestReviewSubmitNotification = async (
    repository: RepositoryWithGitHubRepository,
    pullRequest: PullRequest,
    review: ValidNotificationPullRequestReview,
    numberOfComments: number
  ) => {
    const selectedRepository =
      this.selectedRepository ?? (await this._selectRepository(repository))

    const state = this.repositoryStateCache.get(repository)

    const { branchesState } = state
    const { tip } = branchesState
    const currentBranch = tip.kind === TipState.Valid ? tip.branch : null

    return this._showPopup({
      type: PopupType.PullRequestReview,
      shouldCheckoutBranch:
        currentBranch !== null && currentBranch.name !== pullRequest.head.ref,
      shouldChangeRepository:
        selectedRepository === null ||
        selectedRepository.hash !== repository.hash,
      review,
      pullRequest,
      repository,
      numberOfComments,
    })
  }

  public async _startPullRequest(repository: Repository) {
    const { tip, defaultBranch } =
      this.repositoryStateCache.get(repository).branchesState

    if (tip.kind !== TipState.Valid) {
      // Shouldn't even be able to get here if so - just a type check
      return
    }

    const currentBranch = tip.branch
    this._initializePullRequestPreview(repository, defaultBranch, currentBranch)
  }

  private async _initializePullRequestPreview(
    repository: Repository,
    baseBranch: Branch | null,
    currentBranch: Branch
  ) {
    if (baseBranch === null) {
      this.showPullRequestPopupNoBaseBranch(repository, currentBranch)
      return
    }

    const gitStore = this.gitStoreCache.get(repository)

    const pullRequestCommits = await gitStore.getCommitsBetweenBranches(
      baseBranch,
      currentBranch
    )

    const commitsBetweenBranches = pullRequestCommits.map(c => c.sha)

    // A user may compare two branches with no changes between them.
    const emptyChangeSet = { files: [], linesAdded: 0, linesDeleted: 0 }
    const changesetData =
      commitsBetweenBranches.length > 0
        ? await gitStore.performFailableOperation(() =>
            getBranchMergeBaseChangedFiles(
              repository,
              baseBranch.name,
              currentBranch.name,
              commitsBetweenBranches[0]
            )
          )
        : emptyChangeSet

    if (changesetData === undefined) {
      return
    }

    const hasMergeBase = changesetData !== null
    // We don't care how many commits exist on the unrelated history that
    // can't be merged.
    const commitSHAs = hasMergeBase ? commitsBetweenBranches : []

    this.repositoryStateCache.initializePullRequestState(repository, {
      baseBranch,
      commitSHAs,
      commitSelection: {
        shas: commitSHAs,
        shasInDiff: commitSHAs,
        isContiguous: true,
        changesetData: changesetData ?? emptyChangeSet,
        file: null,
        diff: null,
      },
      mergeStatus:
        commitSHAs.length > 0 || !hasMergeBase
          ? {
              kind: hasMergeBase
                ? ComputedAction.Loading
                : ComputedAction.Invalid,
            }
          : null,
    })

    this.emitUpdate()

    if (commitSHAs.length > 0) {
      this.setupPRMergeTreePromise(repository, baseBranch, currentBranch)
    }

    if (changesetData !== null && changesetData.files.length > 0) {
      await this._changePullRequestFileSelection(
        repository,
        changesetData.files[0]
      )
    }

    this.showPullRequestPopup(repository, currentBranch, commitSHAs)
  }

  public showPullRequestPopupNoBaseBranch(
    repository: Repository,
    currentBranch: Branch
  ) {
    this.repositoryStateCache.initializePullRequestState(repository, {
      baseBranch: null,
      commitSHAs: null,
      commitSelection: null,
      mergeStatus: null,
    })

    this.emitUpdate()

    this.showPullRequestPopup(repository, currentBranch, [])
  }

  public showPullRequestPopup(
    repository: Repository,
    currentBranch: Branch,
    commitSHAs: ReadonlyArray<string>
  ) {
    if (this.popupManager.areTherePopupsOfType(PopupType.StartPullRequest)) {
      return
    }

<<<<<<< HEAD
    const { branchesState, localCommitSHAs } =
      this.repositoryStateCache.get(repository)
    const { allBranches, recentBranches, defaultBranch } = branchesState
=======
    const { allBranches, recentBranches, defaultBranch, currentPullRequest } =
      branchesState
>>>>>>> aa802f34
    const { imageDiffType, selectedExternalEditor, showSideBySideDiff } =
      this.getState()

    const nonLocalCommitSHA =
      commitSHAs.length > 0 && !localCommitSHAs.includes(commitSHAs[0])
        ? commitSHAs[0]
        : null

    this._showPopup({
      type: PopupType.StartPullRequest,
      allBranches,
      currentBranch,
      defaultBranch,
      imageDiffType,
      recentBranches,
      repository,
      externalEditorLabel: selectedExternalEditor ?? undefined,
      nonLocalCommitSHA,
      showSideBySideDiff,
      currentBranchHasPullRequest: currentPullRequest !== null,
    })
  }

  public async _changePullRequestFileSelection(
    repository: Repository,
    file: CommittedFileChange
  ): Promise<void> {
    const { branchesState, pullRequestState } =
      this.repositoryStateCache.get(repository)

    if (
      branchesState.tip.kind !== TipState.Valid ||
      pullRequestState === null
    ) {
      return
    }

    const currentBranch = branchesState.tip.branch
    const { baseBranch, commitSHAs } = pullRequestState
    if (commitSHAs === null || baseBranch === null) {
      return
    }

    this.repositoryStateCache.updatePullRequestCommitSelection(
      repository,
      () => ({
        file,
        diff: null,
      })
    )

    this.emitUpdate()

    if (commitSHAs.length === 0) {
      // Shouldn't happen at this point, but if so moving forward doesn't
      // make sense
      return
    }

    const diff =
      (await this.gitStoreCache
        .get(repository)
        .performFailableOperation(() =>
          getBranchMergeBaseDiff(
            repository,
            file,
            baseBranch.name,
            currentBranch.name,
            this.hideWhitespaceInPullRequestDiff,
            commitSHAs[0]
          )
        )) ?? null

    const { pullRequestState: stateAfterLoad } =
      this.repositoryStateCache.get(repository)
    const selectedFileAfterDiffLoad = stateAfterLoad?.commitSelection?.file

    if (selectedFileAfterDiffLoad?.id !== file.id) {
      // this means user has clicked on another file since loading the diff
      return
    }

    this.repositoryStateCache.updatePullRequestCommitSelection(
      repository,
      () => ({
        diff,
      })
    )

    this.emitUpdate()
  }

  public _setPullRequestFileListWidth(width: number): Promise<void> {
    this.pullRequestFileListWidth = {
      ...this.pullRequestFileListWidth,
      value: width,
    }
    setNumber(pullRequestFileListConfigKey, width)
    this.updatePullRequestResizableConstraints()
    this.emitUpdate()

    return Promise.resolve()
  }

  public _resetPullRequestFileListWidth(): Promise<void> {
    this.pullRequestFileListWidth = {
      ...this.pullRequestFileListWidth,
      value: defaultPullRequestFileListWidth,
    }
    localStorage.removeItem(pullRequestFileListConfigKey)
    this.updatePullRequestResizableConstraints()
    this.emitUpdate()

    return Promise.resolve()
  }

  public _updatePullRequestBaseBranch(
    repository: Repository,
    baseBranch: Branch
  ) {
    const { branchesState, pullRequestState } =
      this.repositoryStateCache.get(repository)
    const { tip } = branchesState

    if (tip.kind !== TipState.Valid) {
      return
    }

    if (pullRequestState === null) {
      // This would mean the user submitted PR after requesting base branch
      // update.
      return
    }

    this._initializePullRequestPreview(repository, baseBranch, tip.branch)
  }

  private setupPRMergeTreePromise(
    repository: Repository,
    baseBranch: Branch,
    compareBranch: Branch
  ) {
    this.setupMergabilityPromise(repository, baseBranch, compareBranch).then(
      (mergeStatus: MergeTreeResult | null) => {
        this.repositoryStateCache.updatePullRequestState(repository, () => ({
          mergeStatus,
        }))
        this.emitUpdate()
      }
    )
  }

  public _quitApp(evenIfUpdating: boolean) {
    if (evenIfUpdating) {
      sendWillQuitEvenIfUpdatingSync()
    }

    quitApp()
  }

  public _cancelQuittingApp() {
    sendCancelQuittingSync()
  }

  public _setPullRequestSuggestedNextAction(
    value: PullRequestSuggestedNextAction
  ) {
    this.pullRequestSuggestedNextAction = value

    localStorage.setItem(pullRequestSuggestedNextActionKey, value)

    this.emitUpdate()
  }
}

/**
 * Map the cached state of the compare view to an action
 * to perform which is then used to compute the compare
 * view contents.
 */
function getInitialAction(
  cachedState: IDisplayHistory | ICompareBranch
): CompareAction {
  if (cachedState.kind === HistoryTabMode.History) {
    return {
      kind: HistoryTabMode.History,
    }
  }

  const { comparisonMode, comparisonBranch } = cachedState

  return {
    kind: HistoryTabMode.Compare,
    comparisonMode,
    branch: comparisonBranch,
  }
}

function userIsStartingMultiCommitOperation(
  currentPopup: Popup | null,
  state: IMultiCommitOperationState | null
) {
  if (currentPopup === null || state === null) {
    return false
  }

  if (currentPopup.type !== PopupType.MultiCommitOperation) {
    return false
  }

  if (
    state.step.kind === MultiCommitOperationStepKind.ChooseBranch ||
    state.step.kind === MultiCommitOperationStepKind.WarnForcePush ||
    state.step.kind === MultiCommitOperationStepKind.ShowProgress
  ) {
    return true
  }

  return false
}

function isLocalChangesOverwrittenError(error: Error): boolean {
  if (error instanceof ErrorWithMetadata) {
    return isLocalChangesOverwrittenError(error.underlyingError)
  }

  return (
    error instanceof GitError &&
    error.result.gitError === DugiteError.LocalChangesOverwritten
  )
}

function constrain(
  value: IConstrainedValue | number,
  min = -Infinity,
  max = Infinity
): IConstrainedValue {
  return { value: typeof value === 'number' ? value : value.value, min, max }
}<|MERGE_RESOLUTION|>--- conflicted
+++ resolved
@@ -7410,14 +7410,10 @@
       return
     }
 
-<<<<<<< HEAD
     const { branchesState, localCommitSHAs } =
       this.repositoryStateCache.get(repository)
-    const { allBranches, recentBranches, defaultBranch } = branchesState
-=======
     const { allBranches, recentBranches, defaultBranch, currentPullRequest } =
       branchesState
->>>>>>> aa802f34
     const { imageDiffType, selectedExternalEditor, showSideBySideDiff } =
       this.getState()
 
