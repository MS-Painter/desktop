import * as OS from 'os'
import * as URL from 'url'
import { Account } from '../models/account'

import {
  request,
  parsedResponse,
  HTTPMethod,
  APIError,
  urlWithQueryString,
} from './http'
import { AuthenticationMode } from './2fa'
import { uuid } from './uuid'

const envEndpoint = process.env['DESKTOP_GITHUB_DOTCOM_API_ENDPOINT']

/**
 * Optional set of configurable settings for the fetchAll method
 */
interface IFetchAllOptions<T> {
  /**
   * The number of results to ask for on each page when making
   * requests to paged API endpoints.
   */
  perPage?: number

  /**
   * An optional predicate which determines whether or not to
   * continue loading results from the API. This can be used
   * to put a limit on the number of results to return from
   * a paged API resource.
   *
   * As an example, to stop loading results after 500 results:
   *
   * `(results) => results.length < 500`
   *
   * @param results  All results retrieved thus far
   */
  continue?: (results: ReadonlyArray<T>) => boolean

  /**
   * Calculate the next page path given the response.
   *
   * Optional, see `getNextPagePathFromLink` for the default
   * implementation.
   */
  getNextPagePath?: (response: Response) => string | null

  /**
   * Whether or not to silently suppress request errors and
   * return the results retrieved thus far. If this field is
   * `true` the fetchAll method will suppress errors (this is
   * also the default behavior if no value is provided for
   * this field). Setting this field to false will cause the
   * fetchAll method to throw if it encounters an API error
   * on any page.
   */
  suppressErrors?: boolean
}

const username: () => Promise<string> = require('username')

const ClientID = process.env.TEST_ENV ? '' : __OAUTH_CLIENT_ID__
const ClientSecret = process.env.TEST_ENV ? '' : __OAUTH_SECRET__

if (!ClientID || !ClientID.length || !ClientSecret || !ClientSecret.length) {
  log.warn(
    `DESKTOP_OAUTH_CLIENT_ID and/or DESKTOP_OAUTH_CLIENT_SECRET is undefined. You won't be able to authenticate new users.`
  )
}

type GitHubAccountType = 'User' | 'Organization'

/** The OAuth scopes we want to request from GitHub.com. */
const DotComOAuthScopes = ['repo', 'user', 'workflow']

/**
 * The OAuth scopes we want to request from GitHub
 * Enterprise Server.
 */
const EnterpriseOAuthScopes = ['repo', 'user']

enum HttpStatusCode {
  NotModified = 304,
  NotFound = 404,
}

/** The note URL used for authorizations the app creates. */
const NoteURL = 'https://desktop.github.com/'

/**
 * Information about a repository as returned by the GitHub API.
 */
export interface IAPIRepository {
  readonly clone_url: string
  readonly ssh_url: string
  readonly html_url: string
  readonly name: string
  readonly owner: IAPIIdentity
  readonly private: boolean
  readonly fork: boolean
  readonly default_branch: string
  readonly pushed_at: string
  readonly has_issues: boolean
  readonly archived: boolean
  readonly parent?: IAPIRepository

  /**
   * The high-level permissions that the currently authenticated
   * user enjoys for the repository. Undefined if the API call
   * was made without an authenticated user or if the repository
   * isn't the primarily requested one (i.e. if this is the parent
   * repository of the requested repository)
   *
   * The permissions hash will also be omitted when the repository
   * information is embedded within another object such as a pull
   * request (base.repo or head.repo).
   *
   * In other words, the only time when the permissions property
   * will be present is when explicitly fetching the repository
   * through the `/repos/user/name` endpoint or similar.
   */
  readonly permissions?: IAPIRepositoryPermissions
}

/*
 * Information about how the user is permitted to interact with a repository.
 */
export interface IAPIRepositoryPermissions {
  readonly admin: boolean
  /* aka 'write' */
  readonly push: boolean
  /* aka 'read' */
  readonly pull: boolean
}

/**
 * Information about a commit as returned by the GitHub API.
 */
export interface IAPICommit {
  readonly sha: string
  readonly author: IAPIIdentity | {} | null
}

/**
 * Entity returned by the `/user/orgs` endpoint.
 *
 * Because this is specific to one endpoint it omits the `type` member from
 * `IAPIIdentity` that callers might expect.
 */
export interface IAPIOrganization {
  readonly id: number
  readonly url: string
  readonly login: string
  readonly avatar_url: string
}

/**
 * Minimum subset of an identity returned by the GitHub API
 */
export interface IAPIIdentity {
  readonly id: number
  readonly url: string
  readonly login: string
  readonly avatar_url: string
  readonly type: GitHubAccountType
}

/**
 * Complete identity details returned in some situations by the GitHub API.
 *
 * If you are not sure what is returned as part of an API response, you should
 * use `IAPIIdentity` as that contains the known subset of an identity and does
 * not cover scenarios where privacy settings of a user control what information
 * is returned.
 */
interface IAPIFullIdentity {
  readonly id: number
  readonly url: string
  readonly login: string
  readonly avatar_url: string

  /**
   * The user's real name or null if the user hasn't provided
   * a real name for their public profile.
   */
  readonly name: string | null

  /**
   * The email address for this user or null if the user has not
   * specified a public email address in their profile.
   */
  readonly email: string | null
  readonly type: GitHubAccountType
}

/** The users we get from the mentionables endpoint. */
export interface IAPIMentionableUser {
  /**
   * A url to an avatar image chosen by the user
   */
  readonly avatar_url: string

  /**
   * The user's attributable email address or null if the
   * user doesn't have an email address that they can be
   * attributed by
   */
  readonly email: string | null

  /**
   * The username or "handle" of the user
   */
  readonly login: string

  /**
<<<<<<< HEAD
   * The real name (or at least the name that the user
   * has configured to be shown) for this user.
   */
  readonly name: string
=======
   * The user's real name or null if the user hasn't provided
   * a real name for their public profile.
   */
  readonly name: string | null
>>>>>>> 60fdb550
}

/**
 * Error thrown by `fetchUpdatedPullRequests` when receiving more results than
 * what the `maxResults` parameter allows for.
 */
export class MaxResultsError extends Error {}

/**
 * `null` can be returned by the API for legacy reasons. A non-null value is
 * set for the primary email address currently, but in the future visibility
 * may be defined for each email address.
 */
export type EmailVisibility = 'public' | 'private' | null

/**
 * Information about a user's email as returned by the GitHub API.
 */
export interface IAPIEmail {
  readonly email: string
  readonly verified: boolean
  readonly primary: boolean
  readonly visibility: EmailVisibility
}

/** Information about an issue as returned by the GitHub API. */
export interface IAPIIssue {
  readonly number: number
  readonly title: string
  readonly state: 'open' | 'closed'
  readonly updated_at: string
}

/** The combined state of a ref. */
export type APIRefState = 'failure' | 'pending' | 'success'

/**
 * The API response for a combined view of a commit
 * status for a given ref
 */
export interface IAPIRefStatusItem {
  readonly state: APIRefState
  readonly target_url: string
  readonly description: string
  readonly context: string
  readonly id: number
}

/** The API response to a ref status request. */
export interface IAPIRefStatus {
  readonly state: APIRefState
  readonly total_count: number
  readonly statuses: ReadonlyArray<IAPIRefStatusItem>
}

/** Protected branch information returned by the GitHub API */
export interface IAPIPushControl {
  /**
   * What status checks are required before merging?
   *
   * Empty array if user is admin and branch is not admin-enforced
   */
  required_status_checks: Array<string>

  /**
   * How many reviews are required before merging?
   *
   * 0 if user is admin and branch is not admin-enforced
   */
  required_approving_review_count: number

  /**
   * Is user permitted?
   *
   * Always `true` for admins.
   * `true` if `Restrict who can push` is not enabled.
   * `true` if `Restrict who can push` is enabled and user is in list.
   * `false` if `Restrict who can push` is enabled and user is not in list.
   */
  allow_actor: boolean

  /**
   * Currently unused properties
   */
  pattern: string | null
  required_signatures: boolean
  required_linear_history: boolean
  allow_deletions: boolean
  allow_force_pushes: boolean
}

/** Branch information returned by the GitHub API */
export interface IAPIBranch {
  /**
   * The name of the branch stored on the remote.
   *
   * NOTE: this is NOT a fully-qualified ref (i.e. `refs/heads/master`)
   */
  readonly name: string
  /**
   * Branch protection settings:
   *
   *  - `true` indicates that the branch is protected in some way
   *  - `false` indicates no branch protection set
   */
  readonly protected: boolean
}

interface IAPIPullRequestRef {
  readonly ref: string
  readonly sha: string

  /**
   * The repository in which this ref lives. It could be null if the repository
   * has been deleted since the PR was opened.
   */
  readonly repo: IAPIRepository | null
}

/** Information about a pull request as returned by the GitHub API. */
export interface IAPIPullRequest {
  readonly number: number
  readonly title: string
  readonly created_at: string
  readonly updated_at: string
  readonly user: IAPIIdentity
  readonly head: IAPIPullRequestRef
  readonly base: IAPIPullRequestRef
  readonly state: 'open' | 'closed'
}

/** The metadata about a GitHub server. */
export interface IServerMetadata {
  /**
   * Does the server support password-based authentication? If not, the user
   * must go through the OAuth flow to authenticate.
   */
  readonly verifiable_password_authentication: boolean
}

/** The server response when handling the OAuth callback (with code) to obtain an access token */
interface IAPIAccessToken {
  readonly access_token: string
  readonly scope: string
  readonly token_type: string
}

/** The partial server response when creating a new authorization on behalf of a user */
interface IAPIAuthorization {
  readonly token: string
}

/** The response we receive from fetching mentionables. */
interface IAPIMentionablesResponse {
  readonly etag: string | undefined
  readonly users: ReadonlyArray<IAPIMentionableUser>
}

/**
 * Parses the Link header from GitHub and returns the 'next' path
 * if one is present.
 *
 * If no link rel next header is found this method returns null.
 */
function getNextPagePathFromLink(response: Response): string | null {
  const linkHeader = response.headers.get('Link')

  if (!linkHeader) {
    return null
  }

  for (const part of linkHeader.split(',')) {
    // https://github.com/philschatz/octokat.js/blob/5658abe442e8bf405cfda1c72629526a37554613/src/plugins/pagination.js#L17
    const match = part.match(/<([^>]+)>; rel="([^"]+)"/)

    if (match && match[2] === 'next') {
      const nextURL = URL.parse(match[1])
      return nextURL.path || null
    }
  }

  return null
}

/**
 * Parses the 'next' Link header from GitHub using
 * `getNextPagePathFromLink`. Unlike `getNextPagePathFromLink`
 * this method will attempt to double the page size when
 * the current page index and the page size allows for it
 * leading to a ramp up in page size.
 *
 * This might sound confusing, and it is, but the primary use
 * case for this is when retrieving updated PRs. By specifying
 * an initial page size of, for example, 10 this method will
 * increase the page size to 20 once the second page has been
 * loaded. See the table below for an example. The ramp-up
 * will stop at a page size of 100 since that's the maximum
 * that the GitHub API supports.
 *
 * ```
 * |-----------|------|-----------|-----------------|
 * | Request # | Page | Page size | Retrieved items |
 * |-----------|------|-----------|-----------------|
 * | 1         | 1    | 10        | 10              |
 * | 2         | 2    | 10        | 20              |
 * | 3         | 2    | 20        | 40              |
 * | 4         | 2    | 40        | 80              |
 * | 5         | 2    | 80        | 160             |
 * | 6         | 3    | 80        | 240             |
 * | 7         | 4    | 80        | 320             |
 * | 8         | 5    | 80        | 400             |
 * | 9         | 5    | 100       | 500             |
 * |-----------|------|-----------|-----------------|
 * ```
 * This algorithm means we can have the best of both worlds.
 * If there's a small number of changed pull requests since
 * our last update we'll do small requests that use minimal
 * bandwidth but if we encounter a repository where a lot
 * of PRs have changed since our last fetch (like a very
 * active repository or one we haven't fetched in a long time)
 * we'll spool up our page size in just a few requests and load
 * in bulk.
 *
 * As an example I used a very active internal repository and
 * asked for all PRs updated in the last 24 hours which was 320.
 * With the previous regime of fetching with a page size of 10
 * that obviously took 32 requests. With this new regime it
 * would take 7.
 */
export function getNextPagePathWithIncreasingPageSize(response: Response) {
  const nextPath = getNextPagePathFromLink(response)

  if (!nextPath) {
    return null
  }

  const { pathname, query } = URL.parse(nextPath, true)
  const { per_page, page } = query

  const pageSize = typeof per_page === 'string' ? parseInt(per_page, 10) : NaN
  const pageNumber = typeof page === 'string' ? parseInt(page, 10) : NaN

  if (!pageSize || !pageNumber) {
    return nextPath
  }

  // Confusing, but we're looking at the _next_ page path here
  // so the current is whatever came before it.
  const currentPage = pageNumber - 1

  // Number of received items thus far
  const received = currentPage * pageSize

  // Can't go above 100, that's the max the API will allow.
  const nextPageSize = Math.min(100, pageSize * 2)

  // Have we received exactly the amount of items
  // such that doubling the page size and loading the
  // second page would seamlessly fit? No sense going
  // above 100 since that's the max the API supports
  if (pageSize !== nextPageSize && received % nextPageSize === 0) {
    query.per_page = `${nextPageSize}`
    query.page = `${received / nextPageSize + 1}`
    return URL.format({ pathname, query })
  }

  return nextPath
}

/**
 * Returns an ISO 8601 time string with second resolution instead of
 * the standard javascript toISOString which returns millisecond
 * resolution. The GitHub API doesn't return dates with milliseconds
 * so we won't send any back either.
 */
function toGitHubIsoDateString(date: Date) {
  return date.toISOString().replace(/\.\d{3}Z$/, 'Z')
}

/**
 * An object for making authenticated requests to the GitHub API
 */
export class API {
  private endpoint: string
  private token: string

  /** Create a new API client from the given account. */
  public static fromAccount(account: Account): API {
    return new API(account.endpoint, account.token)
  }

  /** Create a new API client for the endpoint, authenticated with the token. */
  public constructor(endpoint: string, token: string) {
    this.endpoint = endpoint
    this.token = token
  }

  /** Fetch a repo by its owner and name. */
  public async fetchRepository(
    owner: string,
    name: string
  ): Promise<IAPIRepository | null> {
    try {
      const response = await this.request('GET', `repos/${owner}/${name}`)
      if (response.status === HttpStatusCode.NotFound) {
        log.warn(`fetchRepository: '${owner}/${name}' returned a 404`)
        return null
      }
      return await parsedResponse<IAPIRepository>(response)
    } catch (e) {
      log.warn(`fetchRepository: an error occurred for '${owner}/${name}'`, e)
      return null
    }
  }

  /** Fetch all repos a user has access to. */
  public async fetchRepositories(): Promise<ReadonlyArray<
    IAPIRepository
  > | null> {
    try {
      const repositories = await this.fetchAll<IAPIRepository>('user/repos')
      // "But wait, repositories can't have a null owner" you say.
      // Ordinarily you'd be correct but turns out there's super
      // rare circumstances where a user has been deleted but the
      // repository hasn't. Such cases are usually addressed swiftly
      // but in some cases like GitHub Enterprise Server instances
      // they can linger for longer than we'd like so we'll make
      // sure to exclude any such dangling repository, chances are
      // they won't be cloneable anyway.
      return repositories.filter(x => x.owner !== null)
    } catch (error) {
      log.warn(`fetchRepositories: ${error}`)
      return null
    }
  }

  /** Fetch the logged in account. */
  public async fetchAccount(): Promise<IAPIFullIdentity> {
    try {
      const response = await this.request('GET', 'user')
      const result = await parsedResponse<IAPIFullIdentity>(response)
      return result
    } catch (e) {
      log.warn(`fetchAccount: failed with endpoint ${this.endpoint}`, e)
      throw e
    }
  }

  /** Fetch the current user's emails. */
  public async fetchEmails(): Promise<ReadonlyArray<IAPIEmail>> {
    try {
      const response = await this.request('GET', 'user/emails')
      const result = await parsedResponse<ReadonlyArray<IAPIEmail>>(response)

      return Array.isArray(result) ? result : []
    } catch (e) {
      log.warn(`fetchEmails: failed with endpoint ${this.endpoint}`, e)
      return []
    }
  }

  /** Fetch all the orgs to which the user belongs. */
  public async fetchOrgs(): Promise<ReadonlyArray<IAPIOrganization>> {
    try {
      return await this.fetchAll<IAPIOrganization>('user/orgs')
    } catch (e) {
      log.warn(`fetchOrgs: failed with endpoint ${this.endpoint}`, e)
      return []
    }
  }

  /** Create a new GitHub repository with the given properties. */
  public async createRepository(
    org: IAPIOrganization | null,
    name: string,
    description: string,
    private_: boolean
  ): Promise<IAPIRepository> {
    try {
      const apiPath = org ? `orgs/${org.login}/repos` : 'user/repos'
      const response = await this.request('POST', apiPath, {
        name,
        description,
        private: private_,
      })

      return await parsedResponse<IAPIRepository>(response)
    } catch (e) {
      if (e instanceof APIError) {
        if (org !== null) {
          throw new Error(
            `Unable to create repository for organization '${org.login}'. Verify that the repository does not already exist and that you have permission to create a repository there.`
          )
        }
        throw e
      }

      log.error(`createRepository: failed with endpoint ${this.endpoint}`, e)
      throw new Error(
        `Unable to publish repository. Please check if you have an internet connection and try again.`
      )
    }
  }

  /** Create a new GitHub fork of this repository (owner and name) */
  public async forkRepository(
    owner: string,
    name: string
  ): Promise<IAPIRepository> {
    try {
      const apiPath = `/repos/${owner}/${name}/forks`
      const response = await this.request('POST', apiPath)
      return await parsedResponse<IAPIRepository>(response)
    } catch (e) {
      log.error(
        `forkRepository: failed to fork ${owner}/${name} at endpoint: ${this.endpoint}`,
        e
      )
      throw e
    }
  }

  /**
   * Fetch the issues with the given state that have been created or updated
   * since the given date.
   */
  public async fetchIssues(
    owner: string,
    name: string,
    state: 'open' | 'closed' | 'all',
    since: Date | null
  ): Promise<ReadonlyArray<IAPIIssue>> {
    const params: { [key: string]: string } = {
      state,
    }
    if (since && !isNaN(since.getTime())) {
      params.since = toGitHubIsoDateString(since)
    }

    const url = urlWithQueryString(`repos/${owner}/${name}/issues`, params)
    try {
      const issues = await this.fetchAll<IAPIIssue>(url)

      // PRs are issues! But we only want Really Seriously Issues.
      return issues.filter((i: any) => !i.pullRequest)
    } catch (e) {
      log.warn(`fetchIssues: failed for repository ${owner}/${name}`, e)
      throw e
    }
  }

  /** Fetch all open pull requests in the given repository. */
  public async fetchAllOpenPullRequests(owner: string, name: string) {
    const url = urlWithQueryString(`repos/${owner}/${name}/pulls`, {
      state: 'open',
    })
    try {
      return await this.fetchAll<IAPIPullRequest>(url)
    } catch (e) {
      log.warn(`failed fetching open PRs for repository ${owner}/${name}`, e)
      throw e
    }
  }

  /**
   * Fetch all pull requests in the given repository that have been
   * updated on or after the provided date.
   *
   * Note: The GitHub API doesn't support providing a last-updated
   * limitation for PRs like it does for issues so we're emulating
   * the issues API by sorting PRs descending by last updated and
   * only grab as many pages as we need to until we no longer receive
   * PRs that have been update more recently than the `since`
   * parameter.
   *
   * If there's more than `maxResults` updated PRs since the last time
   * we fetched this method will throw an error such that we can abort
   * this strategy and commence loading all open PRs instead.
   */
  public async fetchUpdatedPullRequests(
    owner: string,
    name: string,
    since: Date,
    // 320 is chosen because with a ramp-up page size starting with
    // a page size of 10 we'll reach 320 in exactly 7 pages. See
    // getNextPagePathWithIncreasingPageSize
    maxResults = 320
  ) {
    const sinceTime = since.getTime()
    const url = urlWithQueryString(`repos/${owner}/${name}/pulls`, {
      state: 'all',
      sort: 'updated',
      direction: 'desc',
    })

    try {
      const prs = await this.fetchAll<IAPIPullRequest>(url, {
        // We use a page size smaller than our default 100 here because we
        // expect that the majority use case will return much less than
        // 100 results. Given that as long as _any_ PR has changed we'll
        // get the full list back (PRs doesn't support ?since=) we want
        // to keep this number fairly conservative in order to not use
        // up bandwidth needlessly while balancing it such that we don't
        // have to use a lot of requests to update our database. We then
        // ramp up the page size (see getNextPagePathWithIncreasingPageSize)
        // if it turns out there's a lot of updated PRs.
        perPage: 10,
        getNextPagePath: getNextPagePathWithIncreasingPageSize,
        continue(results) {
          if (results.length >= maxResults) {
            throw new MaxResultsError('got max pull requests, aborting')
          }

          // Given that we sort the results in descending order by their
          // updated_at field we can safely say that if the last item
          // is modified after our sinceTime then haven't reached the
          // end of updated PRs.
          const last = results[results.length - 1]
          return last !== undefined && Date.parse(last.updated_at) > sinceTime
        },
        // We can't ignore errors here as that might mean that we haven't
        // retrieved enough pages to fully capture the changes since the
        // last time we updated. Ignoring errors here would mean that we'd
        // store an incorrect lastUpdated field in the database.
        suppressErrors: false,
      })
      return prs.filter(pr => Date.parse(pr.updated_at) >= sinceTime)
    } catch (e) {
      log.warn(`failed fetching updated PRs for repository ${owner}/${name}`, e)
      throw e
    }
  }

  /**
   * Fetch a single pull request in the given repository
   */
  public async fetchPullRequest(owner: string, name: string, prNumber: string) {
    try {
      const path = `/repos/${owner}/${name}/pulls/${prNumber}`
      const response = await this.request('GET', path)
      return await parsedResponse<IAPIPullRequest>(response)
    } catch (e) {
      log.warn(`failed fetching PR for ${owner}/${name}/pulls/${prNumber}`, e)
      throw e
    }
  }

  /**
   * Get the combined status for the given ref.
   *
   * Note: Contrary to many other methods in this class this will not
   * suppress or log errors, callers must ensure that they handle errors.
   */
  public async fetchCombinedRefStatus(
    owner: string,
    name: string,
    ref: string
  ): Promise<IAPIRefStatus> {
    const path = `repos/${owner}/${name}/commits/${ref}/status`
    const response = await this.request('GET', path)
    return await parsedResponse<IAPIRefStatus>(response)
  }

  /**
   * Get branch protection info to determine if a user can push to a given branch.
   *
   * Note: if request fails, the default returned value assumes full access for the user
   */
  public async fetchPushControl(
    owner: string,
    name: string,
    branch: string
  ): Promise<IAPIPushControl> {
    const path = `repos/${owner}/${name}/branches/${encodeURIComponent(
      branch
    )}/push_control`

    const headers: any = {
      Accept: 'application/vnd.github.phandalin-preview',
    }

    try {
      const response = await this.request('GET', path, undefined, headers)
      return await parsedResponse<IAPIPushControl>(response)
    } catch (err) {
      log.info(
        `[fetchPushControl] unable to check if branch is potentially pushable`,
        err
      )
      return {
        pattern: null,
        required_signatures: false,
        required_status_checks: [],
        required_approving_review_count: 0,
        required_linear_history: false,
        allow_actor: true,
        allow_deletions: true,
        allow_force_pushes: true,
      }
    }
  }

  public async fetchProtectedBranches(
    owner: string,
    name: string
  ): Promise<ReadonlyArray<IAPIBranch>> {
    const path = `repos/${owner}/${name}/branches?protected=true`
    try {
      const response = await this.request('GET', path)
      return await parsedResponse<IAPIBranch[]>(response)
    } catch (err) {
      log.info(
        `[fetchProtectedBranches] unable to list protected branches`,
        err
      )
      return new Array<IAPIBranch>()
    }
  }

  /**
   * Authenticated requests to a paginating resource such as issues.
   *
   * Follows the GitHub API hypermedia links to get the subsequent
   * pages when available, buffers all items and returns them in
   * one array when done.
   */
  private async fetchAll<T>(path: string, options?: IFetchAllOptions<T>) {
    const buf = new Array<T>()
    const opts: IFetchAllOptions<T> = { perPage: 100, ...options }
    const params = { per_page: `${opts.perPage}` }

    let nextPath: string | null = urlWithQueryString(path, params)
    do {
      const response: Response = await this.request('GET', nextPath)
      if (opts.suppressErrors !== false && !response.ok) {
        log.warn(`fetchAll: '${path}' returned a ${response.status}`)
        return buf
      }

      const items = await parsedResponse<ReadonlyArray<T>>(response)
      if (items) {
        buf.push(...items)
      }

      nextPath = opts.getNextPagePath
        ? opts.getNextPagePath(response)
        : getNextPagePathFromLink(response)
    } while (nextPath && (!opts.continue || opts.continue(buf)))

    return buf
  }

  /** Make an authenticated request to the client's endpoint with its token. */
  private request(
    method: HTTPMethod,
    path: string,
    body?: Object,
    customHeaders?: Object
  ): Promise<Response> {
    return request(this.endpoint, this.token, method, path, body, customHeaders)
  }

  /**
   * Get the allowed poll interval for fetching. If an error occurs it will
   * return null.
   */
  public async getFetchPollInterval(
    owner: string,
    name: string
  ): Promise<number | null> {
    const path = `repos/${owner}/${name}/git`
    try {
      const response = await this.request('HEAD', path)
      const interval = response.headers.get('x-poll-interval')
      if (interval) {
        const parsed = parseInt(interval, 10)
        return isNaN(parsed) ? null : parsed
      }
      return null
    } catch (e) {
      log.warn(`getFetchPollInterval: failed for ${owner}/${name}`, e)
      return null
    }
  }

  /** Fetch the mentionable users for the repository. */
  public async fetchMentionables(
    owner: string,
    name: string,
    etag: string | undefined
  ): Promise<IAPIMentionablesResponse | null> {
    // NB: this custom `Accept` is required for the `mentionables` endpoint.
    const headers: any = {
      Accept: 'application/vnd.github.jerry-maguire-preview',
    }

    if (etag !== undefined) {
      headers['If-None-Match'] = etag
    }

    try {
      const path = `repos/${owner}/${name}/mentionables/users`
      const response = await this.request('GET', path, undefined, headers)

      if (response.status === HttpStatusCode.NotFound) {
        log.warn(`fetchMentionables: '${path}' returned a 404`)
        return null
      }

      if (response.status === HttpStatusCode.NotModified) {
        return null
      }
      const users = await parsedResponse<ReadonlyArray<IAPIMentionableUser>>(
        response
      )
      const etag = response.headers.get('etag') || undefined
      return { users, etag }
    } catch (e) {
      log.warn(`fetchMentionables: failed for ${owner}/${name}`, e)
      return null
    }
  }

  /**
   * Retrieve the public profile information of a user with
   * a given username.
   */
  public async fetchUser(login: string): Promise<IAPIFullIdentity | null> {
    try {
      const response = await this.request(
        'GET',
        `users/${encodeURIComponent(login)}`
      )

      if (response.status === 404) {
        return null
      }

      return await parsedResponse<IAPIFullIdentity>(response)
    } catch (e) {
      log.warn(`fetchUser: failed with endpoint ${this.endpoint}`, e)
      throw e
    }
  }
}

export enum AuthorizationResponseKind {
  Authorized,
  Failed,
  TwoFactorAuthenticationRequired,
  UserRequiresVerification,
  PersonalAccessTokenBlocked,
  Error,
  EnterpriseTooOld,
  /**
   * The API has indicated that the user is required to go through
   * the web authentication flow.
   */
  WebFlowRequired,
}

export type AuthorizationResponse =
  | { kind: AuthorizationResponseKind.Authorized; token: string }
  | { kind: AuthorizationResponseKind.Failed; response: Response }
  | {
      kind: AuthorizationResponseKind.TwoFactorAuthenticationRequired
      type: AuthenticationMode
    }
  | { kind: AuthorizationResponseKind.Error; response: Response }
  | { kind: AuthorizationResponseKind.UserRequiresVerification }
  | { kind: AuthorizationResponseKind.PersonalAccessTokenBlocked }
  | { kind: AuthorizationResponseKind.EnterpriseTooOld }
  | { kind: AuthorizationResponseKind.WebFlowRequired }

/**
 * Create an authorization with the given login, password, and one-time
 * password.
 */
export async function createAuthorization(
  endpoint: string,
  login: string,
  password: string,
  oneTimePassword: string | null
): Promise<AuthorizationResponse> {
  const creds = Buffer.from(`${login}:${password}`, 'utf8').toString('base64')
  const authorization = `Basic ${creds}`
  const optHeader = oneTimePassword ? { 'X-GitHub-OTP': oneTimePassword } : {}

  const note = await getNote()

  const response = await request(
    endpoint,
    null,
    'POST',
    'authorizations',
    {
      scopes: getOAuthScopesForEndpoint(endpoint),
      client_id: ClientID,
      client_secret: ClientSecret,
      note: note,
      note_url: NoteURL,
      fingerprint: uuid(),
    },
    {
      Authorization: authorization,
      ...optHeader,
    }
  )

  try {
    const result = await parsedResponse<IAPIAuthorization>(response)
    if (result) {
      const token = result.token
      if (token && typeof token === 'string' && token.length) {
        return { kind: AuthorizationResponseKind.Authorized, token }
      }
    }
  } catch (e) {
    if (response.status === 401) {
      const otpResponse = response.headers.get('x-github-otp')
      if (otpResponse) {
        const pieces = otpResponse.split(';')
        if (pieces.length === 2) {
          const type = pieces[1].trim()
          switch (type) {
            case 'app':
              return {
                kind: AuthorizationResponseKind.TwoFactorAuthenticationRequired,
                type: AuthenticationMode.App,
              }
            case 'sms':
              return {
                kind: AuthorizationResponseKind.TwoFactorAuthenticationRequired,
                type: AuthenticationMode.Sms,
              }
            default:
              return { kind: AuthorizationResponseKind.Failed, response }
          }
        }
      }

      return { kind: AuthorizationResponseKind.Failed, response }
    }

    const apiError = e instanceof APIError && e.apiError
    if (apiError) {
      if (
        response.status === 403 &&
        apiError.message ===
          'This API can only be accessed with username and password Basic Auth'
      ) {
        // Authorization API does not support providing personal access tokens
        return { kind: AuthorizationResponseKind.PersonalAccessTokenBlocked }
      } else if (response.status === 410) {
        return { kind: AuthorizationResponseKind.WebFlowRequired }
      } else if (response.status === 422) {
        if (apiError.errors) {
          for (const error of apiError.errors) {
            const isExpectedResource =
              error.resource.toLowerCase() === 'oauthaccess'
            const isExpectedField = error.field.toLowerCase() === 'user'
            if (isExpectedField && isExpectedResource) {
              return {
                kind: AuthorizationResponseKind.UserRequiresVerification,
              }
            }
          }
        } else if (
          apiError.message === 'Invalid OAuth application client_id or secret.'
        ) {
          return { kind: AuthorizationResponseKind.EnterpriseTooOld }
        }
      }
    }
  }

  return { kind: AuthorizationResponseKind.Error, response }
}

/** Fetch the user authenticated by the token. */
export async function fetchUser(
  endpoint: string,
  token: string
): Promise<Account> {
  const api = new API(endpoint, token)
  try {
    const user = await api.fetchAccount()
    const emails = await api.fetchEmails()

    return new Account(
      user.login,
      endpoint,
      token,
      emails,
      user.avatar_url,
      user.id,
      user.name || user.login
    )
  } catch (e) {
    log.warn(`fetchUser: failed with endpoint ${endpoint}`, e)
    throw e
  }
}

/** Get metadata from the server. */
export async function fetchMetadata(
  endpoint: string
): Promise<IServerMetadata | null> {
  const url = `${endpoint}/meta`

  try {
    const response = await request(endpoint, null, 'GET', 'meta', undefined, {
      'Content-Type': 'application/json',
    })

    const result = await parsedResponse<IServerMetadata>(response)
    if (!result || result.verifiable_password_authentication === undefined) {
      return null
    }

    return result
  } catch (e) {
    log.error(
      `fetchMetadata: unable to load metadata from '${url}' as a fallback`,
      e
    )
    return null
  }
}

/** The note used for created authorizations. */
async function getNote(): Promise<string> {
  let localUsername = 'unknown'
  try {
    localUsername = await username()
  } catch (e) {
    log.error(
      `getNote: unable to resolve machine username, using '${localUsername}' as a fallback`,
      e
    )
  }

  return `GitHub Desktop on ${localUsername}@${OS.hostname()}`
}

/**
 * Map a repository's URL to the endpoint associated with it. For example:
 *
 * https://github.com/desktop/desktop -> https://api.github.com
 * http://github.mycompany.com/my-team/my-project -> http://github.mycompany.com/api
 */
export function getEndpointForRepository(url: string): string {
  const parsed = URL.parse(url)
  if (parsed.hostname === 'github.com') {
    return getDotComAPIEndpoint()
  } else {
    return `${parsed.protocol}//${parsed.hostname}/api`
  }
}

/**
 * Get the URL for the HTML site. For example:
 *
 * https://api.github.com -> https://github.com
 * http://github.mycompany.com/api -> http://github.mycompany.com/
 */
export function getHTMLURL(endpoint: string): string {
  // In the case of GitHub.com, the HTML site lives on the parent domain.
  //  E.g., https://api.github.com -> https://github.com
  //
  // Whereas with Enterprise Server, it lives on the same domain but without the
  // API path:
  //  E.g., https://github.mycompany.com/api/v3 -> https://github.mycompany.com
  //
  // We need to normalize them.
  if (endpoint === getDotComAPIEndpoint() && !envEndpoint) {
    return 'https://github.com'
  } else {
    const parsed = URL.parse(endpoint)
    return `${parsed.protocol}//${parsed.hostname}`
  }
}

/**
 * Get the API URL for an HTML URL. For example:
 *
 * http://github.mycompany.com -> http://github.mycompany.com/api/v3
 */
export function getEnterpriseAPIURL(endpoint: string): string {
  const parsed = URL.parse(endpoint)
  return `${parsed.protocol}//${parsed.hostname}/api/v3`
}

/** Get github.com's API endpoint. */
export function getDotComAPIEndpoint(): string {
  // NOTE:
  // `DESKTOP_GITHUB_DOTCOM_API_ENDPOINT` only needs to be set if you are
  // developing against a local version of GitHub the Website, and need to debug
  // the server-side interaction. For all other cases you should leave this
  // unset.
  if (envEndpoint && envEndpoint.length > 0) {
    return envEndpoint
  }

  return 'https://api.github.com'
}

/** Get the account for the endpoint. */
export function getAccountForEndpoint(
  accounts: ReadonlyArray<Account>,
  endpoint: string
): Account | null {
  return accounts.find(a => a.endpoint === endpoint) || null
}

export function getOAuthAuthorizationURL(
  endpoint: string,
  state: string
): string {
  const urlBase = getHTMLURL(endpoint)
  const scopes = getOAuthScopesForEndpoint(endpoint)
  const scope = encodeURIComponent(scopes.join(' '))
  return `${urlBase}/login/oauth/authorize?client_id=${ClientID}&scope=${scope}&state=${state}`
}

export async function requestOAuthToken(
  endpoint: string,
  code: string
): Promise<string | null> {
  try {
    const urlBase = getHTMLURL(endpoint)
    const response = await request(
      urlBase,
      null,
      'POST',
      'login/oauth/access_token',
      {
        client_id: ClientID,
        client_secret: ClientSecret,
        code: code,
      }
    )
    const result = await parsedResponse<IAPIAccessToken>(response)
    return result.access_token
  } catch (e) {
    log.warn(`requestOAuthToken: failed with endpoint ${endpoint}`, e)
    return null
  }
}

function getOAuthScopesForEndpoint(endpoint: string) {
  return endpoint === getDotComAPIEndpoint()
    ? DotComOAuthScopes
    : EnterpriseOAuthScopes
}<|MERGE_RESOLUTION|>--- conflicted
+++ resolved
@@ -214,17 +214,11 @@
   readonly login: string
 
   /**
-<<<<<<< HEAD
-   * The real name (or at least the name that the user
-   * has configured to be shown) for this user.
-   */
-  readonly name: string
-=======
-   * The user's real name or null if the user hasn't provided
+   * The user's real name (or at least the name that the user
+   * has configured to be shown) or null if the user hasn't provided
    * a real name for their public profile.
    */
   readonly name: string | null
->>>>>>> 60fdb550
 }
 
 /**
