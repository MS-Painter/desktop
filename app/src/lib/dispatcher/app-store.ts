--- conflicted
+++ resolved
@@ -1718,7 +1718,6 @@
     return this.signInStore.setTwoFactorOTP(otp)
   }
 
-<<<<<<< HEAD
   public _setAppFocusState(isFocused: boolean): Promise<void> {
     const changed = this.appIsFocused !== isFocused
     this.appIsFocused = isFocused
@@ -1728,7 +1727,8 @@
     }
 
     return Promise.resolve()
-=======
+  }
+
   /**
    * Start an Open in Desktop flow. This will return a new promise which will
    * resolve when `_completeOpenInDesktop` is called.
@@ -1754,6 +1754,5 @@
     }
 
     return result
->>>>>>> 55717ca9
   }
 }