import * as OS from 'os'
import { UAParser } from 'ua-parser-js'
import { StatsDatabase, ILaunchStats, IDailyMeasures } from './stats-database'
import { getDotComAPIEndpoint } from '../api'
import { getVersion } from '../../ui/lib/app-proxy'
import { hasShownWelcomeFlow } from '../welcome'
import { Account } from '../../models/account'

const StatsEndpoint = 'https://central.github.com/api/usage/desktop'

const LastDailyStatsReportKey = 'last-daily-stats-report'

/** How often daily stats should be submitted (i.e., 24 hours). */
const DailyStatsReportInterval = 1000 * 60 * 60 * 24

type DailyStats = { version: string } & ILaunchStats & IDailyMeasures

/** The store for the app's stats. */
export class StatsStore {
  private db: StatsDatabase

  /** Has the user opted out of stats reporting? */
  private optOut: boolean

  public constructor(db: StatsDatabase) {
    this.db = db

    const optOutValue = localStorage.getItem('stats-opt-out')
    if (optOutValue) {
      this.optOut = !!parseInt(optOutValue, 10)
    } else {
      this.optOut = false
    }
  }

  /** Should the app report its daily stats? */
  private shouldReportDailyStats(): boolean {
    const lastDateString = localStorage.getItem(LastDailyStatsReportKey)
    let lastDate = 0
    if (lastDateString && lastDateString.length > 0) {
      lastDate = parseInt(lastDateString, 10)
    }

    if (isNaN(lastDate)) {
      lastDate = 0
    }

    const now = Date.now()
    return now - lastDate > DailyStatsReportInterval
  }

  /** Report any stats which are eligible for reporting. */
  public async reportStats(accounts: ReadonlyArray<Account>) {
    if (this.optOut) { return }

    // Never report stats while in dev or test. They could be pretty crazy.
    if (__DEV__ || process.env.TEST_ENV) {
      return
    }

    // don't report until the user has had a chance to view and opt-in for
    // sharing their stats with us
    if (!hasShownWelcomeFlow()) {
      return
    }

    if (!this.shouldReportDailyStats()) {
      return
    }

    const now = Date.now()
<<<<<<< HEAD
    const stats = await this.getDailyStats(accounts)
    const options: IHTTPRequest = {
      url: StatsEndpoint,
=======
    const stats = await this.getDailyStats()
    const options = {
>>>>>>> c52dc23f
      method: 'POST',
      headers: {
        'Content-Type': 'application/json',
      },
      body: JSON.stringify(stats),
    }

    try {
      const response = await fetch(StatsEndpoint, options)
      if (!response.ok) {
        throw new Error(`Unexpected status: ${response.statusText} (${response.status})`)
      }

      console.log('Stats reported.')

      await this.clearDailyStats()
      localStorage.setItem(LastDailyStatsReportKey, now.toString())
    } catch (e) {
      console.error('Error reporting stats:')
      console.error(e)
    }
  }

  /** Record the given launch stats. */
  public async recordLaunchStats(stats: ILaunchStats) {
    await this.db.launches.add(stats)
  }

  /** Clear the stored daily stats. */
  private async clearDailyStats() {
    await this.db.launches.clear()
    await this.db.dailyMeasures.clear()
  }

  /** Get the daily stats. */
  private async getDailyStats(accounts: ReadonlyArray<Account>): Promise<DailyStats> {
    const launchStats = await this.getAverageLaunchStats()
    const dailyMeasures = await this.getDailyMeasures()
    const userType = this.determineUserType(accounts)

    return {
      version: getVersion(),
      osVersion: this.getOS(),
      platform: process.platform,
      ...launchStats,
      ...dailyMeasures,
      ...userType,
    }
  }

  private getOS() {
    if (__DARWIN__) {
      // On macOS, OS.release() gives us the kernel version which isn't terribly
      // meaningful to any human being, so we'll parse the User Agent instead.
      // See https://github.com/desktop/desktop/issues/1130.
      const parser = new UAParser()
      const os = parser.getOS()
      return `${os.name} ${os.version}`
    } else if (__WIN32__) {
      return `Windows ${OS.release()}`
    } else {
      return `${OS.type()} ${OS.release()}`
    }
  }

  /** Determines if an account is a dotCom and/or enterprise user */
  private determineUserType(accounts: ReadonlyArray<Account>) {
    const dotComAccount = accounts.find(a => a.endpoint === getDotComAPIEndpoint()) !== undefined
    const enterpriseAccount = accounts.find(a => a.endpoint !== getDotComAPIEndpoint()) !== undefined

    return {
      dotComAccount,
      enterpriseAccount,
    }
  }

  /** Calculate the average launch stats. */
  private async getAverageLaunchStats(): Promise<ILaunchStats> {
    const launches = await this.db.launches.toArray()
    const start: ILaunchStats = {
      mainReadyTime: 0,
      loadTime: 0,
      rendererReadyTime: 0,
    }
    const totals = launches.reduce((running, current) => {
      return {
        mainReadyTime: running.mainReadyTime + current.mainReadyTime,
        loadTime: running.loadTime + current.loadTime,
        rendererReadyTime: running.rendererReadyTime + current.rendererReadyTime,
      }
    }, start)

    return {
      mainReadyTime: totals.mainReadyTime / launches.length,
      loadTime: totals.loadTime / launches.length,
      rendererReadyTime: totals.rendererReadyTime / launches.length,
    }
  }

  /** Get the daily measures. */
  private async getDailyMeasures(): Promise<IDailyMeasures> {
    const measures: IDailyMeasures = await this.db.dailyMeasures.limit(1).first()
    return measures
  }

  /** Record that a commit was accomplished. */
  public async recordCommit() {
    const db = this.db
    await this.db.transaction('rw', this.db.dailyMeasures, function*() {
      let measures: IDailyMeasures | null = yield db.dailyMeasures.limit(1).first()
      if (!measures) {
        measures = {
          commits: 0,
        }
      }

      let newMeasures: IDailyMeasures = {
        commits: measures.commits + 1,
      }

      if (measures.id) {
        newMeasures = { ...newMeasures, id: measures.id }
      }

      return db.dailyMeasures.put(newMeasures)
    })
  }

  /** Set whether the user has opted out of stats reporting. */
  public setOptOut(optOut: boolean) {
    this.optOut = optOut

    localStorage.setItem('stats-opt-out', optOut ? '1' : '0')
  }

  /** Has the user opted out of stats reporting? */
  public getOptOut(): boolean {
    return this.optOut
  }
}<|MERGE_RESOLUTION|>--- conflicted
+++ resolved
@@ -69,14 +69,8 @@
     }
 
     const now = Date.now()
-<<<<<<< HEAD
-    const stats = await this.getDailyStats(accounts)
-    const options: IHTTPRequest = {
-      url: StatsEndpoint,
-=======
     const stats = await this.getDailyStats()
     const options = {
->>>>>>> c52dc23f
       method: 'POST',
       headers: {
         'Content-Type': 'application/json',
