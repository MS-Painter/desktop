--- conflicted
+++ resolved
@@ -124,21 +124,15 @@
 
     const classes = classNames('ci-check-list-item', 'list-item', {
       sticky: isCheckRunExpanded,
+      selected: this.props.selected,
     })
     return (
-<<<<<<< HEAD
       <div className="ci-check-list-item-group">
-        <div className={classes} onClick={this.toggleCheckRunExpansion}>
-=======
-      <>
         <div
-          className={classNames('ci-check-list-item list-item', {
-            selected: this.props.selected,
-          })}
+          className={classes}
+          onClick={this.toggleCheckRunExpansion}
           tabIndex={0}
-          onClick={this.toggleCheckRunExpansion}
         >
->>>>>>> 0d46e8b5
           {this.renderCheckStatusSymbol()}
           {this.renderCheckRunName()}
           {this.renderCheckJobStepToggle()}
