import { remote } from 'electron'
import { IMenuItem, ISerializableMenuItem } from '../lib/menu-item'
import { RequestResponseChannels, RequestChannels } from '../lib/ipc-shared'
import { ExecutableMenuItem } from '../models/app-menu'
import * as ipcRenderer from '../lib/ipc-renderer'

/**
 * Creates a strongly typed proxy method for sending a duplex IPC message to the
 * main process. The parameter types and return type are infered from the
 * RequestResponseChannels type which defines the valid duplex channel names.
 */
export function invokeProxy<T extends keyof RequestResponseChannels>(
  channel: T
): (
  ...args: Parameters<RequestResponseChannels[T]>
) => ReturnType<RequestResponseChannels[T]> {
  return (...args) => ipcRenderer.invoke(channel, ...args) as any
}

/**
 * Creates a strongly typed proxy method for sending a simplex IPC message to
 * the main process. The parameter types are infered from the
 * RequestResponseChannels type which defines the valid duplex channel names.
 */
export function sendProxy<T extends keyof RequestChannels>(
  channel: T
): (...args: Parameters<RequestChannels[T]>) => void {
  return (...args) => ipcRenderer.send(channel, ...args)
}

/** Set the menu item's enabledness. */
export const updateMenuState = sendProxy('update-menu-state')

/** Tell the main process that the renderer is ready. */
export const sendReady = sendProxy('renderer-ready')

/** Tell the main process to execute (i.e. simulate a click of) the menu item. */
export const executeMenuItem = (item: ExecutableMenuItem) =>
  executeMenuItemById(item.id)

/** Tell the main process to execute (i.e. simulate a click of) the menu item. */
export const executeMenuItemById = sendProxy('execute-menu-item-by-id')

export const showItemInFolder = sendProxy('show-item-in-folder')
export const showFolderContents = sendProxy('show-folder-contents')
export const openExternal = invokeProxy('open-external')
export const moveItemToTrash = invokeProxy('move-to-trash')

/**
 * Show the OS-provided certificate trust dialog for the certificate, using the
 * given message.
 */
export const showCertificateTrustDialog = sendProxy(
  'show-certificate-trust-dialog'
)

/**
 * Tell the main process that we're going to quit. This means it should allow
 * the window to close.
 *
 * This event is sent synchronously to avoid any races with subsequent calls
 * that would tell the app to quit.
 */
export function sendWillQuitSync() {
  // eslint-disable-next-line no-sync
  ipcRenderer.sendSync('will-quit')
}

/**
 * Ask the main-process to send over a copy of the application menu.
 * The response will be send as a separate event with the name 'app-menu' and
 * will be received by the dispatcher.
 */
export const getAppMenu = sendProxy('get-app-menu')

function findSubmenuItem(
  currentContextualMenuItems: ReadonlyArray<IMenuItem>,
  indices: ReadonlyArray<number>
): IMenuItem | undefined {
  let foundMenuItem: IMenuItem | undefined = {
    submenu: currentContextualMenuItems,
  }

  // Traverse the submenus of the context menu until we find the appropriate index.
  for (const index of indices) {
    if (foundMenuItem === undefined || foundMenuItem.submenu === undefined) {
      return undefined
    }

    foundMenuItem = foundMenuItem.submenu[index]
  }

  return foundMenuItem
}

let deferredContextMenuItems: ReadonlyArray<IMenuItem> | null = null

/** Takes a context menu and spelling suggestions from electron and merges them
 * into one context menu. */
function mergeDeferredContextMenuItems(
  event: Electron.Event,
  params: Electron.ContextMenuParams
) {
  if (deferredContextMenuItems === null) {
    return
  }

  const items = [...deferredContextMenuItems]
  const { misspelledWord, dictionarySuggestions } = params

  if (!misspelledWord && dictionarySuggestions.length === 0) {
    showContextualMenu(items, false)
    return
  }

  items.push({ type: 'separator' })

  const { webContents } = remote.getCurrentWindow()

  for (const suggestion of dictionarySuggestions) {
    items.push({
      label: suggestion,
      action: () => webContents.replaceMisspelling(suggestion),
    })
  }

  if (misspelledWord) {
    items.push({
      label: __DARWIN__ ? 'Add to Dictionary' : 'Add to dictionary',
      action: () =>
        webContents.session.addWordToSpellCheckerDictionary(misspelledWord),
    })
  }

  if (!__DARWIN__) {
    // NOTE: "On macOS as we use the native APIs there is no way to set the
    // language that the spellchecker uses" -- electron docs Therefore, we are
    // only allowing setting to English for non-mac machines.
    const spellCheckLanguageItem = getSpellCheckLanguageMenuItem(
      webContents.session
    )
    if (spellCheckLanguageItem !== null) {
      items.push(spellCheckLanguageItem)
    }
  }

  showContextualMenu(items, false)
}

/**
 * Method to get a menu item to give user the option to use English or their
 * system language.
 *
 * If system language is english, it returns null. If spellchecker is not set to
 * english, it returns item that can set it to English. If spellchecker is set
 * to english, it returns the item that can set it to their system language.
 */
function getSpellCheckLanguageMenuItem(
  session: Electron.session
): IMenuItem | null {
  const userLanguageCode = remote.app.getLocale()
  const englishLanguageCode = 'en-US'
  const spellcheckLanguageCodes = session.getSpellCheckerLanguages()

  if (
    userLanguageCode === englishLanguageCode &&
    spellcheckLanguageCodes.includes(englishLanguageCode)
  ) {
    return null
  }

  const languageCode =
    spellcheckLanguageCodes.includes(englishLanguageCode) &&
    !spellcheckLanguageCodes.includes(userLanguageCode)
      ? userLanguageCode
      : englishLanguageCode

  const label =
    languageCode === englishLanguageCode
      ? 'Set spellcheck to English'
      : 'Set spellcheck to system language'

  return {
    label,
    action: () => session.setSpellCheckerLanguages([languageCode]),
  }
}

const _showContextualMenu = invokeProxy('show-contextual-menu')

/** Show the given menu items in a contextual menu. */
export async function showContextualMenu(
  items: ReadonlyArray<IMenuItem>,
  mergeWithSpellcheckSuggestions = false
) {
  /*
    When a user right clicks on a misspelled word in an input, we get event from
    electron. That event comes after the context menu event that we get from the
    dom. In order merge the spelling suggestions from electron with the context
    menu that the input wants to show, we stash the context menu items from the
    input away while we wait for the event from electron.
  */
  if (deferredContextMenuItems !== null) {
    deferredContextMenuItems = null
    remote
      .getCurrentWebContents()
      .off('context-menu', mergeDeferredContextMenuItems)
  }

  if (mergeWithSpellcheckSuggestions) {
    deferredContextMenuItems = items
    remote
      .getCurrentWebContents()
      .once('context-menu', mergeDeferredContextMenuItems)
    return
  }

  /*
  This is a regular context menu that does not need to merge with spellcheck
  items. They can be shown right away.
  */
  const indices = await _showContextualMenu(serializeMenuItems(items))

  if (indices !== null) {
    const menuItem = findSubmenuItem(items, indices)

    if (menuItem !== undefined && menuItem.action !== undefined) {
      menuItem.action()
    }
  }
}

/**
 * Remove the menu items properties that can't be serializable in
 * order to pass them via IPC.
 */
function serializeMenuItems(
  items: ReadonlyArray<IMenuItem>
): ReadonlyArray<ISerializableMenuItem> {
  return items.map(item => ({
    ...item,
    action: undefined,
    submenu: item.submenu ? serializeMenuItems(item.submenu) : undefined,
  }))
}

/** Update the menu item labels with the user's preferred apps. */
export const updatePreferredAppMenuItemLabels = sendProxy(
  'update-preferred-app-menu-item-labels'
)

function getIpcFriendlyError(error: Error) {
  return {
    message: error.message || `${error}`,
    name: error.name || `${error.name}`,
    stack: error.stack || undefined,
  }
}

export const _reportUncaughtException = sendProxy('uncaught-exception')

export function reportUncaughtException(error: Error) {
  _reportUncaughtException(getIpcFriendlyError(error))
}

const _sendErrorReport = sendProxy('send-error-report')

export function sendErrorReport(
  error: Error,
  extra: Record<string, string>,
  nonFatal: boolean
) {
  _sendErrorReport(getIpcFriendlyError(error), extra, nonFatal)
}

/**
<<<<<<< HEAD
 * Tell the main process to obtain whether the Desktop application is in the
 * application folder
 *
 * Note: will return undefined when not running on darwin
 */
export const isInApplicationFolder = invokeProxy('is-in-application-folder')
=======
 * Tell the main process to show open dialog
 */
export const showOpenDialog = invokeProxy('show-open-dialog')
>>>>>>> 5a0c6a3b
<|MERGE_RESOLUTION|>--- conflicted
+++ resolved
@@ -274,15 +274,14 @@
 }
 
 /**
-<<<<<<< HEAD
  * Tell the main process to obtain whether the Desktop application is in the
  * application folder
  *
  * Note: will return undefined when not running on darwin
  */
 export const isInApplicationFolder = invokeProxy('is-in-application-folder')
-=======
+
+/**
  * Tell the main process to show open dialog
  */
-export const showOpenDialog = invokeProxy('show-open-dialog')
->>>>>>> 5a0c6a3b
+export const showOpenDialog = invokeProxy('show-open-dialog')