import { remote } from 'electron'
import { IMenuItem, ISerializableMenuItem } from '../lib/menu-item'
import { RequestResponseChannels, RequestChannels } from '../lib/ipc-shared'
import { ExecutableMenuItem } from '../models/app-menu'
import * as ipcRenderer from '../lib/ipc-renderer'

/**
 * Creates a strongly typed proxy method for sending a duplex IPC message to the
 * main process. The parameter types and return type are infered from the
 * RequestResponseChannels type which defines the valid duplex channel names.
 *
 * @param numArgs The number of arguments that the channel expects. We specify
 *                this so that we don't accidentally send more things over the
 *                IPC boundary than we intended to which can lead to runtime
 *                errors.
 *
 *                This is necessary because TypeScript allows passing more
 *                arguments than defined to functions which in turn means that
 *                functions without arguments are type compatible with all
 *                functions that share the same return type.
 */
export function invokeProxy<T extends keyof RequestResponseChannels>(
  channel: T,
  numArgs: ParameterCount<RequestResponseChannels[T]>
) {
  return (...args: Parameters<RequestResponseChannels[T]>) => {
    // This as any cast here may seem unsafe but it isn't since we're guaranteed
    // that numArgs will match the parameter count of the IPC declaration.
    args = args.length !== numArgs ? (args.slice(0, numArgs) as any) : args
    return ipcRenderer.invoke(channel, ...args)
  }
}

/**
 * Creates a strongly typed proxy method for sending a simplex IPC message to
 * the main process. The parameter types are infered from the
 * RequestResponseChannels type which defines the valid duplex channel names.
 *
 * @param numArgs The number of arguments that the channel expects. We specify
 *                this so that we don't accidentally send more things over the
 *                IPC boundary than we intended to which can lead to runtime
 *                errors.
 *
 *                This is necessary because TypeScript allows passing more
 *                arguments than defined to functions which in turn means that
 *                functions without arguments are type compatible with all
 *                functions that share the same return type.
 */
export function sendProxy<T extends keyof RequestChannels>(
  channel: T,
  numArgs: ParameterCount<RequestChannels[T]>
) {
  return (...args: Parameters<RequestChannels[T]>) => {
    // This as any cast here may seem unsafe but it isn't since we're guaranteed
    // that numArgs will match the parameter count of the IPC declaration.
    args = args.length !== numArgs ? (args.slice(0, numArgs) as any) : args
    ipcRenderer.send(channel, ...args)
  }
}

/**
 * Tell the main process to select all of the current web contents
 */
export const selectAllWindowContents = sendProxy('select-all-window-contents')

/** Set the menu item's enabledness. */
export const updateMenuState = sendProxy('update-menu-state', 1)

/** Tell the main process that the renderer is ready. */
export const sendReady = sendProxy('renderer-ready', 1)

/** Tell the main process to execute (i.e. simulate a click of) the menu item. */
export const executeMenuItem = (item: ExecutableMenuItem) =>
  executeMenuItemById(item.id)

/** Tell the main process to execute (i.e. simulate a click of) the menu item. */
export const executeMenuItemById = sendProxy('execute-menu-item-by-id', 1)

<<<<<<< HEAD
export const showItemInFolder = sendProxy('show-item-in-folder', 1)
export const showFolderContents = sendProxy('show-folder-contents', 1)
export const openExternal = invokeProxy('open-external', 1)
export const moveItemToTrash = invokeProxy('move-to-trash', 1)
=======
/**
 * Tell the main process to obtain whether the window is focused.
 */
export const isWindowFocused = invokeProxy('is-window-focused')

export const showItemInFolder = sendProxy('show-item-in-folder')
export const showFolderContents = sendProxy('show-folder-contents')
export const openExternal = invokeProxy('open-external')
export const moveItemToTrash = invokeProxy('move-to-trash')
>>>>>>> 10d2eb77

/**
 * Show the OS-provided certificate trust dialog for the certificate, using the
 * given message.
 */
export const showCertificateTrustDialog = sendProxy(
  'show-certificate-trust-dialog',
  2
)

/**
 * Tell the main process that we're going to quit. This means it should allow
 * the window to close.
 *
 * This event is sent synchronously to avoid any races with subsequent calls
 * that would tell the app to quit.
 */
export function sendWillQuitSync() {
  // eslint-disable-next-line no-sync
  ipcRenderer.sendSync('will-quit')
}

/**
 * Tell the main process to move the application to the application folder
 */
export const moveToApplicationsFolder = sendProxy('move-to-applications-folder')

/**
 * Ask the main-process to send over a copy of the application menu.
 * The response will be send as a separate event with the name 'app-menu' and
 * will be received by the dispatcher.
 */
export const getAppMenu = sendProxy('get-app-menu', 0)

function findSubmenuItem(
  currentContextualMenuItems: ReadonlyArray<IMenuItem>,
  indices: ReadonlyArray<number>
): IMenuItem | undefined {
  let foundMenuItem: IMenuItem | undefined = {
    submenu: currentContextualMenuItems,
  }

  // Traverse the submenus of the context menu until we find the appropriate index.
  for (const index of indices) {
    if (foundMenuItem === undefined || foundMenuItem.submenu === undefined) {
      return undefined
    }

    foundMenuItem = foundMenuItem.submenu[index]
  }

  return foundMenuItem
}

let deferredContextMenuItems: ReadonlyArray<IMenuItem> | null = null

/** Takes a context menu and spelling suggestions from electron and merges them
 * into one context menu. */
function mergeDeferredContextMenuItems(
  event: Electron.Event,
  params: Electron.ContextMenuParams
) {
  if (deferredContextMenuItems === null) {
    return
  }

  const items = [...deferredContextMenuItems]
  const { misspelledWord, dictionarySuggestions } = params

  if (!misspelledWord && dictionarySuggestions.length === 0) {
    showContextualMenu(items, false)
    return
  }

  items.push({ type: 'separator' })

  const { webContents } = remote.getCurrentWindow()

  for (const suggestion of dictionarySuggestions) {
    items.push({
      label: suggestion,
      action: () => webContents.replaceMisspelling(suggestion),
    })
  }

  if (misspelledWord) {
    items.push({
      label: __DARWIN__ ? 'Add to Dictionary' : 'Add to dictionary',
      action: () =>
        webContents.session.addWordToSpellCheckerDictionary(misspelledWord),
    })
  }

  if (!__DARWIN__) {
    // NOTE: "On macOS as we use the native APIs there is no way to set the
    // language that the spellchecker uses" -- electron docs Therefore, we are
    // only allowing setting to English for non-mac machines.
    const spellCheckLanguageItem = getSpellCheckLanguageMenuItem(
      webContents.session
    )
    if (spellCheckLanguageItem !== null) {
      items.push(spellCheckLanguageItem)
    }
  }

  showContextualMenu(items, false)
}

/**
 * Method to get a menu item to give user the option to use English or their
 * system language.
 *
 * If system language is english, it returns null. If spellchecker is not set to
 * english, it returns item that can set it to English. If spellchecker is set
 * to english, it returns the item that can set it to their system language.
 */
function getSpellCheckLanguageMenuItem(
  session: Electron.session
): IMenuItem | null {
  const userLanguageCode = remote.app.getLocale()
  const englishLanguageCode = 'en-US'
  const spellcheckLanguageCodes = session.getSpellCheckerLanguages()

  if (
    userLanguageCode === englishLanguageCode &&
    spellcheckLanguageCodes.includes(englishLanguageCode)
  ) {
    return null
  }

  const languageCode =
    spellcheckLanguageCodes.includes(englishLanguageCode) &&
    !spellcheckLanguageCodes.includes(userLanguageCode)
      ? userLanguageCode
      : englishLanguageCode

  const label =
    languageCode === englishLanguageCode
      ? 'Set spellcheck to English'
      : 'Set spellcheck to system language'

  return {
    label,
    action: () => session.setSpellCheckerLanguages([languageCode]),
  }
}

const _showContextualMenu = invokeProxy('show-contextual-menu', 1)

/** Show the given menu items in a contextual menu. */
export async function showContextualMenu(
  items: ReadonlyArray<IMenuItem>,
  mergeWithSpellcheckSuggestions = false
) {
  /*
    When a user right clicks on a misspelled word in an input, we get event from
    electron. That event comes after the context menu event that we get from the
    dom. In order merge the spelling suggestions from electron with the context
    menu that the input wants to show, we stash the context menu items from the
    input away while we wait for the event from electron.
  */
  if (deferredContextMenuItems !== null) {
    deferredContextMenuItems = null
    remote
      .getCurrentWebContents()
      .off('context-menu', mergeDeferredContextMenuItems)
  }

  if (mergeWithSpellcheckSuggestions) {
    deferredContextMenuItems = items
    remote
      .getCurrentWebContents()
      .once('context-menu', mergeDeferredContextMenuItems)
    return
  }

  /*
  This is a regular context menu that does not need to merge with spellcheck
  items. They can be shown right away.
  */
  const indices = await _showContextualMenu(serializeMenuItems(items))

  if (indices !== null) {
    const menuItem = findSubmenuItem(items, indices)

    if (menuItem !== undefined && menuItem.action !== undefined) {
      menuItem.action()
    }
  }
}

/**
 * Remove the menu items properties that can't be serializable in
 * order to pass them via IPC.
 */
function serializeMenuItems(
  items: ReadonlyArray<IMenuItem>
): ReadonlyArray<ISerializableMenuItem> {
  return items.map(item => ({
    ...item,
    action: undefined,
    submenu: item.submenu ? serializeMenuItems(item.submenu) : undefined,
  }))
}

/** Update the menu item labels with the user's preferred apps. */
export const updatePreferredAppMenuItemLabels = sendProxy(
  'update-preferred-app-menu-item-labels',
  1
)

function getIpcFriendlyError(error: Error) {
  return {
    message: error.message || `${error}`,
    name: error.name || `${error.name}`,
    stack: error.stack || undefined,
  }
}

export const _reportUncaughtException = sendProxy('uncaught-exception', 1)

export function reportUncaughtException(error: Error) {
  _reportUncaughtException(getIpcFriendlyError(error))
}

const _sendErrorReport = sendProxy('send-error-report', 3)

export function sendErrorReport(
  error: Error,
  extra: Record<string, string>,
  nonFatal: boolean
) {
  _sendErrorReport(getIpcFriendlyError(error), extra, nonFatal)
}

/** Tells the main process to resolve the proxy for a given url */
export const resolveProxy = invokeProxy('resolve-proxy')

/**
 * Tell the main process to show open dialog
 */
export const showOpenDialog = invokeProxy('show-open-dialog')<|MERGE_RESOLUTION|>--- conflicted
+++ resolved
@@ -76,22 +76,15 @@
 /** Tell the main process to execute (i.e. simulate a click of) the menu item. */
 export const executeMenuItemById = sendProxy('execute-menu-item-by-id', 1)
 
-<<<<<<< HEAD
+/**
+ * Tell the main process to obtain whether the window is focused.
+ */
+export const isWindowFocused = invokeProxy('is-window-focused', 0)
+
 export const showItemInFolder = sendProxy('show-item-in-folder', 1)
 export const showFolderContents = sendProxy('show-folder-contents', 1)
 export const openExternal = invokeProxy('open-external', 1)
 export const moveItemToTrash = invokeProxy('move-to-trash', 1)
-=======
-/**
- * Tell the main process to obtain whether the window is focused.
- */
-export const isWindowFocused = invokeProxy('is-window-focused')
-
-export const showItemInFolder = sendProxy('show-item-in-folder')
-export const showFolderContents = sendProxy('show-folder-contents')
-export const openExternal = invokeProxy('open-external')
-export const moveItemToTrash = invokeProxy('move-to-trash')
->>>>>>> 10d2eb77
 
 /**
  * Show the OS-provided certificate trust dialog for the certificate, using the
