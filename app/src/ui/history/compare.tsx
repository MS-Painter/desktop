--- conflicted
+++ resolved
@@ -53,14 +53,11 @@
    */
   readonly focusedBranch: Branch | null
   readonly selectedCommit: Commit | null
-<<<<<<< HEAD
-=======
 
   /**
    * Flag that tracks whether the user interacted with one of the notification's
    * "call to action" buttons
    */
->>>>>>> f84c7bcc
   readonly hasConsumedNotification: boolean
 }
 
