--- conflicted
+++ resolved
@@ -321,98 +321,14 @@
   }
 
   private onDragStart = () => {
-    // Removes active status from commit selection
+    // Removes active status from commit selection so they do not appear
+    // highlighted in commit list.
     if (document.activeElement instanceof HTMLElement) {
       document.activeElement.blur()
     }
 
-<<<<<<< HEAD
     if (this.props.onDragStart !== undefined) {
       this.props.onDragStart(this.props.selectedCommits)
-=======
-    const { onDragStart, openBranchDropdown, selectedCommits } = this.props
-    let branchListItem: Element | null = null
-    let dragStarted = false
-    const copyMessageLabelElement = ghost.querySelector(
-      '.copy-message-label .branch-name'
-    )
-
-    // This is housed inside the trackCommitDrag method so we have its reference
-    // for removing the event listener. We could move it out but, then we would
-    // have move a lot of tracking out to the commit class and prefer to
-    // encapsulate all the non-react way of handling the drag event in one spot.
-    // If we make more things draggable, it may be prudent to refactor this into
-    // a draggable component.
-    function onMouseMove(moveEvent: MouseEvent) {
-      // Wait till user actually moves their mouse as opposed to clicking it.
-      if (!dragStarted && desktopAppContainer !== null) {
-        if (onDragStart !== undefined) {
-          onDragStart(selectedCommits)
-        }
-
-        desktopAppContainer.appendChild(ghost)
-        desktopAppContainer.classList.add('cherry-pick-mouse-over')
-        dragStarted = true
-
-        // Removes active status from commit selection
-        if (document.activeElement instanceof HTMLElement) {
-          document.activeElement.blur()
-        }
-      }
-
-      // place ghost next to mouse
-      const verticalOffset = __DARWIN__ ? 32 : 15
-      ghost.style.left = moveEvent.pageX + 0 + 'px'
-      ghost.style.top = moveEvent.pageY + verticalOffset + 'px'
-
-      // inspect element mouse is is hovering over
-      const elemBelow = document.elementFromPoint(
-        moveEvent.clientX,
-        moveEvent.clientY
-      )
-
-      // mouse left the screen
-      if (elemBelow === null) {
-        return
-      }
-
-      const branchDropdown = elemBelow.closest('.branch-button')
-      branchListItem = elemBelow.closest('.branches-list-item')
-
-      // We must be over the branch drop down button.
-      if (branchDropdown !== null) {
-        if (openBranchDropdown) {
-          openBranchDropdown()
-        }
-      }
-
-      // We must be over a branch.
-      if (branchListItem !== null) {
-        ghost.classList.add('over-branch')
-        // Grabbing branch name for copy label on windows implementation
-        const branchNameElement = branchListItem.querySelector('.name')
-        if (branchNameElement !== null && copyMessageLabelElement) {
-          copyMessageLabelElement.innerHTML = branchNameElement.innerHTML
-        }
-      } else {
-        // We must have just left a branch.
-        ghost.classList.remove('over-branch')
-        if (copyMessageLabelElement) {
-          copyMessageLabelElement.innerHTML = 'branch'
-        }
-      }
-    }
-
-    document.addEventListener('mousemove', onMouseMove)
-
-    document.onmouseup = e => {
-      document.removeEventListener('mousemove', onMouseMove)
-      desktopAppContainer.classList.remove('cherry-pick-mouse-over')
-      document.onmouseup = null
-      ghost.remove()
-      const clearCherryPickingState = branchListItem === null
-      this.onDragEnd(clearCherryPickingState)
->>>>>>> dd7f6713
     }
   }
 
