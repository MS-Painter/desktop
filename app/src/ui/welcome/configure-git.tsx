import * as React from 'react'
import { WelcomeStep } from './welcome'
import { Commit } from '../../models/commit'
import { getGlobalConfigValue, setGlobalConfigValue } from '../../lib/git/config'
import { CommitListItem } from '../history/commit-list-item'
import { User } from '../../models/user'

interface IConfigureGitProps {
  readonly users: ReadonlyArray<User>
  readonly advance: (step: WelcomeStep) => void
  readonly done: () => void
}

interface IConfigureGitState {
  readonly name: string
  readonly email: string
  readonly avatarURL: string | null
}

/** The Welcome flow step to configure git. */
export class ConfigureGit extends React.Component<IConfigureGitProps, IConfigureGitState> {
  public constructor(props: IConfigureGitProps) {
    super(props)

    this.state = { name: '', email: '', avatarURL: null }
  }

  public async componentWillMount() {
    let name = await getGlobalConfigValue('user.name')
    let email = await getGlobalConfigValue('user.email')

    const user = this.props.users[0]
    if ((!name || !name.length) && user) {
      name = user.login
    }

    if ((!email || !email.length) && user) {
      email = user.emails[0]
    }

    const avatarURL = email ? this.avatarURLForEmail(email) : null
    this.setState({ name: name || '', email: email || '', avatarURL })
  }

  private dateWithMinuteOffset(date: Date, minuteOffset: number): Date {
    const copy = new Date(date.getTime())
    copy.setTime(copy.getTime() + (minuteOffset * 60 * 1000))
    return copy
  }

  public render() {
    const now = new Date()
    const dummyCommit1 = new Commit('', 'Do more things', '', 'Hubot', this.state.email, this.dateWithMinuteOffset(now, -2), [])
    const dummyCommit3 = new Commit('', 'Add some things', '', 'Hubot', this.state.email, this.dateWithMinuteOffset(now, -60), [])

    // NB: We're using the name as the commit SHA:
    //  1. `Commit` is referentially transparent wrt the SHA. So in order to get
    //     it to update when we name changes, we need to change the SHA.
    //  2. We don't display the SHA so the user won't ever know our secret.
    const dummyCommit2 = new Commit(this.state.name, 'Fix all the things', '', this.state.name, this.state.email, this.dateWithMinuteOffset(now, -30), [])
    const emoji = new Map()
    return (
      <div id='configure-git'>
<<<<<<< HEAD
        <h1 className='welcome-title'>Configure Git</h1>
        <p className='welcome-text'>
          This is used to identify the commits you create. Anyone will be able to see this information if you publish commits.
        </p>

        <form className='sign-in-form' onSubmit={e => this.continue(e)}>
          <div className='field-group'>
            <label>Name</label>
            <input className='sign-in-field text-field' placeholder='Hubot' value={this.state.name} onChange={e => this.onNameChange(e)}/>
          </div>

          <div className='field-group'>
            <label>Email</label>
            <input className='sign-in-field text-field' placeholder='hubot@github.com' value={this.state.email} onChange={e => this.onEmailChange(e)}/>
          </div>

          <div className='actions'>
            <button type='submit'>Continue</button>
            <button className='secondary-button' onClick={e => this.cancel(e)}>Cancel</button>
=======
        <h1>Configure Git</h1>
        <div className='description'>This is used to identify the commits you create. Anyone will be able to see this information if you publish commits.</div>

        <form onSubmit={this.continue}>
          <label>
            Name
            <input placeholder='Hubot' value={this.state.name} onChange={this.onNameChange}/>
          </label>

          <label>
            Email
            <input placeholder='hubot@github.com' value={this.state.email} onChange={this.onEmailChange}/>
          </label>

          <div className='actions'>
            <button type='submit'>Continue</button>
            <button onClick={this.cancel}>Cancel</button>
>>>>>>> cd56b62c
          </div>
        </form>

        <div id='commit-list' className='commit-list-example'>
          <CommitListItem commit={dummyCommit1} emoji={emoji} avatarURL={null}/>
          <CommitListItem commit={dummyCommit2} emoji={emoji} avatarURL={this.state.avatarURL}/>
          <CommitListItem commit={dummyCommit3} emoji={emoji} avatarURL={null}/>
        </div>
      </div>
    )
  }

  private onNameChange = (event: React.FormEvent<HTMLInputElement>) => {
    this.setState({
      name: event.currentTarget.value,
      email: this.state.email,
      avatarURL: this.state.avatarURL,
    })
  }

  private onEmailChange = (event: React.FormEvent<HTMLInputElement>) => {
    const email = event.currentTarget.value
    const avatarURL = this.avatarURLForEmail(email)

    this.setState({
      name: this.state.name,
      email,
      avatarURL,
    })
  }

  private avatarURLForEmail(email: string): string | null {
    const matchingUser = this.props.users.find(u => u.emails.indexOf(email) > -1)
    return matchingUser ? matchingUser.avatarURL : null
  }

  private continue = async (event: React.FormEvent<HTMLFormElement>) => {
    event.preventDefault()

    this.props.done()

    const name = this.state.name
    if (name.length) {
      await setGlobalConfigValue('user.name', name)
    }

    const email = this.state.email
    if (email.length) {
      await setGlobalConfigValue('user.email', email)
    }
  }

  private cancel = (event: React.FormEvent<HTMLButtonElement>) => {
    event.preventDefault()

    this.props.advance(WelcomeStep.Start)
  }
}<|MERGE_RESOLUTION|>--- conflicted
+++ resolved
@@ -61,45 +61,25 @@
     const emoji = new Map()
     return (
       <div id='configure-git'>
-<<<<<<< HEAD
         <h1 className='welcome-title'>Configure Git</h1>
         <p className='welcome-text'>
           This is used to identify the commits you create. Anyone will be able to see this information if you publish commits.
         </p>
 
-        <form className='sign-in-form' onSubmit={e => this.continue(e)}>
+        <form className='sign-in-form' onSubmit={this.continue}>
           <div className='field-group'>
             <label>Name</label>
-            <input className='sign-in-field text-field' placeholder='Hubot' value={this.state.name} onChange={e => this.onNameChange(e)}/>
+            <input className='sign-in-field text-field' placeholder='Hubot' value={this.state.name} onChange={this.onNameChange}/>
           </div>
 
           <div className='field-group'>
             <label>Email</label>
-            <input className='sign-in-field text-field' placeholder='hubot@github.com' value={this.state.email} onChange={e => this.onEmailChange(e)}/>
+            <input className='sign-in-field text-field' placeholder='hubot@github.com' value={this.state.email} onChange={this.onEmailChange}/>
           </div>
 
           <div className='actions'>
             <button type='submit'>Continue</button>
-            <button className='secondary-button' onClick={e => this.cancel(e)}>Cancel</button>
-=======
-        <h1>Configure Git</h1>
-        <div className='description'>This is used to identify the commits you create. Anyone will be able to see this information if you publish commits.</div>
-
-        <form onSubmit={this.continue}>
-          <label>
-            Name
-            <input placeholder='Hubot' value={this.state.name} onChange={this.onNameChange}/>
-          </label>
-
-          <label>
-            Email
-            <input placeholder='hubot@github.com' value={this.state.email} onChange={this.onEmailChange}/>
-          </label>
-
-          <div className='actions'>
-            <button type='submit'>Continue</button>
-            <button onClick={this.cancel}>Cancel</button>
->>>>>>> cd56b62c
+            <button className='secondary-button' onClick={this.cancel}>Cancel</button>
           </div>
         </form>
 
