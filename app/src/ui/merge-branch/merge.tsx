--- conflicted
+++ resolved
@@ -283,15 +283,11 @@
               <strong>{currentBranch ? currentBranch.name : ''}</strong>
             </Button>
           </ButtonGroup>
-<<<<<<< HEAD
-          {enableMergeConflictDetection() && !disabled
-=======
           {enableMergeConflictDetection() &&
           !selectedBranchIsNotCurrentBranch ? (
             <MergeStatusHeader status={this.state.mergeStatus} />
           ) : null}
           {enableMergeConflictDetection()
->>>>>>> 264e9903
             ? this.renderNewMergeInfo()
             : this.renderMergeInfo()}
         </DialogFooter>
