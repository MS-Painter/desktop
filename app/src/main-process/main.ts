import '../lib/logging/main/install'

import { app, Menu, BrowserWindow, shell, session } from 'electron'
import * as Fs from 'fs'
import * as URL from 'url'

import { AppWindow } from './app-window'
import { buildDefaultMenu, getAllMenuItems } from './menu'
import { shellNeedsPatching, updateEnvironmentForProcess } from '../lib/shell'
import { parseAppURL } from '../lib/parse-app-url'
import { handleSquirrelEvent } from './squirrel-updater'
import { fatalError } from '../lib/fatal-error'

import { log as writeLog } from './log'
import { UNSAFE_openDirectory } from './shell'
import { reportError } from './exception-reporting'
import {
  enableSourceMaps,
  withSourceMappedStack,
} from '../lib/source-map-support'
import { now } from './now'
import { showUncaughtException } from './show-uncaught-exception'
import { buildContextMenu } from './menu/build-context-menu'
import { stat } from 'fs-extra'
import { isApplicationBundle } from '../lib/is-application-bundle'
import { installWebRequestFilters } from './install-web-request-filters'
import * as ipcMain from './ipc-main'

app.setAppLogsPath()
enableSourceMaps()

let mainWindow: AppWindow | null = null

const launchTime = now()

let preventQuit = false
let readyTime: number | null = null

type OnDidLoadFn = (window: AppWindow) => void
/** See the `onDidLoad` function. */
let onDidLoadFns: Array<OnDidLoadFn> | null = []

function handleUncaughtException(error: Error) {
  preventQuit = true

  // If we haven't got a window we'll assume it's because
  // we've just launched and haven't created it yet.
  // It could also be because we're encountering an unhandled
  // exception on shutdown but that's less likely and since
  // this only affects the presentation of the crash dialog
  // it's a safe assumption to make.
  const isLaunchError = mainWindow === null

  if (mainWindow) {
    mainWindow.destroy()
    mainWindow = null
  }

  showUncaughtException(isLaunchError, error)
}

/**
 * Calculates the number of seconds the app has been running
 */
function getUptimeInSeconds() {
  return (now() - launchTime) / 1000
}

function getExtraErrorContext(): Record<string, string> {
  return {
    uptime: getUptimeInSeconds().toFixed(3),
    time: new Date().toString(),
  }
}

/** Extra argument for the protocol launcher on Windows */
const protocolLauncherArg = '--protocol-launcher'

const possibleProtocols = new Set(['x-github-client'])
if (__DEV__) {
  possibleProtocols.add('x-github-desktop-dev-auth')
} else {
  possibleProtocols.add('x-github-desktop-auth')
}
// Also support Desktop Classic's protocols.
if (__DARWIN__) {
  possibleProtocols.add('github-mac')
} else if (__WIN32__) {
  possibleProtocols.add('github-windows')
}

app.on('window-all-closed', () => {
  // If we don't subscribe to this event and all windows are closed, the default
  // behavior is to quit the app. We don't want that though, we control that
  // behavior through the mainWindow onClose event such that on macOS we only
  // hide the main window when a user attempts to close it.
  //
  // If we don't subscribe to this and change the default behavior we break
  // the crash process window which is shown after the main window is closed.
})

process.on('uncaughtException', (error: Error) => {
  error = withSourceMappedStack(error)
  reportError(error, getExtraErrorContext())
  handleUncaughtException(error)
})

let handlingSquirrelEvent = false
if (__WIN32__ && process.argv.length > 1) {
  const arg = process.argv[1]

  const promise = handleSquirrelEvent(arg)
  if (promise) {
    handlingSquirrelEvent = true
    promise
      .catch(e => {
        log.error(`Failed handling Squirrel event: ${arg}`, e)
      })
      .then(() => {
        app.quit()
      })
  } else {
    handlePossibleProtocolLauncherArgs(process.argv)
  }
}

function handleAppURL(url: string) {
  log.info('Processing protocol url')
  const action = parseAppURL(url)
  onDidLoad(window => {
    // This manual focus call _shouldn't_ be necessary, but is for Chrome on
    // macOS. See https://github.com/desktop/desktop/issues/973.
    window.focus()
    window.sendURLAction(action)
  })
}

let isDuplicateInstance = false
// If we're handling a Squirrel event we don't want to enforce single instance.
// We want to let the updated instance launch and do its work. It will then quit
// once it's done.
if (!handlingSquirrelEvent) {
  const gotSingleInstanceLock = app.requestSingleInstanceLock()
  isDuplicateInstance = !gotSingleInstanceLock

  app.on('second-instance', (event, args, workingDirectory) => {
    // Someone tried to run a second instance, we should focus our window.
    if (mainWindow) {
      if (mainWindow.isMinimized()) {
        mainWindow.restore()
      }

      if (!mainWindow.isVisible()) {
        mainWindow.show()
      }

      mainWindow.focus()
    }

    handlePossibleProtocolLauncherArgs(args)
  })

  if (isDuplicateInstance) {
    app.quit()
  }
}

if (shellNeedsPatching(process)) {
  updateEnvironmentForProcess()
}

app.on('will-finish-launching', () => {
  // macOS only
  app.on('open-url', (event, url) => {
    event.preventDefault()
    handleAppURL(url)
  })
})

if (__DARWIN__) {
  app.on('open-file', async (event, path) => {
    event.preventDefault()

    log.info(`[main] a path to ${path} was triggered`)

    Fs.stat(path, (err, stats) => {
      if (err) {
        log.error(`Unable to open path '${path}' in Desktop`, err)
        return
      }

      if (stats.isFile()) {
        log.warn(
          `A file at ${path} was dropped onto Desktop, but it can only handle folders. Ignoring this action.`
        )
        return
      }

      handleAppURL(
        `x-github-client://openLocalRepo/${encodeURIComponent(path)}`
      )
    })
  })
}

/**
 * Attempt to detect and handle any protocol handler arguments passed
 * either via the command line directly to the current process or through
 * IPC from a duplicate instance (see makeSingleInstance)
 *
 * @param args Essentially process.argv, i.e. the first element is the exec
 *             path
 */
function handlePossibleProtocolLauncherArgs(args: ReadonlyArray<string>) {
  log.info(`Received possible protocol arguments: ${args.length}`)

  if (__WIN32__) {
    // Desktop registers it's protocol handler callback on Windows as
    // `[executable path] --protocol-launcher "%1"`. Note that extra command
    // line arguments might be added by Chromium
    // (https://electronjs.org/docs/api/app#event-second-instance).
    // At launch Desktop checks for that exact scenario here before doing any
    // processing. If there's more than one matching url argument because of a
    // malformed or untrusted url then we bail out.

    const matchingUrls = args.filter(arg => {
      // sometimes `URL.parse` throws an error
      try {
        const url = URL.parse(arg)
        // i think this `slice` is just removing a trailing `:`
        return url.protocol && possibleProtocols.has(url.protocol.slice(0, -1))
      } catch (e) {
        log.error(`Unable to parse argument as URL: ${arg}`)
        return false
      }
    })

    if (args.includes(protocolLauncherArg) && matchingUrls.length === 1) {
      handleAppURL(matchingUrls[0])
    } else {
      log.error(`Malformed launch arguments received: ${args}`)
    }
  } else if (args.length > 1) {
    handleAppURL(args[1])
  }
}

/**
 * Wrapper around app.setAsDefaultProtocolClient that adds our
 * custom prefix command line switches on Windows.
 */
function setAsDefaultProtocolClient(protocol: string) {
  if (__WIN32__) {
    app.setAsDefaultProtocolClient(protocol, process.execPath, [
      protocolLauncherArg,
    ])
  } else {
    app.setAsDefaultProtocolClient(protocol)
  }
}

if (process.env.GITHUB_DESKTOP_DISABLE_HARDWARE_ACCELERATION) {
  log.info(
    `GITHUB_DESKTOP_DISABLE_HARDWARE_ACCELERATION environment variable set, disabling hardware acceleration`
  )
  app.disableHardwareAcceleration()
}

app.on('ready', () => {
  if (isDuplicateInstance || handlingSquirrelEvent) {
    return
  }

  readyTime = now() - launchTime

  possibleProtocols.forEach(protocol => setAsDefaultProtocolClient(protocol))

  createWindow()

  // Ensures auth-related headers won't traverse http redirects to hosts
  // on different origins than the originating request.
  installWebRequestFilters(session.defaultSession.webRequest)

  Menu.setApplicationMenu(
    buildDefaultMenu({
      selectedShell: null,
      selectedExternalEditor: null,
      askForConfirmationOnRepositoryRemoval: false,
      askForConfirmationOnForcePush: false,
    })
  )

  ipcMain.on('update-preferred-app-menu-item-labels', (_, labels) => {
    // The current application menu is mutable and we frequently
    // change whether particular items are enabled or not through
    // the update-menu-state IPC event. This menu that we're creating
    // now will have all the items enabled so we need to merge the
    // current state with the new in order to not get a temporary
    // race conditions where menu items which shouldn't be enabled
    // are.
    const newMenu = buildDefaultMenu(labels)

    const currentMenu = Menu.getApplicationMenu()

    // This shouldn't happen but whenever one says that it does
    // so here's the escape hatch when we can't merge the current
    // menu with the new one; we just use the new one.
    if (currentMenu === null) {
      // https://github.com/electron/electron/issues/2717
      Menu.setApplicationMenu(newMenu)

      if (mainWindow !== null) {
        mainWindow.sendAppMenu()
      }

      return
    }

    // It's possible that after rebuilding the menu we'll end up
    // with the exact same structural menu as we had before so we
    // keep track of whether anything has actually changed in order
    // to avoid updating the global menu and telling the renderer
    // about it.
    let menuHasChanged = false

    for (const newItem of getAllMenuItems(newMenu)) {
      // Our menu items always have ids and Electron.MenuItem takes on whatever
      // properties was defined on the MenuItemOptions template used to create it
      // but doesn't surface those in the type declaration.
      const id = (newItem as any).id

      if (!id) {
        continue
      }

      const currentItem = currentMenu.getMenuItemById(id)

      // Unfortunately the type information for getMenuItemById
      // doesn't specify if it'll return null or undefined when
      // the item doesn't exist so we'll do a falsy check here.
      if (!currentItem) {
        menuHasChanged = true
      } else {
        if (currentItem.label !== newItem.label) {
          menuHasChanged = true
        }

        // Copy the enabled property from the existing menu
        // item since it'll be the most recent reflection of
        // what the renderer wants.
        if (currentItem.enabled !== newItem.enabled) {
          newItem.enabled = currentItem.enabled
          menuHasChanged = true
        }
      }
    }

    if (menuHasChanged && mainWindow) {
      // https://github.com/electron/electron/issues/2717
      Menu.setApplicationMenu(newMenu)
      mainWindow.sendAppMenu()
    }
  })

  /**
   * An event sent by the renderer asking that the menu item with the given id
   * is executed (ie clicked).
   */
  ipcMain.on('execute-menu-item-by-id', (event, id) => {
    const currentMenu = Menu.getApplicationMenu()

    if (currentMenu === null) {
      return
    }

    const menuItem = currentMenu.getMenuItemById(id)
    if (menuItem) {
      const window = BrowserWindow.fromWebContents(event.sender) || undefined
      const fakeEvent = { preventDefault: () => {}, sender: event.sender }
      menuItem.click(fakeEvent, window, event.sender)
    }
  })

  ipcMain.on('update-menu-state', (_, items) => {
    let sendMenuChangedEvent = false

    const currentMenu = Menu.getApplicationMenu()

    if (currentMenu === null) {
      log.debug(`unable to get current menu, bailing out...`)
      return
    }

    for (const item of items) {
      const { id, state } = item

      const menuItem = currentMenu.getMenuItemById(id)

      if (menuItem) {
        // Only send the updated app menu when the state actually changes
        // or we might end up introducing a never ending loop between
        // the renderer and the main process
        if (state.enabled !== undefined && menuItem.enabled !== state.enabled) {
          menuItem.enabled = state.enabled
          sendMenuChangedEvent = true
        }
      } else {
        fatalError(`Unknown menu id: ${id}`)
      }
    }

    if (sendMenuChangedEvent && mainWindow) {
      Menu.setApplicationMenu(currentMenu)
      mainWindow.sendAppMenu()
    }
  })

  /**
   * Handle the action to show a contextual menu.
   *
   * It responds an array of indices that maps to the path to reach
   * the menu (or submenu) item that was clicked or null if the menu
   * was closed without clicking on any item.
   */
  ipcMain.handle('show-contextual-menu', (event, items) => {
    return new Promise(resolve => {
      const menu = buildContextMenu(items, indices => resolve(indices))
      const window = BrowserWindow.fromWebContents(event.sender) || undefined

      menu.popup({ window, callback: () => resolve(null) })
    })
  })

  /**
   * An event sent by the renderer asking for a copy of the current
   * application menu.
   */
  ipcMain.on('get-app-menu', () => mainWindow?.sendAppMenu())

  ipcMain.on('show-certificate-trust-dialog', (_, certificate, message) => {
    // This API is only implemented for macOS and Windows right now.
    if (__DARWIN__ || __WIN32__) {
      onDidLoad(window => {
        window.showCertificateTrustDialog(certificate, message)
      })
    }
  })

  ipcMain.on('log', (_, level, message) => writeLog(level, message))

  ipcMain.on('uncaught-exception', (_, error) => handleUncaughtException(error))

  ipcMain.on('send-error-report', (_, error, extra, nonFatal) => {
    reportError(error, { ...getExtraErrorContext(), ...extra }, nonFatal)
  })

  ipcMain.handle('open-external', async (_, path: string) => {
    const pathLowerCase = path.toLowerCase()
    if (
      pathLowerCase.startsWith('http://') ||
      pathLowerCase.startsWith('https://')
    ) {
      log.info(`opening in browser: ${path}`)
    }

    try {
      await shell.openExternal(path)
      return true
    } catch (e) {
      log.error(`Call to openExternal failed: '${e}'`)
      return false
    }
  })

  ipcMain.handle('move-to-trash', (_, path) => shell.trashItem(path))

  ipcMain.on('show-item-in-folder', (_, path) => {
    Fs.stat(path, err => {
      if (err) {
        log.error(`Unable to find file at '${path}'`, err)
        return
      }
      shell.showItemInFolder(path)
    })
  })

  ipcMain.on('show-folder-contents', async (_, path) => {
    const stats = await stat(path).catch(err => {
      log.error(`Unable to retrieve file information for ${path}`, err)
      return null
    })

    if (!stats) {
      return
    }

    if (!stats.isDirectory()) {
      log.error(
        `Trying to get the folder contents of a non-folder at '${path}'`
      )
      shell.showItemInFolder(path)
      return
    }

    // On Windows and Linux we can count on a directory being just a
    // directory.
    if (!__DARWIN__) {
      UNSAFE_openDirectory(path)
      return
    }

    // On macOS a directory might also be an app bundle and if it is
    // and we attempt to open it we're gonna execute that app which
    // it far from ideal so we'll look up the metadata for the path
    // and attempt to determine whether it's an app bundle or not.
    //
    // If we fail loading the metadata we'll assume it's an app bundle
    // out of an abundance of caution.
    const isBundle = await isApplicationBundle(path).catch(err => {
      log.error(`Failed to load metadata for path '${path}'`, err)
      return true
    })

    if (isBundle) {
      log.info(
        `Preventing direct open of path '${path}' as it appears to be an application bundle`
      )

      shell.showItemInFolder(path)
    } else {
      UNSAFE_openDirectory(path)
    }
  })

  /**
<<<<<<< HEAD
   * An event sent by the renderer asking whether the Desktop is in the
   * applications folder
   *
   * Note: This will return null when not running on Darwin
   */
  ipcMain.handle('is-in-application-folder', async () => {
    if (app.isInApplicationsFolder === undefined) {
      return null
    }

    return app.isInApplicationsFolder()
=======
   * Handle action to resolve proxy
   */
  ipcMain.handle('resolve-proxy', async (_, url: string) => {
    return session.defaultSession.resolveProxy(url)
>>>>>>> 18d76595
  })

  /**
   * An event sent by the renderer asking to show the open dialog
   */
  ipcMain.handle(
    'show-open-dialog',
    async (_, options: Electron.OpenDialogOptions) => {
      if (mainWindow === null) {
        return null
      }

      return mainWindow.showOpenDialog(options)
    }
  )
})

app.on('activate', () => {
  onDidLoad(window => {
    window.show()
  })
})

app.on('web-contents-created', (event, contents) => {
  contents.on('new-window', (event, url) => {
    // Prevent links or window.open from opening new windows
    event.preventDefault()
    log.warn(`Prevented new window to: ${url}`)
  })
  // prevent link navigation within our windows
  // see https://www.electronjs.org/docs/tutorial/security#12-disable-or-limit-navigation
  contents.on('will-navigate', (event, url) => {
    event.preventDefault()
    log.warn(`Prevented navigation to: ${url}`)
  })
})

app.on(
  'certificate-error',
  (event, webContents, url, error, certificate, callback) => {
    callback(false)

    onDidLoad(window => {
      window.sendCertificateError(certificate, error, url)
    })
  }
)

function createWindow() {
  const window = new AppWindow()

  if (__DEV__) {
    const {
      default: installExtension,
      REACT_DEVELOPER_TOOLS,
    } = require('electron-devtools-installer')

    require('electron-debug')({ showDevTools: true })

    const ChromeLens = {
      id: 'idikgljglpfilbhaboonnpnnincjhjkd',
      electron: '>=1.2.1',
    }

    const extensions = [REACT_DEVELOPER_TOOLS, ChromeLens]

    for (const extension of extensions) {
      try {
        installExtension(extension)
      } catch (e) {}
    }
  }

  window.onClose(() => {
    mainWindow = null
    if (!__DARWIN__ && !preventQuit) {
      app.quit()
    }
  })

  window.onDidLoad(() => {
    window.show()
    window.sendLaunchTimingStats({
      mainReadyTime: readyTime!,
      loadTime: window.loadTime!,
      rendererReadyTime: window.rendererReadyTime!,
    })

    const fns = onDidLoadFns!
    onDidLoadFns = null
    for (const fn of fns) {
      fn(window)
    }
  })

  window.load()

  mainWindow = window
}

/**
 * Register a function to be called once the window has been loaded. If the
 * window has already been loaded, the function will be called immediately.
 */
function onDidLoad(fn: OnDidLoadFn) {
  if (onDidLoadFns) {
    onDidLoadFns.push(fn)
  } else {
    if (mainWindow) {
      fn(mainWindow)
    }
  }
}<|MERGE_RESOLUTION|>--- conflicted
+++ resolved
@@ -533,7 +533,6 @@
   })
 
   /**
-<<<<<<< HEAD
    * An event sent by the renderer asking whether the Desktop is in the
    * applications folder
    *
@@ -545,12 +544,13 @@
     }
 
     return app.isInApplicationsFolder()
-=======
+  })
+
+  /**
    * Handle action to resolve proxy
    */
   ipcMain.handle('resolve-proxy', async (_, url: string) => {
     return session.defaultSession.resolveProxy(url)
->>>>>>> 18d76595
   })
 
   /**
