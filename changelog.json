{
  "releases": {
<<<<<<< HEAD
    "2.6.2": [
      "[Improved] Upgrade embedded Git LFS to 2.13.2 - #11394",
      "[Fixed] Pull requests no longer fail to update until the user switches repositories - #11241",
      "[Fixed] Fork behavior changes are now reflected in the app immediately - #11327",
      "[Fixed] Checking out a pull request from a fork for the first time now correctly identifies the remote branch to create the branch from - #11267",
      "[Fixed] Don't offer to stash changes when clicking on the currently checked out branch in the branch list - #11235",
      "[Fixed] Forked repository remotes are no longer removed when there are local branches tracking them - #11266",
      "[Fixed] Avoid bright flash for users of the dark theme when launching the app maximized - #5631. Thanks @AndreiMaga!",
      "[Fixed] VSCodium is now detected as an editor on Windows - #11252. Thanks @KallePM!"
    ],
=======
    "2.6.2-beta4": [
      "[Improved] Show full output of Git hooks on errors - #6403",
      "[Improved] Keep focus in dropdown when pressing tab multiple times - #11278",
      "[Improved] Upgrade embedded Git LFS to 2.13.2 - #11394",
      "[Improved] Add detection of Sublime Text 4 and 2 as editor on macOS. - #11263. Thanks @yurikoles!",
      "[Fixed] Fork behavior changes are now reflected in the app immediately - #11327",
      "[Fixed] Commit message remains in text box until user chooses to commit - #7251"
    ],
    "2.6.2-beta3": ["[Removed] Release removed in favor of 2.6.2-beta4"],
>>>>>>> db3af238
    "2.6.2-beta2": [
      "[Fixed] Forked repository remotes are no longer removed when there's local branches tracking them - #11266",
      "[Fixed] Avoid bright flash for users of the dark theme when launching the app maximized - #5631. Thanks @AndreiMaga!",
      "[Fixed] Checking out a pull request from a fork for the first time now correctly identifies the remote branch to create the branch from - #11267",
      "[Fixed] VSCodium is now detected as an editor on Windows - #11252. Thanks @KallePM!"
    ],
    "2.6.2-beta1": [
      "[Fixed] Addressed an issue where pull requests could fail to update until the user switched repositories - #11241",
      "[Fixed] Don't offer to stash or move changes when clicking on the currently checked out branch in the branch list - #11235",
      "[Fixed] Checking out a pull request from a fork repeatedly now detects that there's already a branch that can be reused - #11238"
    ],
    "2.6.1": [
      "[Improved] Clearer menu label for reverting commits - #10515. Thanks @halitogunc!",
      "[Fixed] Refresh branches after creating a new branch - #11125",
      "[Fixed] Correct image diff swipe mode layout - #11120",
      "[Fixed] Very large text diffs could cause the app to crash when viewed in split diff mode - #11064",
      "[Fixed] Let the user know when a checkout fails due to use of assume-unchanged or skip-worktree - #9297",
      "[Fixed] Always show confirmation prompt before overwriting existing stash entry - #10956",
      "[Fixed] The fullscreen keyboard shortcut on macOS now works when using split diff mode - #11069"
    ],
    "2.6.1-beta3": [
      "[Fixed] Desktop would fail to launch for some users due to objects in the database using an old format - #11176",
      "[Fixed] Desktop would fail to launch for a small percentage of users that had several non-GitHub repositories in the app - #11192"
    ],
    "2.6.1-beta2": [
      "[Improved] Clearer menu label for reverting commits - #10515. Thanks @halitogunc!",
      "[Fixed] Refresh branches after creating a new branch - #11125",
      "[Fixed] Correct image diff swipe mode layout - #11120"
    ],
    "2.6.1-beta1": [
      "[Fixed] Very large text diffs could cause the app to crash when viewed in split diff mode - #11064",
      "[Fixed] Refactor checkout branch and stash logic - #9297 #10956 #8099 #7617",
      "[Fixed] Let the user know when a checkout fails due to use of assume-unchanged or skip-worktree - #9297",
      "[Fixed] Always show confirmation prompt before overwriting existing stash entry - #10956",
      "[Fixed] The fullscreen keyboard shortcut on macOS now works when using split diff mode - #11069"
    ],
    "2.6.0": [
      "[New] Split diffs! Toggle between viewing diffs in split or unified mode - #10617",
      "[Added] Use Page down, Page up, Home, and End keys to navigate and select items in lists - #10837",
      "[Added] Add `toml` syntax highlight - #10763. Thanks @samundra!",
      "[Added] Add support for Nova as external editor on macOS - #10645. Thanks @greystate!",
      "[Fixed] Restore Windows menu keyboard accessibility - #11007",
      "[Fixed] Actions in context menu of a non-selected file act on the chosen one instead of the previous one - #10743",
      "[Fixed] Correct title bar height on macOS Big Sur - #10980",
      "[Fixed] Fix broken issues links in release notes - #10977",
      "[Fixed] Fix overflow issues with long branch names - #5970. Thanks @juliarvalenti!",
      "[Fixed] Images fit correctly in the diff view when their sizes have changed - #2480 #9717",
      "[Fixed] Repository indicator refresh can no longer be manually triggered when disabled - #10905",
      "[Fixed] Resolving a conflicted file added in both the source and target branch no longer results in merge conflict markers appearing in the merge commit - #10820",
      "[Fixed] Small partial commit of very large text files no longer intermittently fails due to unexpected diff results - #10640",
      "[Fixed] Long commit message are scrollable again - #10815",
      "[Removed] Sign in to GitHub.com with username/password is no longer supported to improve account security"
    ],
    "2.6.0-beta1": [
      "[Fixed] Proper title bar height on macOS Big Sur - #10980",
      "[Fixed] Restore Windows menu keyboard accessibility - #11007",
      "[Fixed] Fix broken issues links in release notes - #10977",
      "[Fixed] Fixes overflow issues with long branch names - #5970. Thanks @juliarvalenti!",
      "[Removed] Sign in to GitHub.com with username/password is no longer supported"
    ],
    "2.5.8-beta1": ["[Improved] Upgrade embedded Git LFS - #10973"],
    "2.5.7": ["[Improved] Upgrade embedded Git LFS - #10973"],
    "2.5.7-beta2": [
      "[New] Search text within split diffs - #10755",
      "[Improved] Use Page down, Page up, Home, and End keys to navigate and select items in lists - #10837",
      "[Fixed] Comparison of different size image changes no longer overflow the bounds of the diff view - #2480 #9717",
      "[Fixed] Repository indicator refresh can no longer be manually triggered when disabled - #10905",
      "[Fixed] Choosing to resolve a conflicted file added in both the source and target branch no longer results in merge conflict markers appearing in the merge commit - #10820",
      "[Fixed] Small partial commit of very large text files no longer runs the risk of failing due to unexpected diff results - #10640",
      "[Fixed] Long commit message are scrollable once again - #10815"
    ],
    "2.5.7-beta1": [
      "[New] Split diffs! Toggle between viewing diffs in split or unified mode - #10617",
      "[Fixed] Actions in the context menu of a non-selected file in history no longer acts on the previously selected item - #10743",
      "[Added] Add `toml` syntax highlight - #10763. Thanks @samundra!",
      "[Added] Add support for Nova as external editor on macOS - #10645. Thanks @greystate!"
    ],
    "2.5.6": [
      "[New] Newly created repositories use 'main' as the default branch name - #10527",
      "[New] Users can configure the default branch name in Preferences/Options - #10527",
      "[New] Show status of GitHub Action runs for pull requests - #9819. Thanks @Raul6469!",
      "[New] Differentiate between draft and regular Pull Requests - #7170",
      "[Added] Periodic background fetch and status updates can now be disabled in the Advanced section of Preferences/Options - #10593",
      "[Added] Syntax highlighting for ASP.Net and unified diff / patch - #10410. Thanks @say25!",
      "[Improved] Allow renaming the default branch - #10415",
      "[Improved] Show which files are blocking a merge-like operation - #10441",
      "[Improved] Updated icons and border radiuses to align with GitHub.com - #10396, #10224",
      "[Improved] Show loading indicator when committing a merge - #10458",
      "[Improved] Show confirmation that branch is already up to date when merging from default branch - #9095",
      "[Improved] Enter key now initiates action in rebase and merge dialogs - #10511",
      "[Improved] After failing to move a repository to Trash, show error and keep the repository listed in Desktop - #8333",
      "[Improved] Email address validation in welcome flow and preferences dialog - #10214. Thanks @Pragya007!",
      "[Improved] Show helpful error when attempting to clone non-existent or inaccessible GitHub repositories - #5661. Thanks @kanishk98!",
      "[Fixed] Don't update submodules when discarding files - #10469",
      "[Fixed] Full screen notification is removed after a few seconds when starting the app in full screen",
      "[Fixed] Update rebase progress parser to parse output from the merge rebase backend - #10590",
      "[Fixed] Only show full screen toast notification when making the app window full-screen. Thanks @Sam-Spencer - #7916",
      "[Fixed] Ensure application window doesn't overlap second monitor - #10267",
      "[Fixed] Use UNIX line endings in WSL GitHub helper script - #10461",
      "[Removed] Remove setting to disable all certificate validation in favor of new best-effort approach - #10581"
    ],
    "2.5.6-beta3": [
      "[Improved] Email address validation in welcome flow and preferences dialog - #10214. Thanks @Pragya007!",
      "[Improved] Show helpful error when attempting to clone non-existent or inaccessible GitHub repositories - #5661. Thanks @kanishk98!",
      "[Fixed] Full screen notification is removed after a few seconds when starting the app in full screen",
      "[Fixed] Align resolve button text and size icon appropriately - #10646"
    ],
    "2.5.6-beta2": [
      "[New] Newly created repositories use 'main' as the default branch name - #10527",
      "[New] Users can configure the default branch name in Preferences/Options - #10527",
      "[Added] Periodic background fetch and status updates can now be disabled in the Advanced section of Preferences/Options - #10593",
      "[Fixed] Update rebase progress parser to parse output from the merge rebase backend - #10590",
      "[Fixed] Checking out a PR attempts to locate an existing branch tracking the PR base branch - #10598",
      "[Fixed] Only show full screen toast notification when making the app window full-screen. Thanks @Sam-Spencer - #7916",
      "[Fixed] Ensure application window doesn't overlap second monitor - #10267",
      "[Improved] Show which files are blocking a merge-like operation - #10441",
      "[Improved] After failing to move a repository to Trash, show error and keep the repository listed in Desktop - #8333",
      "[Improved] Allow using Enter key to confirm in rebase and merge dialogs - #10511",
      "[Removed] Remove setting to disable all certificate validation in favor of new best-effort approach - #10581"
    ],
    "2.5.6-beta1": [
      "[Fixed] Don't update submodules when discarding files - #10469",
      "[Fixed] Clicking on a branch in the compare branch list resets focus to the filter text box - #10485",
      "[Fixed] Use UNIX line endings in WSL GitHub helper script - #10461",
      "[Fixed] Differentiate between draft and regular PRs - #7170",
      "[Improved] Allow renaming the default branch - #10415",
      "[Improved] Show loading indicator when committing a merge - #10458",
      "[Improved] Show confirmation that branch is already up to date when merging from default branch - #9095"
    ],
    "2.5.5": [
      "[Fixed] Don't update submodules when discarding files - #10469",
      "[Fixed] Clicking on a branch in the compare branch list resets focus to the filter text box - #10485"
    ],
    "2.5.5-beta1": [
      "[Added] Show status of GitHub Action runs for pull requests - #9819. Thanks @Raul6469!",
      "[Added] Add AspNet and Diff/Patch Syntax Highlights - #10410. Thanks @say25!",
      "[Improved] Updated icons and border radiuses to align with GitHub.com - #10396, #10224"
    ],
    "2.5.4": [
      "[Added] Suggest to stash changes when trying to do an operation that requires a clean working directory - #10053",
      "[Added] Autocomplete users and issues from upstream repository when working in a fork - #10084",
      "[Added] Add Alacritty shell support - #10243. Thanks @halitogunc!",
      "[Fixed] Correct branch name in commit button when on an unborn branch - #10318",
      "[Fixed] Fix \"Show in Explorer\" in Windows when there are other files with the same name as the project folder - #10195",
      "[Fixed] Open the repository folder when clicking on \"Show in Finder\" in macOS - #9987",
      "[Fixed] Don't expand paths in the PATH environment variable during installation - #10100",
      "[Fixed] Prevent multiple search inputs from appearing in diffs - #9563",
      "[Fixed] Unable to toggle lines for partial commit of very large text files - #10154",
      "[Fixed] Fix BBEdit integration - #9050. Thanks @grumpybozo!",
      "[Fixed] Fix VoiceOver navigation to re-enter application content in macOS - #10303",
      "[Fixed] Repositories with historical commits containing filenames with backslashes can now be cloned on Windows - #9904",
      "[Fixed] Valid gitignore files are now created for new Clojure, Fortran and Kotlin repositories in Windows - #10417",
      "[Improved] Enable discarding submodule working directory changes - #8218",
      "[Improved] Surface progress estimation when cloning LFS repositories - #3171. Thanks @AndreiMaga!",
      "[Improved] Performance and accuracy improvement when autocompleting issues and users - #10168",
      "[Improved] Show only one error dialog when dragging multiple invalid folders to Desktop - #10211",
      "[Improved] Pull request list is now keyboard accessible - #10334",
      "[Improved] On Windows the Home and End keys can now be used to navigate lists - #6295. Thanks @AndreiMaga!",
      "[Improved] Show progress spinner while waiting for a removed repository to get moved to trash (Windows) - #10133",
      "[Improved] Dialogs now clear filter text boxes on Escape and closes on double Escape - #6369. Thanks @AndreiMaga!",
      "[Improved] Display the selected changes count in the changes list header tooltip - #9936. Thanks @haykam821!"
    ],
    "2.5.4-beta4": [
      "[Added] Support for specifying the default branch for new repositories - #10262",
      "[Improved] Enable discarding submodule working directory changes - #8218",
      "[Improved] Fix label alignment in radio-button component styles - #10397",
      "[Improved] Custom icon in list filter text boxes - #10394",
      "[Removed] Disable spellchecking for the time being - #10398"
    ],
    "2.5.4-beta3": [
      "[Added] Add Alacritty shell support - #10243. Thanks @halitogunc!"
    ],
    "2.5.4-beta2": [
      "[Added] Suggest to stash changes when trying to do an operation that requires a clean working directory - #10053",
      "[Fixed] Pull request list is now keyboard accessible - #10334",
      "[Fixed] Correct branch name in commit button when on an unborn branch - #10318",
      "[Fixed] Fix \"Show in Explorer\" in Windows when there are other files with the same name as the project folder - #10195",
      "[Fixed] Open the repository folder when clicking on \"Show in Finder\" in macOS - #9987",
      "[Fixed] Don't expand paths in the PATH environment variable during installation - #10100",
      "[Fixed] Prevent multiple search inputs from appearing in diffs - #9563",
      "[Fixed] Unable to toggle lines for partial commit of very large text files - #10154",
      "[Improved] Surface progress estimation when cloning LFS repositories - #3171. Thanks @AndreiMaga!",
      "[Improved] Performance and accuracy improvement when autocompleting issues and users - #10168",
      "[Improved] Show only one error dialog when dragging multiple invalid folders to Desktop - #10211",
      "[Improved] On Windows the Home and End keys can now be used to navigate lists - #6295. Thanks @AndreiMaga!",
      "[Improved] Show progress spinner while waiting for a removed repository to get moved to trash (Windows) - #10133"
    ],
    "2.5.4-beta1": [
      "[Fixed] Dialog now clears filters on esc and closes on double esc - #6369. Thanks @AndreiMaga!",
      "[Fixed] Fix BBEdit integration - #9050. Thanks @grumpybozo!",
      "[Fixed] Hide horizontal scroll when showing app errors - #10005",
      "[Improved] Display the selected changes count in the changes list header tooltip - #9936. Thanks @haykam821!",
      "[Improved] Autocompletion of users and issues from a fork - #10084"
    ],
    "2.5.3": [
      "[Added] Stash changes without switching branches - #10032",
      "[Added] Discard selection of lines from a file - #9728",
      "[Fixed] Display more readable messages for errors when cloning a repository - #9944",
      "[Fixed] Support launching Desktop from WSL on Windows - #4998. Thanks @shawnfunke!",
      "[Fixed] Select correct branch to compare when two branches have similar names - #9977",
      "[Fixed] Make Ctrl/Cmd+W shortcut work in all dialogs - #9826. Thanks @ruggi99!",
      "[Fixed] Fix links when text wrapping is required in commit summaries - #9185",
      "[Fixed] Prevent crash when an opened repository doesn't have an owner on GitHub - #9895",
      "[Fixed] Sign in correctly when pressing \"Enter\" on the username/password authentication form - #9899",
      "[Fixed] Maintain selected files when navigating back to the Changes tab - #7710. Thanks @TerryChan!",
      "[Fixed] Maintain selected files when deleting a stash - #9921",
      "[Improved] Remove redundant progress text from Git error messages - #9945",
      "[Improved] Remove flicker when switching between files in the changes tab - #9929",
      "[Improved] Remove space between the number and the percent sign when showing the progress of a clone operation - #9893",
      "[Improved] Automatically disable username and password authentication when the API no longer supports it - #9231"
    ],
    "2.5.3-beta2": [
      "[Added] Stash changes without switching branches - #10032",
      "[Fixed] Support launching Desktop from WSL on Windows - #4998. Thanks @shawnfunke!",
      "[Fixed] Set initial value of opt out checkbox in Discard line confirmation dialog to false - #9989",
      "[Fixed] Select correct branch to compare when two branches have similar names - #9977",
      "[Improved] Add detection to disable username and password authentication when the API is no longer available - #9231",
      "[Improved] Remove redundant progress text from Git error messages - #9945"
    ],
    "2.5.3-beta1": [
      "[Added] Discard selection of lines from a file - #9728",
      "[Fixed] Display more readable messages for errors when cloning a repository - #9944",
      "[Fixed] Make Ctrl/Cmd+W shortcut work in all dialogs - #9826. Thanks @ruggi99!",
      "[Fixed] Fix links when text wrapping is required in commit summaries - #9185",
      "[Fixed] Prevent crash when an opened repository doesn't have an owner on GitHub - #9895",
      "[Fixed] Sign in correctly when pressing \"Enter\" on the username/password authentication form - #9899",
      "[Fixed] Maintain selected files when navigating back to the Changes tab - #7710. Thanks @TerryChan!",
      "[Fixed] Maintain selected files when deleting a stash - #9921",
      "[Improved] Remove flicker when switching between files in the changes tab - #9929",
      "[Improved] Remove space between the number and the percent sign when showing the progress of a clone operation - #9893"
    ],
    "2.5.2": [
      "[Fixed] Enable setting to more easily work with maintained forks"
    ],
    "2.5.1": [
      "[Added] Provide a setting to more easily work with maintained forks - #9679",
      "[Added] Support deleting tags that have not been pushed - #9796",
      "[Fixed] Checkout correct PR branch when using \"Open in GitHub Desktop\" from github.com - #9873",
      "[Fixed] Support pressing \"Enter\" key to submit in Clone Repository dialog - #5234 #8804. Thanks @ruggi99!",
      "[Fixed] Avoid errors in restoring a stash when a branch is also named \"stash\" - #9844",
      "[Fixed] Avoid background network operations to calculate unpushed tags - #9793 #9828",
      "[Fixed] Rework Ctrl+Tab to switch between Changes and History anytime the app has focus - #5911. Thanks @JMcKiern!",
      "[Fixed] Center tags text vertically in History view - #9785",
      "[Fixed] Prevent Git authentication errors from prompting to retry clone instead of presenting authentication dialog - #9777",
      "[Improved] Make it safer to \"Open in Command Prompt\" on Windows - #9640. Thanks @dscho!",
      "[Improved] Prevent list scrollbars on Windows from overlapping with content - #9786"
    ],
    "2.5.1-beta2": [
      "[Added] Provide a setting to more easily work with maintained forks - #9679",
      "[Added] Offer ability to delete tags that haven't been pushed - #9796",
      "[Fixed] Checkout PR branch when using \"Open in GitHub Desktop\" from github.com - #9873",
      "[Fixed] Handle Enter key presses in Clone Repository Dialog - #5234 #8804. Thanks @ruggi99!",
      "[Fixed] Avoid errors in restoring a stash when a branch is also named \"stash\" - #9844",
      "[Fixed] Avoid performing background network operations to calculate unpushed tags - #9828",
      "[Fixed] Rework Ctrl+Tab to switch between Changes and History anytime the app has focus - #5911. Thanks @JMcKiern!",
      "[Improved] Make it safer to \"Open in Command Prompt\" on Windows - #9640. Thanks @dscho!",
      "[Improved] Update design of list scrollbars on Windows to prevent overlapping with content - #9786",
      "[Unshipped] Remove prompt for notifying when your branch has diverged from the default branch - #9804"
    ],
    "2.5.1-beta1": [
      "[Fixed] Center tags text vertically in History view - #9785",
      "[Fixed] Prevent Git authentication errors from prompting to retry clone instead of authentication dialog - #9777",
      "[Improved] Avoid executing unwanted Git hooks when fetching unpushed tags - #9793"
    ],
    "2.5.0": [
      "[New] Add, push, and view Git tags on commit history in Desktop - #9424",
      "[Added] Offer option to choose file from one branch or the other when resolving merge conflicts - #9702",
      "[Added] Add context menu for highlighted text in diff view - #5100. Thanks @HashimotoYT!",
      "[Fixed] Retain default branch option in \"Create Branch\" dialog when user focuses away from Desktop - #9611",
      "[Improved] Clean up copy for onboarding sign-in flow - #9715",
      "[Improved] Emphasize signing in to GitHub via browser due to username/password deprecation - #9663",
      "[Improved] Improve error message when publishing a private repository fails - #9646",
      "[Improved] Offer to retry if cloning a repository fails - #926. Thanks @Daniel-McCarthy!"
    ],
    "2.4.4-beta4": [
      "[Fixed] Add missing \"Cancel\" button in onboarding sign-in flow - #9715",
      "[Improved] Update copy for onboarding sign-in flow - #9715"
    ],
    "2.4.4-beta3": [
      "[Fixed] Restore welcome flow's 2FA confirmation screen - #9686",
      "[Improved] Add ability to always choose the file from one branch or the other when resolving merge conflicts - #9702"
    ],
    "2.4.4-beta2": [
      "[Fixed] Display tags in commit list and show tag creation option - #9682",
      "[Improved] Emphasize sign in via browser option in Welcome flow - #9663"
    ],
    "2.4.4-beta1": [
      "[Added] Show unpushed indicator on commits that have unpushed tags - #9667",
      "[Added] Add context menu for highlighted text in diff view - #5100. Thanks @HashimotoYT!",
      "[Fixed] Retain default branch option in \"Create Branch\" dialog when user focuses away from Desktop - #9611",
      "[Improved] Indicate in the Push/Pull/Fetch button when there are local unpushed tags - #9576",
      "[Improved] Offer to retry cloning if it fails - #926. Thanks @Daniel-McCarthy!",
      "[Improved] Update verbage in repository publish error - #9646"
    ],
    "2.4.4-beta0": [
      "[Added] Display tags in commit list - #9427",
      "[Fixed] Update embedded Git to avoid gitconfig errors on Windows - #9597"
    ],
    "2.4.3": [
      "[Fixed] Update embedded Git to avoid gitconfig errors on Windows - #9597"
    ],
    "2.4.3-beta0": [
      "[Fixed] Update embedded Git to address security vulnerability"
    ],
    "2.4.2": [
      "[Fixed] Prevent autocomplete suggestions from overlapping when loading many results - #9474",
      "[Fixed] Update embedded Git to address security vulnerability",
      "[Improved] Redesign metadata shown in commit history - #9428"
    ],
    "2.4.2-beta1": [
      "[Fixed] Allow user to cancel rebase flow when warned about force pushing - #9507",
      "[Fixed] Prevent autocomplete suggestions from overlapping in some cases - #9474",
      "[Fixed] Update embedded Git to address security vulnerability",
      "[Improved] Redesign metadata shown in commit history - #9428"
    ],
    "2.4.1": [
      "[Added] Indicate which commits have not yet been pushed to the remote in \"History\" tab - #5873",
      "[Added] Add support for JetBrains Rider as external editor - #9368 #9365. Thanks @wengfatt and @say25!",
      "[Added] Add support for PyCharm as external editor on macOS - #9401. Thanks @jakubroztocil!",
      "[Added] Add support for Android Studio as external editor on macOS - #9332. Thanks @guidezpl!",
      "[Added] Add support for Notepad++ as external editor on Windows - #9235. Thanks @say25!",
      "[Fixed] Update install location of Typora to fix detection issue - #9417. Thanks @TerryChan!",
      "[Fixed] Restore developer tools accelerator on Windows - #9430. Thanks @jfgordon2!",
      "[Fixed] Use upstream repository in commit message links to GitHub - #9334",
      "[Fixed] Reset scroll position to the top of the history tab after switching repositories - #9341",
      "[Fixed] Allow user to cancel rebase flow when warned about force pushing - #9507",
      "[Fixed] Update embedded Git to address security vulnerability",
      "[Improved] Lighten scrollbars in dark theme for higher contrast - #9114. Thanks @jfgordon2!",
      "[Improved] Display pull requests from upstream repository in pull request list - #6383"
    ],
    "2.4.1-beta1": [
      "[Added] Indicate which commits are un-pushed in \"History\" tab - #5873",
      "[Added] Show progress bar in taskbar during pushing and pulling changes - #8433. Thanks @ChamodyaDias!",
      "[Added] Add support for JetBrains Rider as external editor - #9368 #9365. Thanks @wengfatt and @say25!",
      "[Added] Add support for PyCharm as external editor on macOS - #9401. Thanks @jakubroztocil!",
      "[Added] Add support for Android Studio as external editor on macOS - #9332. Thanks @guidezpl!",
      "[Added] Add support for Notepad++ as external editor on Windows - #9235. Thanks @say25!",
      "[Fixed] Use correct install location of Typora to fix detection issue - #9417. Thanks @TerryChan!",
      "[Fixed] Display pull requests from upstream repository in pull request list - #6383",
      "[Fixed] Restore developer tools accelerator on Windows - #9430. Thanks @jfgordon2!",
      "[Fixed] Use upstream repository in commit message links to GitHub - #9334",
      "[Fixed] Reset scroll position to the top of the history tab after switching repositories - #9341",
      "[Improved] Lighten scrollbars in dark theme for higher contrast - #9114. Thanks @jfgordon2!",
      "[Improved] Notify consistently when default or upstream branch has new commits that are not present on your branch - #9320 #9328 #9319"
    ],
    "2.4.0": [
      "[New] Set Git proxy environment variables from system configuration automatically - #9154",
      "[Added] Enable creating a GitHub issue from app menu and keyboard shortcut - #8989",
      "[Added] Add editor support for IntelliJ Idea on macOS - #8398. Thanks @gssbzn!",
      "[Added] Add editor support for PhpStorm and update WebStorm - #7195. Thanks @dacoto97!",
      "[Added] Add shell support for Windows Terminal - #7854. Thanks @AndreiMaga!",
      "[Added] Support keyboard scrolling in diffs - #9074",
      "[Fixed] Ensure branch protection warning works when branch names contain special characters - #9086",
      "[Fixed] Ensure intro page is responsive when resizing the window - #9175",
      "[Fixed] Ensure local branch is also deleted when deleting a branch that no longer exists on the remote - #8831",
      "[Fixed] Restore negative space in \"Files selected\" graphic for Dark Theme - #8716. Thanks @say25!",
      "[Fixed] Support selecting text in error dialogs - #7606",
      "[Fixed] Prevent bringing changes to another branch from failing silently - #9038",
      "[Fixed] Save the user's position within \"History\" and \"Changes\" tabs when switching - #9061",
      "[Improved] Update the remote url when a repository's name changes on GitHub - #8590",
      "[Improved] Allow \"Open in Desktop\" button from pull requests on GitHub to open in a local fork in Desktop - #9012",
      "[Improved] Support automatically switching between Dark and Light Theme on Windows - #9015. Thanks @say25!",
      "[Improved] Format errors containing raw Git output with fixed-width font - #8964",
      "[Improved] Modify \"View on GitHub\" menu item to open upstream for local fork repositories - #9316",
      "[Improved] Create new branches in forks from the default branch of the upstream repo - #7762",
      "[Improved] Graduate Dark Theme out of beta - #9294"
    ],
    "2.3.2-beta8": [
      "[Fixed] Preserve the footer within a resizable list when shrinking or expanding - #9344",
      "[Fixed] Save the user's position within \"History\" and \"Changes\" tabs when switching - #9061"
    ],
    "2.3.2-beta7": [
      "[Improved] Modify \"View on GitHub\" menu item to open upstream for local fork repositories - #9316"
    ],
    "2.3.2-beta6": [
      "[Fixed] Ensure intro page is responsive when resizing the window - #9175",
      "[Improved] Dark Theme is out of beta - #9294",
      "[Improved] New branches in forks are created from the default branch of the upstream repo - #7762"
    ],
    "2.3.2-beta5": [
      "[Fixed] Update the remote url when a repository's name changes on GitHub - #8590",
      "[Improved] Direct new issues created from a local fork to its upstream on GitHub - #9232"
    ],
    "2.3.2-beta4": [
      "[New] Set Git proxy environment variables from system configuration automatically - #9154",
      "[Added] Enable creating a GitHub issue from app menu - #8989",
      "[Added] Add shell support for Windows Terminal - #7854. Thanks @AndreiMaga!",
      "[Added] Add editor support for IntelliJ Idea on macOS - #8398. Thanks @gssbzn!",
      "[Added] Add editor support for PhpStorm and update WebStorm - #7195. Thanks @dacoto97!",
      "[Added] Support disabling certificate revocation checks on Windows - #3326",
      "[Improved] Expand system dark mode detection to Windows - #9015. Thanks @say25!",
      "[Improved] Allow \"Open in Desktop\" button from pull requests on GitHub to open in a local fork in Desktop - #9012"
    ],
    "2.3.2-beta3": [
      "[Fixed] Checkout correct PR branch from “open this in GitHub Desktop” link on GitHub.com pull request page - #9108",
      "[Fixed] Ensure branch protection warning works when branch names contain special characters - #9086",
      "[Fixed] Fix graphic indicating files selected in Dark Mode - #8716. Thanks @say25!",
      "[Fixed] Support keyboard scrolling in diffs - #9074"
    ],
    "2.3.2-beta2": [
      "[Fixed] Make text in error dialogs selectable - #7606",
      "[Fixed] Prevent bringing changes to another branch from failing silently - #9038",
      "[Fixed] Ensure local branch is also deleted when deleting a branch that no longer exists on the remote - #8831",
      "[Improved] Format errors containing raw Git output with fixed-width font - #8964",
      "[Improved] Upgrade to Electron 7 - #8967"
    ],
    "2.3.0-test2": ["Testing upgrade from Electron v6 to v7"],
    "2.3.0-test1": ["Testing upgrade from Electron v5 to v6"],
    "2.3.2-beta1": [],
    "2.3.1": [
      "[Fixed] Don't display erroneous Git error when creating a fork - #9004",
      "[Fixed] Remove stray characters from Git progress indicators on Windows - #9003"
    ],
    "2.3.0": [
      "[New] Prompt users to create a fork if they fail to push to a GitHub repository due to permissions - #8548",
      "[Added] Show link to upstream pull requests in pull request list of a fork - #8965",
      "[Added] Show a warning if the user doesn't have write access to push to the repository and offer to make a fork - #8938",
      "[Added] Provide configuration in Preferences to always bring or leave changes when switching branches - #7746",
      "[Added] Prompt users to re-authorize if required by any of their GitHub organizations - #8910",
      "[Added] Support GoLand as external editor on Mac - #8802. Thanks @thinklinux!",
      "[Fixed] Show proper dialog when push fails due to missing workflow scope - #8958",
      "[Fixed] Take users to the correct page on GitHub.com when opening a pull request in browser from a fork - #8928",
      "[Fixed] Don't suggest creating a pull request if the current branch has an open pull request targeting an upstream repo - #8549",
      "[Fixed] Remove false branch protection warning when switching branches - #8743",
      "[Fixed] Show branch protection warning after checking out protected branches outside Desktop - #8790",
      "[Improved] Only show branch protection warning when changed files are present - #8795",
      "[Improved] Show an error when editing a Git configuration file fails due to existing lock file - #8956",
      "[Improved] Update design and layout for GitHub Desktop preferences - #8774"
    ],
    "2.3.0-beta2": [
      "[Fixed] Remove stray characters from Git progress indicators - #8962",
      "[Fixed] Show proper dialog when push fails due to missing workflow scope - #8958",
      "[Added] Show link to upstream pull requests in pull request list - #8965"
    ],
    "2.3.0-beta1": [
      "[New] Prompt users to make a fork if they fail to push to a GitHub repository due to permissions  - #8548",
      "[Added] Show a commit warning if the user can't push to the repository - #8938",
      "[Fixed] Route the user to the correct URL when opening a pull request from a fork in the browser - #8928",
      "[Improved] Only show branch protection warning when changed files are present - #8795",
      "[Improved] Show an error when editing a git configuration file fails due to existing lock file - #8956"
    ],
    "2.2.5-beta1": [
      "[Added] Users can configure Desktop to always bring or leave changes when switching branches - #7746",
      "[Added] Prompt users to re-authorize if required by any of their GitHub organizations - #8910",
      "[Fixed] Recognize if the current branch of a fork has a pull request to the upstream repo - #8549",
      "[Fixed] Remove false branch protection warning when switching branches - #8743",
      "[Added] Support GoLand as external editor on Mac - #8802. Thanks @thinklinux!",
      "[Fixed] Update branch protection state for checkout outside of Desktop - #8790",
      "[Improved] Re-designed preferences dialog - #8774"
    ],
    "2.2.5-test1": ["[Fixed] Sign Windows installers using SHA256 file digest"],
    "2.2.4": [
      "[New] Warn when committing to a protected branch - #7023",
      "[New] Warn when committing to a repository you don't have write access to - #8665",
      "[Added] Adding integration for Xcode as external editor - #8255. Thanks @msztech!",
      "[Fixed] Update embedded Git to address security vulnerabilities - #8780",
      "[Fixed] Changed wording to match git autocrlf behavior - #5741. Thanks @jmhammock!",
      "[Fixed] Don't dismiss dialogs when dragging from the dialog to the backdrop - #8544",
      "[Fixed] Fix arrow key navigation of Changes and History lists (#6845) - #6845. Thanks @JMcKiern!",
      "[Fixed] Handle multibyte characters in names - #8534",
      "[Fixed] Keep PR badge on top of progress bar - #8622",
      "[Fixed] Prevent application crash when background process spawn fails - #8614",
      "[Fixed] Show autocomplete suggestions on top of CodeMirror author input - #4084",
      "[Fixed] Standardize dialogs' button orders - #7186 #2463 #5883",
      "[Improved] Make no newline indicator in file diffs readable by screenreaders. - #6494. Thanks @jmhammock!"
    ],
    "2.2.4-beta4": [
      "[Fixed] Update embedded Git to address security vulnerabilities - #8780"
    ],
    "2.2.4-beta3": [
      "[Fixed] Make newly cloned repositories load pull requests correctly - #8745",
      "[Improved] Make no newline indicator in file diffs readable by screenreaders. - #6494. Thanks @jmhammock!"
    ],
    "2.2.4-beta2": [
      "[Added] Adding integration for Xcode as external editor - #8255. Thanks @msztech!",
      "[Fixed] Changed wording to match git autocrlf behavior - #5741. Thanks @jmhammock!",
      "[Fixed] Fix arrow key navigation of Changes and History lists (#6845) - #6845. Thanks @JMcKiern!",
      "[Fixed] Standardize dialogs' button orders - #7186 #2463 #5883",
      "[Fixed] Keep PR badge on top of progress bar - #8622",
      "[Fixed] Show autocomplete suggestions on top of CodeMirror author input - #4084",
      "[Improved] Warn user if they're committing to a repo they don't have write permission for - #8665",
      "[Improved] Don't prompt to stash changes when switching away from protected branch - #8664"
    ],
    "2.2.4-beta1": [
      "[New] Warn when committing to a protected branch - #7023",
      "[Fixed] Prevent application crash when background process spawn fails - #8614",
      "[Fixed] Handle multibyte characters in names - #8534",
      "[Fixed] Don't dismiss dialogs when dragging from the dialog to the backdrop - #8544"
    ],
    "2.2.3": [
      "[Fixed] Prevent text overflow in crash dialog - #8542",
      "[Fixed] Address warnings on macOS Catalina preventing app from opening after install - #8555",
      "[Improved] Update to most recent gitignore templates - #8527"
    ],
    "2.2.3-beta1": [
      "[Fixed] Prevent text overflow in crash dialog - #8542",
      "[Fixed] Address warnings on macOS Catalina preventing app from opening after install - #8555",
      "[Improved] Update to most recent gitignore templates - #8527"
    ],
    "2.2.3-test5": ["Testing entitlements + notarization for mac app"],
    "2.2.3-test4": ["Testing entitlements + notarization for mac app"],
    "2.2.3-test3": ["Testing entitlements + notarization for mac app"],
    "2.2.3-test2": ["Testing notarization for mac app"],
    "2.2.3-test1": ["Testing notarization for mac app"],
    "2.2.2": [
      "[Added] Onboarding tutorial animations help guide users to the next action - #8487",
      "[Added] Prompt users to re-authenticate if they are unable to push changes to a workflow file - #8357",
      "[Improved] Starting the tutorial is more prominent when getting started with GitHub Desktop - #8441",
      "[Improved] Use a different editor if previously selected editor cannot be found - #8386"
    ],
    "2.2.2-beta3": [
      "[Added] Helpful animations during the onboarding tutorial - #8487"
    ],
    "2.2.2-beta2": [
      "[Improved] Use a different editor if previously selected editor cannot be found - #8386",
      "[Improved] Starting the tutorial is more prominent when getting started with GitHub Desktop - #8441"
    ],
    "2.2.2-beta1": [
      "[Added] Prompt users to re-authenticate if they are unable to push changes to a workflow file - #8357"
    ],
    "2.2.1": [
      "[Fixed] Improperly formatted url pre-filled in \"Clone Repository\" dialog - #8394",
      "[Fixed] VSCodium integration on macOS - #8424. Thanks @akim8!",
      "[Fixed] Partially hidden icon in \"Open Pull Request\" button - #8410"
    ],
    "2.2.1-beta1": [
      "[Fixed] Improperly formatted url pre-filled in \"Clone Repository\" dialog - #8394",
      "[Fixed] VSCodium integration on macOS - #8424. Thanks @akim8!",
      "[Fixed] Partially hidden icon in \"Open Pull Request\" button - #8410"
    ],
    "2.2.1-beta0": [],
    "2.2.0": [
      "[New] Interactive tutorial for new users to become productive using Git and GitHub more quickly - #8148 #8149",
      "[Added] Support pushing workflow files for GitHub Actions to GitHub.com - #7079",
      "[Added] Enforce web flow authentication for users who are part of orgs using single sign-on - #8327",
      "[Added] Support CodeRunner as an external editor - #8091. Thanks @ns-ccollins!",
      "[Added] Support VSCodium as an external editor - #8000. Thanks @Rexogamer!",
      "[Fixed] Commit description shadow visibility updates when typing - #7994. Thanks @KarstenRa!",
      "[Fixed] Commit summaries with comma delimited issues are not parsed - #8162. Thanks @say25!",
      "[Fixed] File path truncation in merge conflicts dialog - #6666",
      "[Fixed] Git configuration fields in onboarding were not pre-filled from user's profile - #8323",
      "[Fixed] Keep conflicting untracked files when bringing changes to another branch - #8084 #8200",
      "[Fixed] Make app's version selectable in \"About\" dialog - #8334",
      "[Improved] Application menu bar is visible when no repositories have been added to the app - #8209",
      "[Improved] Support stashing lots of untracked files on Windows - #8345",
      "[Improved] Surface errors from branch creation to user - #8306 #5997 #8106"
    ],
    "2.2.0-beta3": [
      "[Fixed] File path truncation in merge conflicts dialog - #6666",
      "[Fixed] Support pushing workflow files for GitHub Actions to GitHub.com - #7079",
      "[Fixed] Resume tutorial if new repo has been added - #8341",
      "[Improved] Retain commit summary placeholder in tutorial repo - #8354",
      "[Improved] Tutorial welcome design revisions - #8344",
      "[Improved] Support stashing lots of untracked files on Windows - #8345",
      "[Improved] Specific error message when tutorial creation fails due to repository already existing - #8351",
      "[Improved] Tweak responsive styles for welcome pane - #8352",
      "[Improved] Tutorial step instructions are more clear - #8374"
    ],
    "2.2.0-beta2": [
      "[Added] Add \"Welcome\" and \"You're done!\" screens to onboarding tutorial - #8232",
      "[Added] Button to exit and resume onboarding tutorial - #8231",
      "[Added] Enforce web flow authentication for users who are part of orgs using single sign-on - #8327",
      "[Fixed] Git configuration fields in onboarding were not pre-filled from user's profile - #8323",
      "[Fixed] Make app's version selectable in \"About\" dialog - #8334",
      "[Fixed] Keep conflicting untracked files when bringing changes to another branch - #8084 #8200",
      "[Fixed] Mark pull request step in tutorial done more quickly - #8317",
      "[Fixed] Prevent triggering multiple tutorial creation flows in parallel - #8288",
      "[Fixed] Surface errors from branch creation to user - #8306 #5997 #8106",
      "[Fixed] Reliably show \"Open editor\" button in tutorial after editor has been installed - #8315"
    ],
    "2.2.0-beta1": [
      "[New] Interactive tutorial for new users to become productive using Git and GitHub more quickly - #8148 #8149",
      "[Added] Support CodeRunner as an external editor - #8091. Thanks @ns-ccollins!",
      "[Added] Support VSCodium as an external editor - #8000. Thanks @Rexogamer!",
      "[Fixed] Commit summaries with comma delimited issues are parsed - #8162. Thanks @say25!",
      "[Fixed] Commit description shadow visibility updates when typing - #7994. Thanks @KarstenRa!",
      "[Improved] Application menu bar is visible when no repositories have been added to the app - #8209"
    ],
    "2.1.3": [
      "[Fixed] Changes from remote branch erroneously displayed on corresponding branch on Desktop - #8155 #8167",
      "[Fixed] Sign-in flow for Windows users not possible via OAuth - #8154 #8142"
    ],
    "2.1.3-beta1": [
      "[Fixed] Changes from remote branch erroneously displayed on corresponding branch on Desktop - #8155 #8167",
      "[Fixed] Sign-in flow for Windows users not possible via OAuth - #8154 #8142"
    ],
    "2.1.2": [
      "[Added] Syntax highlighting support for 20 more programming languages - #7217. Thanks @KennethSweezy!",
      "[Added] Kitty shell support for macOS - #5162",
      "[Added] Atom editor support on Windows for beta and nightly channels - #8010. Thanks @Rexogamer!",
      "[Fixed] File checkboxes and line selection in diffs are not disabled when committing - #3814 #5934. Thanks @HashimotoYT!",
      "[Fixed] Small images are scaled down too much in two-up image rendering - #7520",
      "[Fixed] Manual conflict resolution for binary files always chooses same version - #8059",
      "[Fixed] Branch pruner errors on \"orphaned\" branches - #7983",
      "[Fixed] Prevent CodeMirror search plugin from stealing registered global keyboard shortcuts - #8068",
      "[Fixed] Update embedded Git on Windows to remove erroneous errors - #8133",
      "[Fixed] Menu state not updated for macOS after performing some actions - #8055",
      "[Fixed] Error message could appear outside the boundary of its container - #7988",
      "[Fixed] Improved error handling when trying to rebase a ref that doesn't exist - #7881",
      "[Improved] Expand hover area on repository list items - #7910. Thanks @say25!",
      "[Improved] Always fast forward recent branches after fetch - #7761",
      "[Improved] Ensure recent branches are updated during remote interactions - #8081"
    ],
    "2.1.2-beta2": ["[Fixed] Update embedded Git on Windows - #8133"],
    "2.1.2-beta1": [
      "[Added] Option to hide whitespace in historical commits - #8045. Thanks @say25!",
      "[Fixed] Small images are scaled down too much in two-up image rendering - #7520",
      "[Fixed] Manual conflict resolution for binary files always chooses same version - #8059",
      "[Fixed] Disable some unavailable actions while committing - #3814 #5934. Thanks @HashimotoYT!",
      "[Fixed] Branch pruner errors on \"orphaned\" branches - #7983",
      "[Fixed] Prevent CodeMirror search plugin from stealing registered global keyboard shortcuts - #8068",
      "[Improved] Re-word \"No local changes\" view summary - #8007. Thanks @rexogamer!",
      "[Improved] Expand hover area on repository list items - #7910. Thanks @say25!",
      "[Improved] Always fast forward recent branches after fetch - #7761"
    ],
    "2.1.1": [
      "[Fixed] Update embedded Git on Windows to address security vulnerability - #8101"
    ],
    "2.1.1-beta4": [
      "[Fixed] Update embedded Git on Windows to address security vulnerability - #8101"
    ],
    "2.1.1-beta3": [
      "[Added] Syntax highlighting support for 20 more programming languages - #7217. Thanks @KennethSweezy!",
      "[Added] Kitty shell support for macOS - #5162",
      "[Added] Atom editor support on Windows for beta and nightly channels - #8010. Thanks @Rexogamer!",
      "[Fixed] File checkboxes and line selection in diffs are not disabled when committing - #3814 #5934. Thanks @HashimotoYT!",
      "[Improved] \"No local changes\" message in repository view - #8007",
      "[Improved] Text overflow in error popup when an editor cannot be launched - #7988"
    ],
    "2.1.1-beta2": [
      "[Fixed] Incorrect proportions for \"stashed changes\" button - #7964",
      "[Fixed] Overflowing diffs push UI elements out of window - #7967"
    ],
    "2.1.1-beta1": [
      "[Added] WSL Support - #7821 #7891. Thanks @ADustyOldMuffin @say25!",
      "[Fixed] Tooltip does not display on the entire hit area for list items - #7910. Thanks @say25!",
      "[Improved] Error handling when trying to rebase onto an invalid ref - #7871",
      "[Improved] Trigger diff search even when CodeMirror doesn't have focus - #7899"
    ],
    "2.1.0": [
      "[New] Branches that have been merged and deleted on GitHub.com will now be pruned after two weeks - #750",
      "[Added] Search text within diffs using shortcut - #7538",
      "[Added] Keyboard shortcut for \"Discard All Changes\" menu item - #7588. Thanks @say25!",
      "[Fixed] Repository name moves cursor to end in \"Create Repository\" dialog - #7862",
      "[Fixed] Keyboard navigation inside \"Compare Branch\" list - #7802. Thanks @ADustyOldMuffin!",
      "[Fixed] New repository does not write description into README - #7571. Thanks @noelledusahel!",
      "[Fixed] Disable \"Discard\" and \"Restore\" buttons while restoring stash - #7289",
      "[Fixed] \"Unable to restore\" warning message appears momentarily when restoring stash - #7652",
      "[Fixed] Unresponsive app on macOS if user switches away from file dialog - #7636",
      "[Fixed] Launching app on Windows after being maximized does not restore correct window state - #7750",
      "[Improved] Update mentions of \"Enterprise\" to \"Enterprise Server\" in app - #7728 #7845 #7835. Thanks @nathos!",
      "[Improved] Update license and .gitignore templates for initializing a new repository - #7548 #7661. Thanks @VADS!",
      "[Improved] \"Authentication failed\" dialog provides more help to diagnose issue -  #7622"
    ],
    "2.1.0-beta3": [
      "[Added] Search text within diffs using shortcut - #7538",
      "[Fixed] Repository name moves cursor to end in \"Create Repository\" dialog - #7862",
      "[Fixed] Keyboard navigation inside \"Compare Branch\" list - #7802. Thanks @ADustyOldMuffin!"
    ],
    "2.1.0-beta2": [
      "[New] Commit form will warn user when working on a protected branch - #7826"
    ],
    "2.1.0-beta1": [
      "[Added] Keyboard shortcut for \"Discard All Changes\" menu item - #7588. Thanks @say25!",
      "[Fixed] New repository does not write description into README - #7571. Thanks @noelledusahel!",
      "[Fixed] Disable \"Discard\" and \"Restore\" buttons while restoring stash - #7289",
      "[Fixed] \"Unable to restore\" warning message appears when restoring stash - #7652",
      "[Fixed] Unresponsive app on macOS if user switches away from file dialog - #7636",
      "[Fixed] Launching app on Windows after being maximized does not restore correct window state - #7750",
      "[Improved] Update mentions of \"Enterprise\" to \"Enterprise Server\" in app - #7728 #7845 #7835. Thanks @nathos!",
      "[Improved] Update license and .gitignore templates for initializing a new repository - #7548 #7661. Thanks @VADS!",
      "[Improved] \"Authentication failed\" dialog provides more help to diagnose issue -  #7622"
    ],
    "2.0.4-test2": ["Upgrading infrastructure to Node 10"],
    "2.0.4": [
      "[Fixed] Refresh for Enterprise repositories did not handle API error querying branches - #7713",
      "[Fixed] Missing \"Discard all changes\" context menu in Changes header - #7696",
      "[Fixed] \"Select all\" keyboard shortcut not firing on Windows - #7759"
    ],
    "2.0.4-beta1": [
      "[Fixed] Refresh for Enterprise repositories did not handle API error querying branches - #7713",
      "[Fixed] Missing \"Discard all changes\" context menu in Changes header - #7696",
      "[Fixed] \"Select all\" keyboard shortcut not firing on Windows - #7759"
    ],
    "2.0.4-beta0": [
      "[Added] Extend crash reports with more information about application state for troubleshooting - #7693",
      "[Fixed] Crash when attempting to update pull requests with partially updated repository information - #7688",
      "[Fixed] Crash when loading repositories after signing in through the welcome flow - #7699"
    ],
    "2.0.3": [
      "[Fixed] Crash when loading repositories after signing in through the welcome flow - #7699"
    ],
    "2.0.2": [
      "[Added] Extend crash reports with more information about application state for troubleshooting - #7693"
    ],
    "2.0.1": [
      "[Fixed] Crash when attempting to update pull requests with partially updated repository information - #7688"
    ],
    "2.0.0": [
      "[New] You can now choose to bring your changes with you to a new branch or stash them on the current branch when switching branches - #6107",
      "[New] Rebase your current branch onto another branch using a guided flow - #5953",
      "[New] Repositories grouped by owner, and recent repositories listed at top - #6923 #7132",
      "[New] Suggested next steps now includes suggestion to create a pull request after publishing a branch - #7505",
      "[Added] .resx syntax highlighting - #7235. Thanks @say25!",
      "[Added] \"Exit\" menu item now has accelerator and access key - #6507. Thanks @AndreiMaga!",
      "[Added] Help menu entry to view documentation about keyboard shortcuts - #7184",
      "[Added] \"Discard all changes\" action under Branch menu - #7394. Thanks @ahuth!",
      "[Fixed] \"Esc\" key does not close Repository or Branch list - #7177. Thanks @roottool!",
      "[Fixed] Attempting to revert commits not on current branch results in an error - #6300. Thanks @msftrncs!",
      "[Fixed] Emoji rendering in app when account name has special characters - #6909",
      "[Fixed] Files staged outside Desktop for deletion are incorrectly marked as modified after committing - #4133",
      "[Fixed] Horizontal scroll bar appears unnecessarily when switching branches - #7212",
      "[Fixed] Icon accessibility labels fail when multiple icons are visible at the same time - #7174",
      "[Fixed] Incorrectly encoding URLs affects issue filtering - #7506",
      "[Fixed] License templates do not end with newline character - #6999",
      "[Fixed] Conflicts banners do not hide after aborting operation outside Desktop - #7046",
      "[Fixed] Missing tooltips for change indicators in the sidebar - #7174",
      "[Fixed] Mistaken classification of all crashes being related to launch - #7126",
      "[Fixed] Unable to switch keyboard layout and retain keyboard focus while using commit form - #6366. Thanks @AndreiMaga!",
      "[Fixed] Prevent console errors due to underlying component unmounts - #6970",
      "[Fixed] Menus disabled by activity in inactive repositories - #6313",
      "[Fixed] Race condition with Git remote lookup may cause push to incorrect remote - #6986",
      "[Fixed] Restore GitHub Desktop to main screen if external monitor removed - #7418 #2107. Thanks @say25!",
      "[Fixed] Tab Bar focus ring outlines clip into other elements - #5802. Thanks @Daniel-McCarthy!",
      "[Improved] \"Automatically Switch Theme\" on macOS checks theme on launch - #7116. Thanks @say25!",
      "[Improved] \"Add\" button in repository list should always be visible - #6646",
      "[Improved] Pull Requests list loads and updates pull requests from GitHub more quickly - #7501 #7163",
      "[Improved] Indicator hidden in Pull Requests list when there are no open pull requests - #7258",
      "[Improved] Manually refresh pull requests instead of having to wait for a fetch - #7027",
      "[Improved] Accessibility attributes for dialog - #6496. Thanks @HirdayGupta!",
      "[Improved] Alignment of icons in repository list - #7133",
      "[Improved] Command line interface warning when using \"github open\" with a remote URL - #7452. Thanks @msztech!",
      "[Improved] Error message when unable to publish private repository to an organization - #7472",
      "[Improved] Initiate cloning by pressing \"Enter\" when a repository is selected - #6570. Thanks @Daniel-McCarthy!",
      "[Improved] Lowercase pronoun in \"Revert this commit\" menu item - #7534",
      "[Improved] Styles for manual resolution button in \"Resolve Conflicts\" dialog - #7302",
      "[Improved] Onboarding language for blank slate components - #6638. Thanks @jamesgeorge007!",
      "[Improved] Explanation for manually conflicted text files in diff viewer - #7611",
      "[Improved] Visual progress on \"Remove Repository\" and \"Discard Changes\" dialogs - #7015. Thanks @HashimotoYT!",
      "[Improved] Menu items now aware of force push state and preference to confirm repository removal - #4976 #7138",
      "[Removed] Branch and pull request filter text persistence - #7437",
      "[Removed] \"Discard all changes\" context menu item from Changes list - #7394. Thanks @ahuth!"
    ],
    "1.7.1-beta1": [
      "[Fixed] Tab Bar focus ring outlines clip into other elements - #5802. Thanks @Daniel-McCarthy!",
      "[Improved] Show explanation for manually conflicted text files in diff viewer - #7611",
      "[Improved] Alignment of entries in repository list - #7133"
    ],
    "1.7.0-beta9": [
      "[Fixed] Add warning when renaming a branch with a stash - #7283",
      "[Fixed] Restore Desktop to main screen when external monitor removed - #7418 #2107. Thanks @say25!",
      "[Improved] Performance for bringing uncommitted changes to another branch - #7474"
    ],
    "1.7.0-beta8": [
      "[Added] Accelerator and access key to \"Exit\" menu item - #6507. Thanks @AndreiMaga!",
      "[Fixed] Pressing \"Shift\" + \"Alt\" in Commit summary moves input-focus to app menu - #6366. Thanks @AndreiMaga!",
      "[Fixed] Incorrectly encoding URLs affects issue filtering - #7506",
      "[Improved] Command line interface warns with helpful message when given a remote URL - #7452. Thanks @msztech!",
      "[Improved] Lowercase pronoun in \"Revert this commit\" menu item - #7534",
      "[Improved] \"Pull Requests\" list reflects pull requests from GitHub more quickly - #7501",
      "[Removed] Branch and pull request filter text persistence - #7437"
    ],
    "1.7.0-beta7": [
      "[Improved] Error message when unable to publish private repository to an organization - #7472",
      "[Improved] \"Stashed changes\" button accessibility improvements - #7274",
      "[Improved] Performance improvements for bringing changes to another branch - #7471",
      "[Improved] Performance improvements for detecting conflicts from a restored stash - #7476"
    ],
    "1.7.0-beta6": [
      "[Fixed] Stash viewer does not disable restore button when changes present - #7409",
      "[Fixed] Stash viewer does not center \"no content\" text - #7299",
      "[Fixed] Stash viewer pane width not remembered between sessions - #7416",
      "[Fixed] \"Esc\" key does not close Repository or Branch list - #7177. Thanks @roottool!",
      "[Fixed] Stash not cleaned up when it conflicts with working directory contents - #7383",
      "[Improved] Branch names remain accurate in dialog when stashing and switching branches - #7402",
      "[Improved] Moved \"Discard all changes\" to Branch menu to prevent unintentionally discarding all changes - #7394. Thanks @ahuth!",
      "[Improved] UI responsiveness when using keyboard to choose branch in rebase flow - #7407"
    ],
    "1.7.0-beta5": [
      "[Fixed] Handle warnings if stash creation encounters file permission issue - #7351",
      "[Fixed] Add \"View stash entry\" action to suggested next steps - #7353",
      "[Fixed] Handle and recover from failed rebase flow starts - #7223",
      "[Fixed] Reverse button order when viewing a stash on macOS - #7273",
      "[Fixed] Prevent console errors due to underlying component unmounts - #6970",
      "[Fixed] Rebase success banner always includes base branch name - #7220",
      "[Improved] Added explanatory text for \"Restore\" button for stashes - #7303",
      "[Improved] Ask for confirmation before discarding stash - #7348",
      "[Improved] Order stashed changes files alphabetically - #7327",
      "[Improved] Clarify \"Overwrite Stash Confirmation\" dialog text - #7361",
      "[Improved] Message shown in rebase setup when target branch is already rebased  - #7343",
      "[Improved] Update stashing prompt verbiage - #7393.",
      "[Improved] Update \"Start Rebase\" dialog verbiage - #7391",
      "[Improved] Changes list now reflects what will be committed when handling rebase conflicts - #7006"
    ],
    "1.7.0-beta4": [
      "[Fixed] Manual conflict resolution choice not updated when resolving rebase conflicts - #7255",
      "[Fixed] Menu items don't display the expected verbiage for force push and removing a repository - #4976 #7138"
    ],
    "1.7.0-beta3": [
      "[New] Users can choose to bring changes with them to a new branch or stash them on the current branch when switching branches - #6107",
      "[Added] GitHub Desktop keyboard shortcuts available in Help menu - #7184",
      "[Added] .resx file extension highlighting support - #7235. Thanks @say25!",
      "[Fixed] Attempting to revert commits not on current branch results in an error - #6300. Thanks @msftrncs!",
      "[Improved] Warn users before rebase if operation will require a force push after rebase complete - #6963",
      "[Improved] Do not show the number of pull requests when there are no open pull requests - #7258",
      "[Improved] Accessibility attributes for dialog - #6496. Thanks @HirdayGupta!",
      "[Improved] Initiate cloning by pressing \"Enter\" when a repository is selected - #6570. Thanks @Daniel-McCarthy!",
      "[Improved] Manual Conflicts button styling - #7302",
      "[Improved] \"Add\" button in repository list should always be visible - #6646"
    ],
    "1.7.0-beta2": [
      "[New] Rebase your current branch onto another branch using a guided flow - #5953",
      "[Fixed] Horizontal scroll bar appears unnecessarily when switching branches - #7212",
      "[Fixed] License templates do not end with newline character - #6999",
      "[Fixed] Merge/Rebase conflicts banners do not clear when aborting the operation outside Desktop - #7046",
      "[Fixed] Missing tooltips for change indicators in the sidebar - #7174",
      "[Fixed] Icon accessibility labels fail when multiple icons are visible at the same time - #7174",
      "[Improved] Pull requests load faster and PR build status updates automatically - #7163"
    ],
    "1.7.0-beta1": [
      "[New] Recently opened repositories appear at the top of the repository list - #7132",
      "[Fixed] Error when selecting diff text while diff is updating - #7131",
      "[Fixed] Crash when unable to create log file on disk - #7096",
      "[Fixed] Race condition with remote lookup could cause push to go to incorrect remote - #6986",
      "[Fixed] Mistaken classification of all crashes being related to launch - #7126",
      "[Fixed] Prevent menus from being disabled by activity in inactive repositories - #6313",
      "[Fixed] \"Automatically Switch Theme\" on macOS does not check theme on launch - #7116. Thanks @say25!",
      "[Fixed] Clicking \"Undo\" doesn't repopulate summary in commit form - #6390. Thanks @humphd!",
      "[Fixed] Emoji rendering in app broken when account name has special characters - #6909",
      "[Fixed] Files staged outside Desktop for deletion are incorrectly marked as modified after committing - #4133",
      "[Improved] Visual feedback on \"Remove Repository\" and \"Discard Changes\" dialogs to show progress - #7015. Thanks @HashimotoYT!",
      "[Improved] Onboarding language for blank slate components - #6638. Thanks @jamesgeorge007!",
      "[Improved] Manually refresh pull requests instead of having to wait for a fetch - #7027"
    ],
    "1.6.6": [
      "[Fixed] Clicking \"Undo\" doesn't repopulate summary in commit form - #6390. Thanks @humphd!",
      "[Fixed] Handle error when unable to create log file for app - #7096",
      "[Fixed] Crash when selecting text while the underlying diff changes - #7131"
    ],
    "1.6.6-test1": [
      "[Fixed] Clicking \"Undo\" doesn't repopulate summary in commit form - #6390. Thanks @humphd!",
      "[Fixed] Handle error when unable to create log file for app - #7096",
      "[Fixed] Crash when selecting text while the underlying diff changes - #7131"
    ],
    "1.6.5": [
      "[Fixed] Publish Repository does not let you publish to an organization on your Enterprise account - #7052"
    ],
    "1.6.5-beta2": [
      "[Fixed] Publish Repository does not let you choose an organization on your Enterprise account - #7052"
    ],
    "1.6.5-beta1": [
      "[Fixed] Publish Repository does not let you choose an organization on your Enterprise account - #7052"
    ],
    "1.6.4": [
      "[Fixed] Embedded Git not working for core.longpath usage in some environments - #7028",
      "[Fixed] \"Recover missing repository\" can get stuck in a loop - #7038"
    ],
    "1.6.4-beta1": [
      "[Fixed] Embedded Git not working for core.longpath usage in some environments - #7028",
      "[Fixed] \"Recover missing repository\" can get stuck in a loop - #7038"
    ],
    "1.6.4-beta0": [
      "[Removed] Option to discard when files would be overwritten by a checkout - #7016"
    ],
    "1.6.3": [
      "[New] Display \"pull with rebase\" if a user has set this option in their Git config - #6553 #3422",
      "[Fixed] Context menu does not open when right clicking on the edges of files in Changes list - #6296. Thanks @JQuinnie!",
      "[Fixed] Display question mark in image when no commit selected in dark theme - #6915. Thanks @say25!",
      "[Fixed] No left padding for :emoji:/@user/#issue autocomplete forms. - #6895. Thanks @murrelljenna!",
      "[Fixed] Reinstate missing image and update illustration in dark theme when no local changes exist - #6894",
      "[Fixed] Resizing the diff area preserves text selection range - #2677",
      "[Fixed] Text selection in wrapped diff lines now allows selection of individual lines - #1551",
      "[Improved] Add option to fetch when a user needs to pull changes from the remote before pushing - #2738 #5451",
      "[Improved] Enable Git protocol v2 for fetch/push/pull operations - #6142",
      "[Improved] Moving mouse pointer outside visible diff while selecting a range of lines in a partial commit now automatically scrolls the diff - #658",
      "[Improved] Sign in form validates both username and password - #6952. Thanks @say25!",
      "[Improved] Update GitHub logo in \"About\" dialog - #5619. Thanks @HashimotoYT!"
    ],
    "1.6.3-beta4": [
      "[Improved] Update GitHub logo in \"About\" dialog - #5619. Thanks @HashimotoYT!",
      "[Improved] Sign in form validates both username and password - #6952. Thanks @say25!"
    ],
    "1.6.3-beta3": [
      "[New] Display \"pull with rebase\" if a user has set this option in their Git config - #6553 #3422",
      "[Added] Provide option to discard when files would be overwritten by a checkout - #6755. Thanks @mathieudutour!",
      "[Fixed] No left padding for :emoji:/@user/#issue autocomplete forms. - #6895. Thanks @murrelljenna!",
      "[Fixed] Reinstate missing image and fix illustration to work in the dark theme when there are no local changes - #6894",
      "[Fixed] Display question mark image when there is no commit selected in dark theme - #6915. Thanks @say25!",
      "[Improved] Group and filter repositories by owner - #6923",
      "[Improved] Add option to fetch when a user needs to pull changes from the remote before pushing - #2738 #5451"
    ],
    "1.6.3-beta2": [
      "[Fixed] Text selection in wrapped diff lines now allows selection of individual lines - #1551",
      "[Fixed] Resizing the diff area preserves text selection range - #2677",
      "[Improved] Moving the mouse pointer outside of the visible diff while selecting a range of lines in a partial commit will now automatically scroll the diff - #658"
    ],
    "1.6.3-beta1": [
      "[New] Branches that have been merged and deleted on GitHub.com will now be pruned after two weeks - #750",
      "[Fixed] Context menu doesn't open when right clicking on the edges of files in Changes list - #6296. Thanks @JQuinnie!",
      "[Improved] Enable Git protocol v2 for fetch/push/pull operations - #6142",
      "[Improved] Upgrade to Electron v3 - #6391"
    ],
    "1.6.2": [
      "[Added] Allow users to also resolve manual conflicts when resolving merge conflicts - #6062",
      "[Added] Automatic switching between Dark and Light modes on macOS - #5037. Thanks @say25!",
      "[Added] Crystal and Julia syntax highlighting - #6710. Thanks @KennethSweezy!",
      "[Added] Lua and Fortran syntax highlighting - #6700. Thanks @SimpleBinary!",
      "[Fixed] Abbreviated commits are not long enough for large repositories - #6662. Thanks @say25!",
      "[Fixed] App menu bar visible on hover on Windows when in \"Let’s get started\" mode - #6669",
      "[Fixed] Fix pointy corners on commit message text area - #6635. Thanks @lisavogtsf!",
      "[Fixed] Inconsistent \"Reveal in …\" labels for context menus - #6466. Thanks @say25!",
      "[Fixed] Merge conflict conflict did not ask user to resolve some binary files - #6693",
      "[Fixed] Prevent concurrent fetches between user and status indicator checks - #6121 #5438 #5328",
      "[Fixed] Remember scroll positions in History and Changes lists - #5177 #5059. Thanks @Daniel-McCarthy!",
      "[Improved] Guided merge conflict resolution only commits changes relevant to the merge - #6349",
      "[Improved] Use higher contrast color for links in \"Merge Conflicts\" dialog - #6758",
      "[Improved] Add link to all release notes in Release Notes dialog - #6443. Thanks @koralcem!",
      "[Improved] Arrow for renamed/copied changes when viewing commit - #6519. Thanks @koralcem!",
      "[Improved] Updated verbiage for ignoring the files - #6689. Thanks @PaulViola!"
    ],
    "1.6.2-beta3": [
      "[Improved] Guided merge conflict resolution only commits changes relevant to the merge - #6349"
    ],
    "1.6.2-beta2": [
      "[Added] Allow users to also resolve manual conflicts when resolving merge conflicts - #6062",
      "[Added] Crystal and Julia syntax highlighting - #6710. Thanks @KennethSweezy!",
      "[Fixed] Fix pointy corners on commit message text area - #6635. Thanks @lisavogtsf!",
      "[Fixed] Use higher contrast color for links in \"Merge Conflicts\" dialog - #6758"
    ],
    "1.6.2-beta1": [
      "[Added] Automatic switching between Dark and Light modes on macOS - #5037. Thanks @say25!",
      "[Added] Lua and Fortran syntax highlighting - #6700. Thanks @SimpleBinary!",
      "[Fixed] Abbreviated commits are not long enough for large repositories - #6662. Thanks @say25!",
      "[Fixed] App menu bar visible on hover on Windows when in \"Let’s get started\" mode - #6669",
      "[Fixed] Remember scroll positions in History and Changes lists - #5177 #5059. Thanks @Daniel-McCarthy!",
      "[Fixed] Inconsistent \"Reveal in …\" labels for context menus - #6466. Thanks @say25!",
      "[Fixed] Prevent concurrent fetches between user and status indicator checks - #6121 #5438 #5328",
      "[Fixed] Merge conflict conflict did not ask user to resolve some binary files - #6693",
      "[Improved] Add link to all release notes in Release Notes dialog - #6443. Thanks @koralcem!",
      "[Improved] Arrow for renamed/copied changes when viewing commit - #6519. Thanks @koralcem!",
      "[Improved] Menu state updating to address race condition - #6643",
      "[Improved] Updated verbiage when clicking on changed files to make it more explicit what will occur when you ignore the file(s) - #6689. Thanks @PaulViola!"
    ],
    "1.6.2-beta0": [
      "[Fixed] Don't show \"No local changes\" view when switching between changed files"
    ],
    "1.6.1": [
      "[Fixed] Don't show \"No local changes\" view when switching between changed files"
    ],
    "1.6.0": [
      "[New] Help users add their first repo during onboarding - #6474",
      "[New] \"No local changes\" view helpfully suggests next actions for you to take - #6445",
      "[Added] Support JetBrains Webstorm as an external editor - #6077. Thanks @KennethSweezy!",
      "[Added] Add Visual Basic syntax highlighting - #6461. Thanks @SimpleBinary!",
      "[Fixed] Automatically locate a missing repository when it cannot be found - #6228. Thanks @msftrncs!",
      "[Fixed] Don't include untracked files in merge commit - #6411",
      "[Fixed] Don't show \"Still Conflicted Warning\" when all conflicts are resolved - #6451",
      "[Fixed] Only execute menu action a single time upon hitting Enter - #5344",
      "[Fixed] Show autocompletion of GitHub handles and issues properly in commit description field - #6459",
      "[Improved] Repository list when no repositories found - #5566 #6474",
      "[Improved] Image diff menu no longer covered by large images - #6520. Thanks @06b!",
      "[Improved] Enable additional actions during a merge conflict - #6385",
      "[Improved] Increase contrast on input placeholder color in dark mode - #6556",
      "[Improved] Don't show merge success banner when attempted merge doesn't complete - #6282",
      "[Improved] Capitalize menu items appropriately on macOS - #6469"
    ],
    "1.6.0-beta3": [
      "[Fixed] Autocomplete selection does not overflow text area - #6459",
      "[Fixed] No local changes views incorrectly rendering ampersands - #6596",
      "[Improved] Capitalization of menu items on macOS - #6469"
    ],
    "1.6.0-beta2": [
      "[New] \"No local changes\" view makes it easy to find and accomplish common actions - #6445",
      "[Fixed] Automatically locate a missing repository when it cannot be found - #6228. Thanks @msftrncs!",
      "[Improved] Enable additional actions during a merge conflict - #6385",
      "[Improved] Increase contrast on input placeholder color in dark mode - #6556",
      "[Improved] Merge success banner no longer shown when attempted merge doesn't complete - #6282"
    ],
    "1.6.0-beta1": [
      "[New] Help users add their first repo during onboarding - #6474",
      "[Added] Include ability for users to add new repositories when there are none available - #5566 #6474",
      "[Added] Support JetBrains Webstorm as an external editor - #6077. Thanks @KennethSweezy!",
      "[Added] Add Visual Basic syntax highlighting - #6461. Thanks @SimpleBinary!",
      "[Fixed] Don't include untracked files in merge commit - #6411",
      "[Fixed] Don't show \"Still Conflicted Warning\" when all conflicts are resolved - #6451",
      "[Fixed] Enter when using keyboard to navigate app menu executed menu action twice - #5344",
      "[Improved] Image diff menu no longer covered by large images - #6520. Thanks @06b!"
    ],
    "1.5.2-beta0": [],
    "1.5.1": [
      "[Added] Provide keyboard shortcut for getting to commit summary field - #1719. Thanks @bruncun!",
      "[Added] Add hover states on list items and tabs - #6310",
      "[Added] Add Dockerfile syntax highlighting - #4533. Thanks @say25!",
      "[Added] Support Visual SlickEdit as an external editor - #6029. Thanks @texasaggie97!",
      "[Fixed] Allow repositories to be cloned to empty folders - #5857. Thanks @Daniel-McCarthy!",
      "[Fixed] Prevent creating branch with detached HEAD from reverting to default branch - #6085",
      "[Fixed] Fix \"Open In External Editor\" for Atom/VS Code on Windows when paths contain spaces - #6181. Thanks @msftrncs!",
      "[Fixed] Persist Branch List and Pull Request List filter text - #6002. Thanks @Daniel-McCarthy!",
      "[Fixed] Retain renamed branches position in recent branches list - #6155. Thanks @gnehcc!",
      "[Fixed] Prevent avatar duplication when user is co-author and committer - #6135. Thanks @bblarney!",
      "[Fixed] Provide keyboard selection for the \"Clone a Repository\" dialog - #3596. Thanks @a-golovanov!",
      "[Fixed] Close License & Open Source Notices dialog upon pressing \"Enter\" in dialog - #6137. Thanks @bblarney!",
      "[Fixed] Dismiss \"Merge into Branch\" dialog with escape key - #6154. Thanks @altaf933!",
      "[Fixed] Focus branch selector when comparing to branch from menu - #5600",
      "[Fixed] Reverse fold/unfold icons for expand/collapse commit summary - #6196. Thanks @HazemAM!",
      "[Improved] Allow toggling between diff modes - #6231. Thanks @06b!",
      "[Improved] Show focus around full input field - #6234. Thanks @seokju-na!",
      "[Improved] Make lists scroll to bring selected items into view - #6279",
      "[Improved] Consistently order the options for adding a repository - #6396. Thanks @vilanz!",
      "[Improved] Clear merge conflicts banner after there are no more conflicted files - #6428"
    ],
    "1.5.1-beta6": [
      "[Improved] Consistently order the options for adding a repository - #6396. Thanks @vilanz!",
      "[Improved] Clear merge conflicts banner after there are no more conflicted files - #6428"
    ],
    "1.5.1-beta5": [
      "[Improved] Commit conflicted files warning - #6381",
      "[Improved] Dismissable merge conflict dialog and associated banner - #6379 #6380",
      "[Fixed] Fix feature flag for readme overwrite warning so that it shows on beta - #6412"
    ],
    "1.5.1-beta4": [
      "[Improved] Display warning if existing readme file will be overwritten - #6338. Thanks @Daniel-McCarthy!",
      "[Improved] Add check for attempts to commit >100 MB files without Git LFS - #997. Thanks @Daniel-McCarthy!",
      "[Improved] Merge conflicts dialog visual updates - #6377"
    ],
    "1.5.1-beta3": [
      "[Improved] Maintains state on tabs for different methods of cloning repositories - #5937"
    ],
    "1.5.1-beta2": [
      "[Improved] Clarified internal documentation - #6348. Thanks @bblarney!"
    ],
    "1.5.1-beta1": [
      "[Added] Provide keyboard shortcut for getting to commit summary field - #1719. Thanks @bruncun!",
      "[Added] Add hover states on list items and tabs - #6310",
      "[Added] Add Dockerfile syntax highlighting - #4533. Thanks @say25!",
      "[Added] Support Visual SlickEdit as an external editor - #6029. Thanks @texasaggie97!",
      "[Improved] Allow toggling between diff modes - #6231. Thanks @06b!",
      "[Improved] Show focus around full input field - #6234. Thanks @seokju-na!",
      "[Improved] Make lists scroll to bring selected items into view - #6279",
      "[Fixed] Allow repositories to be cloned to empty folders - #5857. Thanks @Daniel-McCarthy!",
      "[Fixed] Prevent creating branch with detached HEAD from reverting to default branch - #6085",
      "[Fixed] Fix 'Open In External Editor' for Atom/VS Code on Windows when paths contain spaces - #6181. Thanks @msftrncs!",
      "[Fixed] Persist Branch List and Pull Request List filter text - #6002. Thanks @Daniel-McCarthy!",
      "[Fixed] Retain renamed branches position in recent branches list - #6155. Thanks @gnehcc!",
      "[Fixed] Prevent avatar duplication when user is co-author and committer - #6135. Thanks @bblarney!",
      "[Fixed] Provide keyboard selection for the ‘Clone a Repository’ dialog - #3596. Thanks @a-golovanov!",
      "[Fixed] Close License & Open Source Notices dialog upon pressing \"Enter\" in dialog - #6137. Thanks @bblarney!",
      "[Fixed] Dismiss \"Merge into Branch\" dialog with escape key - #6154. Thanks @altaf933!",
      "[Fixed] Focus branch selector when comparing to branch from menu - #5600",
      "[Fixed] Reverse fold/unfold icons for expand/collapse commit summary - #6196. Thanks @HazemAM!"
    ],
    "1.5.1-beta0": [],
    "1.5.0": [
      "[New] Clone, create, or add repositories right from the repository dropdown - #5878",
      "[New] Drag-and-drop to add local repositories from macOS tray icon - #5048",
      "[Added] Resolve merge conflicts through a guided flow - #5400",
      "[Added] Allow merging branches directly from branch dropdown - #5929. Thanks @bruncun!",
      "[Added] Commit file list now has \"Copy File Path\" context menu action - #2944. Thanks @Amabel!",
      "[Added] Keyboard shortcut for \"Rename Branch\" menu item - #5964. Thanks @agisilaos!",
      "[Added] Notify users when a merge is successfully completed - #5851",
      "[Fixed] \"Compare on GitHub\" menu item enabled when no repository is selected - #6078",
      "[Fixed] Diff viewer blocks keyboard navigation using reverse tab order - #2794",
      "[Fixed] Launching Desktop from browser always asks to clone repository - #5913",
      "[Fixed] Publish dialog displayed on push when repository is already published - #5936",
      "[Improved] \"Publish Repository\" dialog handles emoji characters - #5980. Thanks @WaleedAshraf!",
      "[Improved] Avoid repository checks when no path is specified in \"Create Repository\" dialog - #5828. Thanks @JakeHL!",
      "[Improved] Clarify the direction of merging branches - #5930. Thanks @JQuinnie!",
      "[Improved] Default commit summary more explanatory and consistent with GitHub.com - #6017. Thanks @Daniel-McCarthy!",
      "[Improved] Display a more informative message on merge dialog when branch is up to date - #5890",
      "[Improved] Getting a repository's status only blocks other operations when absolutely necessary - #5952",
      "[Improved] Display current branch in header of merge dialog - #6027",
      "[Improved] Sanitize repository name before publishing to GitHub - #3090. Thanks @Daniel-McCarthy!",
      "[Improved] Show the branch name in \"Update From Default Branch\" menu item - #3018. Thanks @a-golovanov!",
      "[Improved] Update license and .gitignore templates for initializing a new repository - #6024. Thanks @say25!"
    ],
    "1.5.0-beta5": [],
    "1.5.0-beta4": [
      "[Fixed] \"Compare on GitHub\" menu item enabled when no repository is selected - #6078",
      "[Fixed] Diff viewer blocks keyboard navigation using reverse tab order - #2794",
      "[Improved] \"Publish Repository\" dialog handles emoji characters - #5980. Thanks @WaleedAshraf!"
    ],
    "1.5.0-beta3": [],
    "1.5.0-beta2": [
      "[Added] Resolve merge conflicts through a guided flow - #5400",
      "[Added] Notify users when a merge is successfully completed - #5851",
      "[Added] Allow merging branches directly from branch dropdown - #5929. Thanks @bruncun!",
      "[Improved] Merge dialog displays current branch in header - #6027",
      "[Improved] Clarify the direction of merging branches - #5930. Thanks @JQuinnie!",
      "[Improved] Show the branch name in \"Update From Default Branch\" menu item - #3018. Thanks @a-golovanov!",
      "[Improved] Default commit summary more explanatory and consistent with GitHub.com - #6017. Thanks @Daniel-McCarthy!",
      "[Improved] Updated license and .gitignore templates for initializing a new repository - #6024. Thanks @say25!"
    ],
    "1.5.0-beta1": [
      "[New] Repository switcher has a convenient \"Add\" button to add other repositories - #5878",
      "[New] macOS tray icon now supports drag-and-drop to add local repositories - #5048",
      "[Added] Keyboard shortcut for \"Rename Branch\" menu item - #5964. Thanks @agisilaos!",
      "[Added] Commit file list now has \"Copy File Path\" context menu action - #2944. Thanks @Amabel!",
      "[Fixed] Launching Desktop from browser always asks to clone repository - #5913",
      "[Fixed] Publish dialog displayed on push when repository is already published - #5936",
      "[Improved] Sanitize repository name before publishing to GitHub - #3090. Thanks @Daniel-McCarthy!",
      "[Improved] Getting a repository's status only blocks other operations when absolutely necessary - #5952",
      "[Improved] Avoid repository checks when no path is specified in \"Create Repository\" dialog - #5828. Thanks @JakeHL!",
      "[Improved] Display a more informative message on merge dialog when branch is up to date - #5890"
    ],
    "1.4.4-beta0": [],
    "1.4.3": [
      "[Added] Add \"Remove Repository\" keyboard shortcut - #5848. Thanks @say25!",
      "[Added] Add keyboard shortcut to delete a branch - #5018. Thanks @JakeHL!",
      "[Fixed] Emoji autocomplete not rendering in some situations - #5859",
      "[Fixed] Release notes text overflowing dialog box - #5854. Thanks @amarsiingh!",
      "[Improved] Support Python 3 in Desktop CLI on macOS - #5843. Thanks @munir131!",
      "[Improved] Avoid unnecessarily reloading commit history - #5470",
      "[Improved] Publish Branch dialog will publish commits when pressing Enter - #5777. Thanks @JKirkYuan!"
    ],
    "1.4.3-beta2": [
      "[Added] Added keyboard shortcut to delete a branch - #5018. Thanks @JakeHL!",
      "[Fixed] Fix release notes text overflowing dialog box - #5854. Thanks @amarsiingh!",
      "[Improved] Avoid unnecessarily reloading commit history - #5470"
    ],
    "1.4.3-beta1": [
      "[Added] Add \"Remove Repository\" keyboard shortcut - #5848. Thanks @say25!",
      "[Fixed] Fix emoji autocomplete not rendering in some situations - #5859",
      "[Fixed] Support Python 3 in Desktop CLI on macOS - #5843. Thanks @munir131!",
      "[Improved] Publish Branch dialog will publish commits when pressing Enter - #5777. Thanks @JKirkYuan!"
    ],
    "1.4.3-beta0": [],
    "1.4.2": [
      "[New] Show resolved conflicts as resolved in Changes pane - #5609",
      "[Added] Add Terminator, MATE Terminal, and Terminology shells - #5753. Thanks @joaomlneto!",
      "[Fixed] Update embedded Git to version 2.19.1 for security vulnerability fix",
      "[Fixed] Always show commit history list when History tab is clicked - #5783. Thanks @JKirkYuan!",
      "[Fixed] Stop overriding the protocol of a detected GitHub repository - #5721",
      "[Fixed] Update sign in error message - #5766. Thanks @tiagodenoronha!",
      "[Fixed] Correct overflowing T&C and License Notices dialogs - #5756. Thanks @amarsiingh!",
      "[Improved] Add default commit message for single-file commits - #5240. Thanks @lean257!",
      "[Improved] Refresh commit list faster after reverting commit via UI - #5752",
      "[Improved] Add repository path to Remove repository dialog - #5805. Thanks @NickCraver!",
      "[Improved] Display whether user entered incorrect username or email address - #5775. Thanks @tiagodenoronha!",
      "[Improved] Update Discard Changes dialog text when discarding all changes - #5744. Thanks @Daniel-McCarthy!"
    ],
    "1.4.2-beta0": [],
    "1.4.1-test2": [
      "Testing changes to how Desktop performs CI platform checks"
    ],
    "1.4.1-test1": [
      "Testing changes to how Desktop performs CI platform checks"
    ],
    "1.4.1": [
      "[Added] Support for opening repository in Cygwin terminal - #5654. Thanks @LordOfTheThunder!",
      "[Fixed] 'Compare to Branch' menu item not disabled when modal is open - #5673. Thanks @kanishk98!",
      "[Fixed] Co-author form does not show/hide for newly-added repository - #5490",
      "[Fixed] Desktop command line always suffixes `.git` to URL when starting a clone - #5529. Thanks @j-f1!",
      "[Fixed] Dialog styling issue for dark theme users on Windows - #5629. Thanks @cwongmath!",
      "[Fixed] No message shown when filter returns no results in Clone Repository view - #5637. Thanks @DanielHix!",
      "[Improved] Branch names cannot start with a '+' character - #5594. Thanks @Daniel-McCarthy!",
      "[Improved] Clone dialog re-runs filesystem check when re-focusing on Desktop - #5518. Thanks @Daniel-McCarthy!",
      "[Improved] Commit disabled when commit summary is only spaces - #5677. Thanks @Daniel-McCarthy!",
      "[Improved] Commit summary expander sometimes shown when not needed - #5700. Thanks @aryyya!",
      "[Improved] Error handling when looking for merge base of a missing ref - #5612",
      "[Improved] Warning if branch exists on remote when creating branch - #5141. Thanks @Daniel-McCarthy!"
    ],
    "1.4.1-beta1": [
      "[Added] Support for opening repository in Cygwin terminal - #5654. Thanks @LordOfTheThunder!",
      "[Fixed] 'Compare to Branch' menu item not disabled when modal is open - #5673. Thanks @kanishk98!",
      "[Fixed] No message shown when filter returns no results in Clone Repository view - #5637. Thanks @DanielHix!",
      "[Fixed] Co-author form does not show/hide for newly-added repository - #5490",
      "[Fixed] Dialog styling issue for dark theme users on Windows - #5629. Thanks @cwongmath!",
      "[Fixed] Desktop command line always suffixes `.git` to URL when starting a clone - #5529. Thanks @j-f1!",
      "[Improved] Commit summary expander sometimes shown when not needed - #5700. Thanks @aryyya!",
      "[Improved] Commit disabled when commit summary is only spaces - #5677. Thanks @Daniel-McCarthy!",
      "[Improved] Error handling when looking for merge base of a missing ref - #5612",
      "[Improved] Clone dialog re-runs filesystem check when re-focusing on Desktop - #5518. Thanks @Daniel-McCarthy!",
      "[Improved] Branch names cannot start with a '+' character - #5594. Thanks @Daniel-McCarthy!",
      "[Improved] Warning if branch exists on remote when creating branch - #5141. Thanks @Daniel-McCarthy!"
    ],
    "1.4.1-beta0": [],
    "1.4.0": [
      "[New] When an update is available for GitHub Desktop, release notes can be viewed in Desktop - #2774",
      "[New] Detect merge conflicts when comparing branches - #4588",
      "[Fixed] Avoid double checkout warning when opening a pull request in Desktop - #5375",
      "[Fixed] Error when publishing repository is now associated with the right tab - #5422. Thanks @Daniel-McCarthy!",
      "[Fixed] Disable affected menu items when on detached HEAD - #5500. Thanks @say25!",
      "[Fixed] Show border when commit description is expanded - #5506. Thanks @aryyya!",
      "[Fixed] GitLab URL which corresponds to GitHub repository of same name cloned GitHub repository - #4154",
      "[Fixed] Caret in co-author selector is hidden when dark theme enabled - #5589",
      "[Fixed] Authenticating to GitHub Enterprise fails when user has no emails defined - #5585",
      "[Improved] Avoid multiple lookups of default remote - #5399"
    ],
    "1.4.0-beta3": [
      "[New] When an update is available for GitHub Desktop, the release notes can be viewed in Desktop - #2774",
      "[New] Detect merge conflicts when comparing branches - #4588",
      "[Fixed] Avoid double checkout warning when opening a pull request in Desktop - #5375",
      "[Fixed] Error when publishing repository is now associated with the right tab - #5422. Thanks @Daniel-McCarthy!",
      "[Fixed] Disable affected menu items when on detached HEAD - #5500. Thanks @say25!",
      "[Fixed] Show border when commit description is expanded - #5506. Thanks @aryyya!",
      "[Fixed] GitLab URL which corresponds to GitHub repository of same name cloned GitHub repository - #4154",
      "[Improved] Avoid multiple lookups of default remote - #5399",
      "[Improved] Skip optional locks when checking status of repository - #5376"
    ],
    "1.4.0-beta2": [
      "[New] When an update is available for GitHub Desktop, the release notes can be viewed in Desktop - #2774",
      "[New] Detect merge conflicts when comparing branches - #4588",
      "[Fixed] Avoid double checkout warning when opening a pull request in Desktop - #5375",
      "[Fixed] Error when publishing repository is now associated with the right tab - #5422. Thanks @Daniel-McCarthy!",
      "[Fixed] Disable affected menu items when on detached HEAD - #5500. Thanks @say25!",
      "[Fixed] Show border when commit description is expanded - #5506. Thanks @aryyya!",
      "[Fixed] GitLab URL which corresponds to GitHub repository of same name cloned GitHub repository - #4154",
      "[Improved] Avoid multiple lookups of default remote - #5399",
      "[Improved] Skip optional locks when checking status of repository - #5376"
    ],
    "1.4.0-beta1": [
      "[New] When an update is available for GitHub Desktop, the release notes can be viewed in Desktop - #2774",
      "[New] Detect merge conflicts when comparing branches - #4588",
      "[Fixed] Avoid double checkout warning when opening a pull request in Desktop - #5375",
      "[Fixed] Error when publishing repository is now associated with the right tab - #5422. Thanks @Daniel-McCarthy!",
      "[Fixed] Disable affected menu items when on detached HEAD - #5500. Thanks @say25!",
      "[Fixed] Show border when commit description is expanded - #5506. Thanks @aryyya!",
      "[Fixed] GitLab URL which corresponds to GitHub repository of same name cloned GitHub repository - #4154",
      "[Improved] Avoid multiple lookups of default remote - #5399",
      "[Improved] Skip optional locks when checking status of repository - #5376"
    ],
    "1.4.0-beta0": [],
    "1.3.5": [
      "[Fixed] Disable delete button while deleting a branch - #5331",
      "[Fixed] History now avoids calling log.showSignature if set in config - #5466",
      "[Fixed] Start blocking the ability to add local bare repositories - #4293. Thanks @Daniel-McCarthy!",
      "[Fixed] Revert workaround for tooltip issue on Windows - #3362. Thanks @divayprakash!",
      "[Improved] Error message when publishing to missing organisation - #5380. Thanks @Daniel-McCarthy!",
      "[Improved] Don't hide commit details when commit description is expanded. - #5471. Thanks @aryyya!"
    ],
    "1.3.5-beta1": [
      "[Fixed] Disable delete button while deleting a branch - #5331",
      "[Fixed] History now avoids calling log.showSignature if set in config - #5466",
      "[Fixed] Start blocking the ability to add local bare repositories - #4293. Thanks @Daniel-McCarthy!",
      "[Fixed] Revert workaround for tooltip issue on Windows - #3362. Thanks @divayprakash!",
      "[Improved] Error message when publishing to missing organisation - #5380. Thanks @Daniel-McCarthy!",
      "[Improved] Don't hide commit details when commit summary description is expanded. - #5471. Thanks @aryyya!"
    ],
    "1.3.5-beta0": [],
    "1.3.4": [
      "[Improved] Cloning message uses remote repo name not file destination - #5413. Thanks @lisavogtsf!",
      "[Improved] Support VSCode user scope installation - #5281. Thanks @saschanaz!"
    ],
    "1.3.4-beta1": [
      "[Improved] Cloning message uses remote repo name not file destination - #5413. Thanks @lisavogtsf!",
      "[Improved] Support VSCode user scope installation - #5281. Thanks @saschanaz!"
    ],
    "1.3.4-beta0": [],
    "1.3.3": [
      "[Fixed] Maximize and restore app on Windows does not fill available space - #5033",
      "[Fixed] 'Clone repository' menu item label is obscured on Windows - #5348. Thanks @Daniel-McCarthy!",
      "[Fixed] User can toggle files when commit is in progress - #5341. Thanks @masungwon!",
      "[Improved] Repository indicator background work - #5317 #5326 #5363 #5241 #5320"
    ],
    "1.3.3-beta1": [
      "[Fixed] Maximize and restore app on Windows does not fill available space - #5033",
      "[Fixed] 'Clone repository' menu item label is obscured on Windows - #5348. Thanks @Daniel-McCarthy!",
      "[Fixed] User can toggle files when commit is in progress - #5341. Thanks @masungwon!",
      "[Improved] Repository indicator background work - #5317 #5326 #5363 #5241 #5320"
    ],
    "1.3.3-test6": ["Testing infrastructure changes"],
    "1.3.3-test5": ["Testing the new CircleCI config changes"],
    "1.3.3-test4": ["Testing the new CircleCI config changes"],
    "1.3.3-test3": ["Testing the new CircleCI config changes"],
    "1.3.3-test2": ["Testing the new CircleCI config changes"],
    "1.3.3-test1": ["Testing the new CircleCI config changes"],
    "1.3.2": [
      "[Fixed] Bugfix for background checks not being aware of missing repositories - #5282",
      "[Fixed] Check the local state of a repository before performing Git operations - #5289",
      "[Fixed] Switch to history view for default branch when deleting current branch during a compare - #5256",
      "[Fixed] Handle missing .git directory inside a tracked repository - #5291"
    ],
    "1.3.2-beta1": [
      "[Fixed] Bugfix for background checks not being aware of missing repositories - #5282",
      "[Fixed] Check the local state of a repository before performing Git operations - #5289",
      "[Fixed] Switch to history view for default branch when deleting current branch during a compare - #5256",
      "[Fixed] Handle missing .git directory inside a tracked repository - #5291"
    ],
    "1.3.1": [
      "[Fixed] Background Git operations on missing repositories are not handled as expected - #5282"
    ],
    "1.3.1-beta1": [
      "[Fixed] Background Git operations on missing repositories are not handled as expected - #5282"
    ],
    "1.3.1-beta0": [
      "[New] Notification displayed in History tab when the base branch moves ahead of the current branch - #4768",
      "[New] Repository list displays uncommitted changes indicator and ahead/behind information - #2259 #5095",
      "[Added] Option to move repository to trash when removing from app - #2108. Thanks @say25!",
      "[Added] Syntax highlighting for PowerShell files - #5081. Thanks @say25!",
      "[Fixed] \"Discard Changes\" context menu discards correct file when entry is not part of selected group - #4788",
      "[Fixed] Display local path of selected repository as tooltip - #4922. Thanks @yongdamsh!",
      "[Fixed] Display root directory name when repository is located at drive root - #4924",
      "[Fixed] Handle legacy macOS right click gesture - #4942",
      "[Fixed] History omits latest commit from list - #5243",
      "[Fixed] Markdown header elements hard to read in dark mode - #5133. Thanks @agisilaos!",
      "[Fixed] Only perform ahead/behind comparisons when branch selector is open - #5142",
      "[Fixed] Relax checks for merge commits for GitHub Enterprise repositories - #4329",
      "[Fixed] Render clickable link in \"squash and merge\" commit message - #5203. Thanks @1pete!",
      "[Fixed] Return key disabled when no matches found in Compare branch list - #4458",
      "[Fixed] Selected commit not remembered when switching between History and Changes tabs - #4985",
      "[Fixed] Selected commit when comparing is reset to latest when Desktop regains focus - #5069",
      "[Fixed] Support default branch detection for non-GitHub repositories - #4937",
      "[Improved] Change primary button color to blue for dark theme - #5074",
      "[Improved] Diff gutter elements should be considered button elements when interacting - #5158",
      "[Improved] Status parsing significantly more performant when handling thousands of changed files - #2449 #5186"
    ],
    "1.3.0": [
      "[New] Notification displayed in History tab when the base branch moves ahead of the current branch - #4768",
      "[New] Repository list displays uncommitted changes indicator and ahead/behind information - #2259 #5095",
      "[Added] Option to move repository to trash when removing from app - #2108. Thanks @say25!",
      "[Added] Syntax highlighting for PowerShell files - #5081. Thanks @say25!",
      "[Fixed] \"Discard Changes\" context menu discards correct file when entry is not part of selected group - #4788",
      "[Fixed] Display local path of selected repository as tooltip - #4922. Thanks @yongdamsh!",
      "[Fixed] Display root directory name when repository is located at drive root - #4924",
      "[Fixed] Handle legacy macOS right click gesture - #4942",
      "[Fixed] History omits latest commit from list - #5243",
      "[Fixed] Markdown header elements hard to read in dark mode - #5133. Thanks @agisilaos!",
      "[Fixed] Only perform ahead/behind comparisons when branch selector is open - #5142",
      "[Fixed] Relax checks for merge commits for GitHub Enterprise repositories - #4329",
      "[Fixed] Render clickable link in \"squash and merge\" commit message - #5203. Thanks @1pete!",
      "[Fixed] Return key disabled when no matches found in Compare branch list - #4458",
      "[Fixed] Selected commit not remembered when switching between History and Changes tabs - #4985",
      "[Fixed] Selected commit when comparing is reset to latest when Desktop regains focus - #5069",
      "[Fixed] Support default branch detection for non-GitHub repositories - #4937",
      "[Improved] Change primary button color to blue for dark theme - #5074",
      "[Improved] Diff gutter elements should be considered button elements when interacting - #5158",
      "[Improved] Status parsing significantly more performant when handling thousands of changed files - #2449 #5186"
    ],
    "1.3.0-beta7": [],
    "1.3.0-beta6": [],
    "1.3.0-beta5": [
      "[Fixed] Ensure commit message is cleared after successful commit - #4046",
      "[Fixed] History omits latest commit from list - #5243"
    ],
    "1.3.0-beta4": [
      "[Fixed] Only perform ahead/behind comparisons when branch selector is open - #5142",
      "[Fixed] Render clickable link in \"squash and merge\" commit message - #5203. Thanks @1pete!",
      "[Fixed] Selected commit not remembered when switching between History and Changes tabs - #4985",
      "[Fixed] Selected commit when comparing is reset to latest when Desktop regains focus - #5069"
    ],
    "1.3.0-beta3": [
      "[Fixed] \"Discard Changes\" context menu discards correct file when entry is not part of selected group - #4788",
      "[Fixed] Return key disabled when no matches found in Compare branch list - #4458",
      "[Improved] Status parsing significantly more performant when handling thousands of changed files - #2449 #5186"
    ],
    "1.3.0-beta2": [
      "[Added] Option to move repository to trash when removing from app - #2108. Thanks @say25!",
      "[Fixed] Markdown header elements hard to read in dark mode - #5133. Thanks @agisilaos!",
      "[Improved] Diff gutter elements should be considered button elements when interacting - #5158"
    ],
    "1.2.7-test3": ["Test deployment for electron version bump."],
    "1.3.0-beta1": [
      "[New] Notification displayed in History tab when the base branch moves ahead of the current branch - #4768",
      "[New] Repository list displays uncommitted changes count and ahead/behind information - #2259",
      "[Added] Syntax highlighting for PowerShell files- #5081. Thanks @say25!",
      "[Fixed] Display something when repository is located at drive root - #4924",
      "[Fixed] Relax checks for merge commits for GitHub Enterprise repositories - #4329",
      "[Fixed] Display local path of selected repository as tooltip - #4922. Thanks @yongdamsh!",
      "[Fixed] Support default branch detection for non-GitHub repositories - #4937",
      "[Fixed] Handle legacy macOS right click gesture - #4942",
      "[Improved] Repository list badge style tweaks and tweaks for dark theme - #5095",
      "[Improved] Change primary button color to blue for dark theme - #5074"
    ],
    "1.2.7-test2": ["Test deployment for electron version bump."],
    "1.2.7-test1": ["Sanity check deployment for refactored scripts"],
    "1.2.7-beta0": [
      "[Fixed] Visual indicator for upcoming feature should not be shown - #5026"
    ],
    "1.2.6": [
      "[Fixed] Visual indicator for upcoming feature should not be shown - #5026"
    ],
    "1.2.6-beta0": [
      "[Fixed] Feature flag for upcoming feature not applied correctly - #5024"
    ],
    "1.2.5": [
      "[Fixed] Feature flag for upcoming feature not applied correctly - #5024"
    ],
    "1.2.4": [
      "[New] Dark Theme preview - #4849",
      "[Added] Syntax highlighting for Cake files - #4935. Thanks @say25!",
      "[Added] WebStorm support for macOS - #4841. Thanks @mrsimonfletcher!",
      "[Fixed] Compare tab appends older commits when scrolling to bottom of list - #4964",
      "[Fixed] Remove temporary directory after Git LFS operation completes - #4414",
      "[Fixed] Unable to compare when two branches exist - #4947 #4730",
      "[Fixed] Unhandled errors when refreshing pull requests fails - #4844 #4866",
      "[Improved] Remove context menu needs to hint if a dialog will be shown - #4975",
      "[Improved] Upgrade embedded Git LFS - #4602 #4745",
      "[Improved] Update banner message clarifies that only Desktop needs to be restarted - #4891. Thanks @KennethSweezy!",
      "[Improved] Discard Changes context menu entry should contain ellipses when user needs to confirm - #4846. Thanks @yongdamsh!",
      "[Improved] Initializing syntax highlighting components - #4764",
      "[Improved] Only show overflow shadow when description overflows - #4898",
      "[Improved] Changes tab displays number of changed files instead of dot - #4772. Thanks @yongdamsh!"
    ],
    "1.2.4-beta5": [],
    "1.2.4-beta4": [
      "[Fixed] Compare tab appends older commits when scrolling to bottom of list - #4964",
      "[Fixed] Remove temporary directory after Git LFS operation completes - #4414",
      "[Improved] Remove context menu needs to hint if a dialog will be shown - #4975",
      "[Improved] Upgrade embedded Git LFS - #4602 #4745"
    ],
    "1.2.4-test1": [
      "Confirming latest Git LFS version addresses reported issues"
    ],
    "1.2.4-beta3": [
      "[Added] WebStorm support for macOS - #4841. Thanks @mrsimonfletcher!",
      "[Improved] Update banner message clarifies that only Desktop needs to be restarted - #4891. Thanks @KennethSweezy!"
    ],
    "1.2.4-beta2": [],
    "1.2.4-beta1": [
      "[New] Dark Theme preview - #4849",
      "[Added] Syntax highlighting for Cake files - #4935. Thanks @say25!",
      "[Fixed] Unable to compare when two branches exist - #4947 #4730",
      "[Fixed] Unhandled errors when refreshing pull requests fails - #4844 #4866",
      "[Improved] Discard Changes context menu entry should contain ellipses when user needs to confirm - #4846. Thanks @yongdamsh!",
      "[Improved] Initializing syntax highlighting components - #4764",
      "[Improved] Only show overflow shadow when description overflows - #4898",
      "[Improved] Changes tab displays number of changed files instead of dot - #4772. Thanks @yongdamsh!"
    ],
    "1.2.3": [
      "[Fixed] No autocomplete when searching for co-authors - #4847",
      "[Fixed] Error when checking out a PR from a fork - #4842"
    ],
    "1.2.3-beta1": [
      "[Fixed] No autocomplete when searching for co-authors - #4847",
      "[Fixed] Error when checking out a PR from a fork - #4842"
    ],
    "1.2.3-test1": [
      "Confirming switch from uglify-es to babel-minify addresses minification issue - #4871"
    ],
    "1.2.2": [
      "[Fixed] Make cURL/schannel default to using the Windows certificate store - #4817",
      "[Fixed] Restore text selection highlighting in diffs - #4818"
    ],
    "1.2.2-beta1": [
      "[Fixed] Make cURL/schannel default to using the Windows certificate store - #4817",
      "[Fixed] Text selection highlighting in diffs is back - #4818"
    ],
    "1.2.1": [
      "[Added] Brackets support for macOS - #4608. Thanks @3raxton!",
      "[Added] Pull request number and author are included in fuzzy-find filtering - #4653. Thanks @damaneice!",
      "[Fixed] Decreased the max line length limit - #3740. Thanks @sagaragarwal94!",
      "[Fixed] Updated embedded Git to 2.17.1 to address upstream security issue - #4791",
      "[Improved] Display the difference in file size of an image in the diff view - #4380. Thanks @ggajos!"
    ],
    "1.2.1-test1": ["Upgraded embedded Git to 2.17.0"],
    "1.2.1-beta1": [
      "[Added] Brackets support for macOS - #4608. Thanks @3raxton!",
      "[Added] Pull request number and author are included in fuzzy-find filtering - #4653. Thanks @damaneice!",
      "[Fixed] Decreased the max line length limit - #3740. Thanks @sagaragarwal94!",
      "[Fixed] Updated embedded Git to 2.17.1 to address upstream security issue - #4791",
      "[Improved] Display the difference in file size of an image in the diff view - #4380. Thanks @ggajos!"
    ],
    "1.2.1-beta0": [],
    "1.1.2-test6": ["Testing the Webpack v4 output from the project"],
    "1.2.0": [
      "[New] History now has ability to compare to another branch and merge outstanding commits",
      "[New] Support for selecting more than one file in the changes list - #1712. Thanks @icosamuel!",
      "[New] Render bitmap images in diffs - #4367. Thanks @MagicMarvMan!",
      "[Added] Add PowerShell Core support for Windows and macOS - #3791. Thanks @saschanaz!",
      "[Added] Add MacVim support for macOS - #4532. Thanks @johnelliott!",
      "[Added] Syntax highlighting for JavaServer Pages (JSP) - #4470. Thanks @damaneice!",
      "[Added] Syntax highlighting for Haxe files - #4445. Thanks @Gama11!",
      "[Added] Syntax highlighting for R files - #4455. Thanks @say25!",
      "[Fixed] 'Open in Shell' on Linux ensures Git is on PATH - #4619. Thanks @ziggy42!",
      "[Fixed] Pressing 'Enter' on filtered Pull Request does not checkout - #4673",
      "[Fixed] Alert icon shrinks in rename dialog when branch name is long - #4566",
      "[Fixed] 'Open in Desktop' performs fetch to ensure branch exists before checkout - #3006",
      "[Fixed] 'Open in Default Program' on Windows changes the window title - #4446",
      "[Fixed] Skip fast-forwarding when there are many eligible local branches - #4392",
      "[Fixed] Image diffs not working for files with upper-case file extension - #4466",
      "[Fixed] Syntax highlighting not working for files with upper-case file extension - #4462. Thanks @say25!",
      "[Fixed] Error when creating Git LFS progress causes clone to fail - #4307. Thanks @MagicMarvMan!",
      "[Fixed] 'Open File in External Editor' always opens a new instance - #4381",
      "[Fixed] 'Select All' shortcut now works for changes list - #3821",
      "[Improved] Automatically add valid repository when using command line interface - #4513. Thanks @ggajos!",
      "[Improved] Always fast-forward the default branch - #4506",
      "[Improved] Warn when trying to rename a published branch - #4035. Thanks @agisilaos!",
      "[Improved] Added context menu for files in commit history - #2845. Thanks @crea7or",
      "[Improved] Discarding all changes always prompts for confirmation - #4459",
      "[Improved] Getting list of changed files is now more efficient when dealing with thousands of files - #4443",
      "[Improved] Checking out a Pull Request may skip unnecessary fetch - #4068. Thanks @agisilaos!",
      "[Improved] Commit summary now has a hint to indicate why committing is disabled - #4429.",
      "[Improved] Pull request status text now matches format on GitHub - #3521",
      "[Improved] Add escape hatch to disable hardware acceleration when launching - #3921"
    ],
    "1.1.2-beta7": [],
    "1.1.2-beta6": [
      "[Added] Add MacVim support for macOS - #4532. Thanks @johnelliott!",
      "[Fixed] Open in Shell on Linux ensures Git is available on the user's PATH - #4619. Thanks @ziggy42!",
      "[Fixed] Keyboard focus issues when navigating Pull Request list - #4673",
      "[Improved] Automatically add valid repository when using command line interface - #4513. Thanks @ggajos!"
    ],
    "1.1.2-test5": ["Actually upgrading fs-extra to v6 in the app"],
    "1.1.2-test4": ["Upgrading fs-extra to v6"],
    "1.1.2-beta5": [
      "[Added] Syntax highlighting for JavaServer Pages (JSP) - #4470. Thanks @damaneice!",
      "[Fixed] Prevent icon from shrinking in rename dialog - #4566"
    ],
    "1.1.2-beta4": [
      "[New] New Compare tab allowing visualization of the relationship between branches",
      "[New] Support for selecting more than one file in the changes list - #1712. Thanks @icosamuel!",
      "[Fixed] 'Select All' shortcut now works for changes list - #3821",
      "[Improved] Always fast-forward the default branch - #4506",
      "[Improved] Warn when trying to rename a published branch - #4035. Thanks @agisilaos!",
      "[Improved] Added context menu for files in commit history - #2845. Thanks @crea7or",
      "[Improved] Discarding all changes always prompts for confirmation - #4459"
    ],
    "1.1.2-beta3": [
      "[Added] Syntax highlighting for Haxe files - #4445. Thanks @Gama11!",
      "[Added] Syntax highlighting for R files - #4455. Thanks @say25!",
      "[Fixed] Fetch to ensure \"Open in Desktop\" has a branch to checkout - #3006",
      "[Fixed] Handle the click event when opening a binary file - #4446",
      "[Fixed] Skip fast-forwarding when there are a lot of eligible local branches - #4392",
      "[Fixed] Image diffs not working for files with upper-case file extension - #4466",
      "[Fixed] Syntax highlighting not working for files with upper-case file extension - #4462. Thanks @say25!",
      "[Improved] Getting list of changed files is now more efficient when dealing with thousands of files - #4443",
      "[Improved] Checking out a Pull Request may skip unnecessary fetch - #4068. Thanks @agisilaos!",
      "[Improved] Commit summary now has a hint to indicate why committing is disabled - #4429."
    ],
    "1.1.2-test3": ["[New] Comparison Branch demo build"],
    "1.1.2-test2": [
      "Refactoring the diff internals to potentially land some SVG improvements"
    ],
    "1.1.2-test1": [
      "Refactoring the diff internals to potentially land some SVG improvements"
    ],
    "1.1.2-beta2": [
      "[New] Render bitmap images in diffs - #4367. Thanks @MagicMarvMan!",
      "[New] Add PowerShell Core support for Windows and macOS - #3791. Thanks @saschanaz!",
      "[Fixed] Error when creating Git LFS progress causes clone to fail - #4307. Thanks @MagicMarvMan!",
      "[Fixed] 'Open File in External Editor' does not use existing window - #4381",
      "[Fixed] Always ask for confirmation when discarding all changes - #4423",
      "[Improved] Pull request status text now matches format on GitHub - #3521",
      "[Improved] Add escape hatch to disable hardware acceleration when launching - #3921"
    ],
    "1.1.2-beta1": [],
    "1.1.1": [
      "[New] Render WebP images in diffs - #4164. Thanks @agisilaos!",
      "[Fixed] Edit context menus in commit form input elements - #3886",
      "[Fixed] Escape behavior for Pull Request list does not match Branch List - #3597",
      "[Fixed] Keep caret position after inserting completion for emoji/mention - #3835. Thanks @CarlRosell!",
      "[Fixed] Handle error events when watching files used to get Git LFS output - #4117",
      "[Fixed] Potential race condition when opening a fork pull request - #4149",
      "[Fixed] Show placeholder image when no pull requests found - #3973",
      "[Fixed] Disable commit summary and description inputs while commit in progress - #3893. Thanks @crea7or!",
      "[Fixed] Ensure pull request cache is cleared after last pull request merged - #4122",
      "[Fixed] Focus two-factor authentication dialog on input - #4220. Thanks @WaleedAshraf!",
      "[Fixed] Branches button no longer disabled while on an unborn branch - #4236. Thanks @agisilaos!",
      "[Fixed] Delete gitignore file when all entries cleared in Repository Settings - #1896",
      "[Fixed] Add visual indicator that a folder can be dropped on Desktop - #4004. Thanks @agisilaos!",
      "[Fixed] Attempt to focus the application window on macOS after signing in via the browser - #4126",
      "[Fixed] Refresh issues when user manually fetches - #4076",
      "[Improved] Add `Discard All Changes...` to context menu on changed file list - #4197. Thanks @xamm!",
      "[Improved] Improve contrast for button labels in app toolbar - #4219",
      "[Improved] Speed up check for submodules when discarding - #4186. Thanks @kmscode!",
      "[Improved] Make the keychain known issue more clear within Desktop - #4125",
      "[Improved] Continue past the 'diff too large' message and view the diff - #4050",
      "[Improved] Repository association might not have expected prefix - #4090. Thanks @mathieudutour!",
      "[Improved] Add message to gitignore dialog when not on default branch - #3720",
      "[Improved] Hide Desktop-specific forks in Branch List - #4127",
      "[Improved] Disregard accidental whitespace when cloning a repository by URL - #4216",
      "[Improved] Show alert icon in repository list when repository not found on disk - #4254. Thanks @gingerbeardman!",
      "[Improved] Repository list now closes after removing last repository - #4269. Thanks @agisilaos!",
      "[Improved] Move forget password link after the password dialog to match expected tab order - #4283. Thanks @iamnapo!",
      "[Improved] More descriptive text in repository toolbar button when no repositories are tracked - #4268. Thanks @agisilaos!",
      "[Improved] Context menu in Changes tab now supports opening file in your preferred editor - #4030"
    ],
    "1.1.1-beta4": [
      "[Improved] Context menu in Changes tab now supports opening file in your preferred editor - #4030"
    ],
    "1.1.1-beta3": [],
    "1.1.1-beta2": [
      "[New] Render WebP images in diffs - #4164. Thanks @agisilaos!",
      "[Fixed] Edit context menus in commit form input elements - #3886",
      "[Fixed] Escape behavior should match that of Branch List - #3972",
      "[Fixed] Keep caret position after inserting completion - #3835. Thanks @CarlRosell!",
      "[Fixed] Handle error events when watching files used to get Git LFS output - #4117",
      "[Fixed] Potential race condition when opening a fork pull request - #4149",
      "[Fixed] Show placeholder image when no pull requests found - #3973",
      "[Fixed] Disable input fields summary and description while commit in progress - #3893. Thanks @crea7or!",
      "[Fixed] Ensure pull request cache is cleared after last pull request merged - #4122",
      "[Fixed] Focus two-factor authentication dialog on input - #4220. Thanks @WaleedAshraf!",
      "[Fixed] Branches button no longer disabled while on an unborn branch - #4236. Thanks @agisilaos!",
      "[Fixed] Delete gitignore file when entries cleared in Repository Settings - #1896",
      "[Fixed] Add visual indicator that a folder can be dropped on Desktop - #4004. Thanks @agisilaos!",
      "[Improved] Add `Discard All Changes...` to context menu on changed file list - #4197. Thanks @xamm!",
      "[Improved] Improve contrast for button labels in app toolbar - #4219",
      "[Improved] Speed up check for submodules when discarding - #4186. Thanks @kmscode!",
      "[Improved] Make the keychain known issue more clear within Desktop - #4125",
      "[Improved] Continue past the 'diff too large' message and view the diff - #4050",
      "[Improved] Repository association might not have expected prefix - #4090. Thanks @mathieudutour!",
      "[Improved] Add message to gitignore dialog when not on default branch - #3720",
      "[Improved] Hide Desktop-specific forks in Branch List - #4127",
      "[Improved] Disregard accidental whitespace when cloning a repository by URL - #4216",
      "[Improved] Show alert icon in repository list when repository not found on disk - #4254. Thanks @gingerbeardman!",
      "[Improved] Repository list now closes after removing last repository - #4269. Thanks @agisilaos!",
      "[Improved] Move forget password link to after the password dialog to maintain expected tab order - #4283. Thanks @iamnapo!",
      "[Improved] More descriptive text in repository toolbar button when no repositories are tracked - #4268. Thanks @agisilaos!"
    ],
    "1.1.1-test2": ["[Improved] Electron 1.8.3 upgrade (again)"],
    "1.1.1-test1": [
      "[Improved] Forcing a focus on the window after the OAuth dance is done"
    ],
    "1.1.1-beta1": [],
    "1.1.0": [
      "[New] Check out pull requests from collaborators or forks from within Desktop",
      "[New] View the commit status of the branch when it has an open pull request",
      "[Added] Add RubyMine support for macOS - #3883. Thanks @gssbzn!",
      "[Added] Add TextMate support for macOS - #3910. Thanks @caiofbpa!",
      "[Added] Syntax highlighting for Elixir files - #3774. Thanks @joaovitoras!",
      "[Fixed] Update layout of branch blankslate image - #4011",
      "[Fixed] Expanded avatar stack in commit summary gets cut off - #3884",
      "[Fixed] Clear repository filter when switching tabs - #3787. Thanks @reyronald!",
      "[Fixed] Avoid crash when unable to launch shell - #3954",
      "[Fixed] Ensure renames are detected when viewing commit diffs - #3673",
      "[Fixed] Fetch default remote if it differs from the current - #4056",
      "[Fixed] Handle Git errors when .gitmodules are malformed - #3912",
      "[Fixed] Handle error when \"where\" is not on PATH - #3882 #3825",
      "[Fixed] Ignore action assumes CRLF when core.autocrlf is unset - #3514",
      "[Fixed] Prevent duplicate entries in co-author autocomplete list - #3887",
      "[Fixed] Renames not detected when viewing commit diffs - #3673",
      "[Fixed] Support legacy usernames as co-authors - #3897",
      "[Improved] Update branch button text from \"New\" to \"New Branch\" - #4032",
      "[Improved] Add fuzzy search in the repository, branch, PR, and clone FilterLists - #911. Thanks @j-f1!",
      "[Improved] Tidy up commit summary and description layout in commit list - #3922. Thanks @willnode!",
      "[Improved] Use smaller default size when rendering Gravatar avatars - #3911",
      "[Improved] Show fetch progress when initializing remote for fork - #3953",
      "[Improved] Remove references to Hubot from the user setup page - #4015. Thanks @j-f1!",
      "[Improved] Error handling around ENOENT - #3954",
      "[Improved] Clear repository filter text when switching tabs - #3787. Thanks @reyronald!",
      "[Improved] Allow window to accept single click on focus - #3843",
      "[Improved] Disable drag-and-drop interaction when a popup is in the foreground - #3996"
    ],
    "1.1.0-beta3": [
      "[Fixed] Fetch default remote if it differs from the current - #4056"
    ],
    "1.1.0-beta2": [
      "[Improved] Update embedded Git to improve error handling when using stdin - #4058"
    ],
    "1.1.0-beta1": [
      "[Improved] Add 'Branch' to 'New' branch button - #4032",
      "[Improved] Remove references to Hubot from the user setup page - #4015. Thanks @j-f1!"
    ],
    "1.0.14-beta5": [
      "[Fixed] Improve detection of pull requests associated with current branch - #3991",
      "[Fixed] Disable drag-and-drop interaction when a popup is in the foreground - #3996",
      "[Fixed] Branch blank slate image out of position - #4011"
    ],
    "1.0.14-beta4": [
      "[New] Syntax highlighting for Elixir files - #3774. Thanks @joaovitoras!",
      "[Fixed] Crash when unable to launch shell - #3954",
      "[Fixed] Support legacy usernames as co-authors - #3897",
      "[Improved] Enable fuzzy search in the repository, branch, PR, and clone FilterLists - #911. Thanks @j-f1!",
      "[Improved] Tidy up commit summary and description layout in commit list - #3922. Thanks @willnode!"
    ],
    "1.0.14-test1": ["[Improved] Electron 1.8.2 upgrade"],
    "1.0.14-beta3": [
      "[Added] Add TextMate support for macOS - #3910. Thanks @caiofbpa!",
      "[Fixed] Handle Git errors when .gitmodules are malformed - #3912",
      "[Fixed] Clear repository filter when switching tabs - #3787. Thanks @reyronald!",
      "[Fixed] Prevent duplicate entries in co-author autocomplete list - #3887",
      "[Improved] Show progress when initializing remote for fork - #3953"
    ],
    "1.0.14-beta2": [
      "[Added] Add RubyMine support for macOS - #3883. Thanks @gssbzn!",
      "[Fixed] Allow window to accept single click on focus - #3843",
      "[Fixed] Expanded avatar list hidden behind commit details - #3884",
      "[Fixed] Renames not detected when viewing commit diffs - #3673",
      "[Fixed] Ignore action assumes CRLF when core.autocrlf is unset - #3514",
      "[Improved] Use smaller default size when rendering Gravatar avatars - #3911"
    ],
    "1.0.14-beta1": ["[New] Commit together with co-authors - #3879"],
    "1.0.13": [
      "[New] Commit together with co-authors - #3879",
      "[New] PhpStorm is now a supported external editor on macOS - #3749. Thanks @hubgit!",
      "[Improved] Update embedded Git to 2.16.1 - #3617 #3828 #3871",
      "[Improved] Blank slate view is now more responsive when zoomed - #3777",
      "[Improved] Documentation fix for Open in Shell resource - #3799. Thanks @saschanaz!",
      "[Improved] Improved error handling for Linux - #3732",
      "[Improved] Allow links in unexpanded summary to be clickable - #3719. Thanks @koenpunt!",
      "[Fixed] Update Electron to 1.7.11 to address security issue - #3846",
      "[Fixed] Allow double dashes in branch name - #3599. Thanks @JQuinnie!",
      "[Fixed] Sort the organization list - #3657. Thanks @j-f1!",
      "[Fixed] Check out PRs from a fork - #3395",
      "[Fixed] Confirm deleting branch when it has an open PR - #3615",
      "[Fixed] Defer user/email validation in Preferences - #3722",
      "[Fixed] Checkout progress did not include branch name - #3780",
      "[Fixed] Don't block branch switching when in detached HEAD - #3807",
      "[Fixed] Handle discarding submodule changes properly - #3647",
      "[Fixed] Show tooltip with additional info about the build status - #3134",
      "[Fixed] Update placeholders to support Linux distributions - #3150",
      "[Fixed] Refresh local commit list when switching tabs - #3698"
    ],
    "1.0.13-test1": [
      "[Improved] Update embedded Git to 2.16.1 - #3617 #3828 #3871",
      "[Fixed] Update Electron to 1.7.11 to address security issue - #3846",
      "[Fixed] Allows double dashes in branch name - #3599. Thanks @JQuinnie!",
      "[Fixed] Pull Request store may not have status defined - #3869",
      "[Fixed] Render the Pull Request badge when no commit statuses found - #3608"
    ],
    "1.0.13-beta1": [
      "[New] PhpStorm is now a supported external editor on macOS - #3749. Thanks @hubgit!",
      "[Improved] Blank slate view is now more responsive when zoomed - #3777",
      "[Improved] Documentation fix for Open in Shell resource - #3799. Thanks @saschanaz!",
      "[Improved] Improved error handling for Linux - #3732",
      "[Improved] Allow links in unexpanded summary to be clickable - #3719. Thanks @koenpunt!",
      "[Fixed] Sort the organization list - #3657. Thanks @j-f1!",
      "[Fixed] Check out PRs from a fork - #3395",
      "[Fixed] Confirm deleting branch when it has an open PR - #3615",
      "[Fixed] Defer user/email validation in Preferences - #3722",
      "[Fixed] Checkout progress did not include branch name - #3780",
      "[Fixed] Don't block branch switching when in detached HEAD - #3807",
      "[Fixed] Handle discarding submodule changes properly - #3647",
      "[Fixed] Show tooltip with additional info about the build status - #3134",
      "[Fixed] Update placeholders to support Linux distributions - #3150",
      "[Fixed] Refresh local commit list when switching tabs - #3698"
    ],
    "1.0.12": [
      "[New] Syntax highlighting for Rust files - #3666. Thanks @subnomo!",
      "[New] Syntax highlighting for Clojure cljc, cljs, and edn files - #3610. Thanks @mtkp!",
      "[Improved] Prevent creating a branch in the middle of a merge - #3733",
      "[Improved] Truncate long repo names in panes and modals to fit into a single line - #3598. Thanks @http-request!",
      "[Improved] Keyboard navigation support in pull request list - #3607",
      "[Fixed] Inconsistent caret behavior in text boxes when using certain keyboard layouts - #3354",
      "[Fixed] Only render the organizations list when it has orgs - #1414",
      "[Fixed] Checkout now handles situations where a ref exists on multiple remotes - #3281",
      "[Fixed] Retain accounts on desktop when losing connectivity - #3641",
      "[Fixed] Missing argument in FullScreenInfo that could prevent app from launching - #3727. Thanks @OiYouYeahYou!"
    ],
    "1.0.12-beta1": [
      "[New] Syntax highlighting for Rust files - #3666. Thanks @subnomo!",
      "[New] Syntax highlighting for Clojure cljc, cljs, and edn files - #3610. Thanks @mtkp!",
      "[Improved] Prevent creating a branch in the middle of a merge - #3733",
      "[Improved] Truncate long repo names in panes and modals to fit into a single line - #3598. Thanks @http-request!",
      "[Improved] Keyboard navigation support in pull request list - #3607",
      "[Fixed] Inconsistent caret behavior in text boxes when using certain keyboard layouts - #3354",
      "[Fixed] Only render the organizations list when it has orgs - #1414",
      "[Fixed] Checkout now handles situations where a ref exists on multiple remotes - #3281",
      "[Fixed] Retain accounts on desktop when losing connectivity - #3641",
      "[Fixed] Missing argument in FullScreenInfo that could prevent app from launching - #3727. Thanks @OiYouYeahYou!"
    ],
    "1.0.12-beta0": [
      "[New] Highlight substring matches in the \"Branches\" and \"Repositories\" list when filtering - #910. Thanks @JordanMussi!",
      "[New] Add preview for ico files - #3531. Thanks @serhiivinichuk!",
      "[New] Fallback to Gravatar for loading avatars - #821",
      "[New] Provide syntax highlighting for Visual Studio project files - #3552. Thanks @saul!",
      "[New] Provide syntax highlighting for F# fsx and fsi files - #3544. Thanks @saul!",
      "[New] Provide syntax highlighting for Kotlin files - #3555. Thanks @ziggy42!",
      "[New] Provide syntax highlighting for Clojure - #3523. Thanks @mtkp!",
      "[Improved] Toggle the \"Repository List\" from the menu - #2638. Thanks @JordanMussi!",
      "[Improved] Prevent saving of disallowed character strings for your name and email  - #3204",
      "[Improved] Error messages now appear at the top of the \"Create a New Repository\" dialog - #3571. Thanks @http-request!",
      "[Improved] \"Repository List\" header is now \"Github.com\" for consistency - #3567. Thanks @iFun!",
      "[Improved] Rename the \"Install Update\" button to \"Quit and Install Update\" - #3494. Thanks @say25!",
      "[Fixed] Fix ordering of commit history when your branch and tracking branch have both changed  - #2737",
      "[Fixed] Prevent creating a branch that starts with a period - #3013. Thanks @JordanMussi!",
      "[Fixed] Branch names are properly encoded when creating a pull request - #3509",
      "[Fixed] Re-enable all the menu items after closing a popup - #3533",
      "[Fixed] Removes option to delete remote branch after it's been deleted - #2964. Thanks @JordanMussi!",
      "[Fixed] Windows: Detects available editors and shells now works even when the group policy blocks write registry access - #3105 #3405",
      "[Fixed] Windows: Menu items are no longer truncated - #3547",
      "[Fixed] Windows: Prevent disabled menu items from being accessed - #3391 #1521",
      "[Fixed] Preserve the selected pull request when a manual fetch is done - #3524",
      "[Fixed] Update pull request badge after switching branches or pull requests - #3454",
      "[Fixed] Restore keyboard arrow navigation for pull request list - #3499"
    ],
    "1.0.11": [
      "[New] Highlight substring matches in the \"Branches\" and \"Repositories\" list when filtering - #910. Thanks @JordanMussi!",
      "[New] Add preview for ico files - #3531. Thanks @serhiivinichuk!",
      "[New] Fallback to Gravatar for loading avatars - #821",
      "[New] Provide syntax highlighting for Visual Studio project files - #3552. Thanks @saul!",
      "[New] Provide syntax highlighting for F# fsx and fsi files - #3544. Thanks @saul!",
      "[New] Provide syntax highlighting for Kotlin files - #3555. Thanks @ziggy42!",
      "[New] Provide syntax highlighting for Clojure - #3523. Thanks @mtkp!",
      "[Improved] Toggle the \"Repository List\" from the menu - #2638. Thanks @JordanMussi!",
      "[Improved] Prevent saving of disallowed character strings for your name and email  - #3204",
      "[Improved] Error messages now appear at the top of the \"Create a New Repository\" dialog - #3571. Thanks @http-request!",
      "[Improved] \"Repository List\" header is now \"Github.com\" for consistency - #3567. Thanks @iFun!",
      "[Improved] Rename the \"Install Update\" button to \"Quit and Install Update\" - #3494. Thanks @say25!",
      "[Fixed] Fix ordering of commit history when your branch and tracking branch have both changed  - #2737",
      "[Fixed] Prevent creating a branch that starts with a period - #3013. Thanks @JordanMussi!",
      "[Fixed] Branch names are properly encoded when creating a pull request - #3509",
      "[Fixed] Re-enable all the menu items after closing a popup - #3533",
      "[Fixed] Removes option to delete remote branch after it's been deleted - #2964. Thanks @JordanMussi!",
      "[Fixed] Windows: Detects available editors and shells now works even when the group policy blocks write registry access - #3105 #3405",
      "[Fixed] Windows: Menu items are no longer truncated - #3547",
      "[Fixed] Windows: Prevent disabled menu items from being accessed - #3391 #1521"
    ],
    "1.0.11-test0": [
      "[Improved] now with a new major version of electron-packager"
    ],
    "1.0.11-beta0": [
      "[Improved] Refresh the pull requests list after fetching - #3503",
      "[Improved] Rename the \"Install Update\" button to \"Quit and Install Update\" - #3494. Thanks @say25!",
      "[Fixed] URL encode branch names when creating a pull request - #3509",
      "[Fixed] Windows: detecting available editors and shells now works even when the group policy blocks write registry access - #3105 #3405"
    ],
    "1.0.10": [
      "[New] ColdFusion Builder is now a supported external editor - #3336 #3321. Thanks @AtomicCons!",
      "[New] VSCode Insiders build is now a supported external editor - #3441. Thanks @say25!",
      "[New] BBEdit is now a supported external editor - #3467. Thanks @NiklasBr!",
      "[New] Hyper is now a supported shell on Windows too - #3455. Thanks @JordanMussi!",
      "[New] Swift is now syntax highlighted - #3305. Thanks @agisilaos!",
      "[New] Vue.js is now syntax highlighted - #3368. Thanks @wanecek!",
      "[New] CoffeeScript is now syntax highlighted - #3356. Thanks @agisilaos!",
      "[New] Cypher is now syntax highlighted - #3440. Thanks @say25!",
      "[New] .hpp is now syntax highlighted as C++ - #3420. Thanks @say25!",
      "[New] ML-like languages are now syntax highlighted - #3401. Thanks @say25!",
      "[New] Objective-C is now syntax highlighted - #3355. Thanks @koenpunt!",
      "[New] SQL is now syntax highlighted - #3389. Thanks @say25!",
      "[Improved] Better message on the 'Publish Branch' button when HEAD is unborn - #3344. Thanks @Venkat5694!",
      "[Improved] Better error message when trying to push to an archived repository - #3084. Thanks @agisilaos!",
      "[Improved] Avoid excessive background fetching when switching repositories - #3329",
      "[Improved] Ignore menu events sent when a modal is shown - #3308",
      "[Fixed] Parse changed files whose paths include a newline - #3271",
      "[Fixed] Parse file type changes - #3334",
      "[Fixed] Windows: 'Open without Git' would present the dialog again instead of actually opening a shell without git - #3290",
      "[Fixed] Avoid text selection when dragging resizable dividers - #3268",
      "[Fixed] Windows: Removed the title attribute on the Windows buttons so that they no longer leave their tooltips hanging around - #3348. Thanks @j-f1!",
      "[Fixed] Windows: Detect VS Code when installed to non-standard locations - #3304",
      "[Fixed] Hitting Return would select the first item in a filter list when the filter text was empty - #3447",
      "[Fixed] Add some missing keyboard shortcuts - #3327. Thanks @say25!",
      "[Fixed] Handle \"304 Not Modified\" responses - #3399",
      "[Fixed] Don't overwrite an existing .gitattributes when creating a new repository - #3419. Thanks @strafe!"
    ],
    "1.0.10-beta3": [
      "[New] Change \"Create Pull Request\" to \"Show Pull Request\" when there is already a pull request open for the branch - #2524",
      "[New] VSCode Insiders build is now a supported external editor - #3441. Thanks @say25!",
      "[New] BBEdit is now a supported external editor - #3467. Thanks @NiklasBr!",
      "[New] Hyper is now a supported shell - #3455. Thanks @JordanMussi!",
      "[New] Cypher is now syntax highlighted - #3440. Thanks @say25!",
      "[New] .hpp is now syntax highlighted as C++ - #3420. Thanks @say25!",
      "[New] ML-like languages are now syntax highlighted - #3401. Thanks @say25!",
      "[Improved] Use the same colors in pull request dropdown as we use on GitHub.com - #3451",
      "[Improved] Fancy pull request loading animations - #2868",
      "[Improved] Avoid excessive background fetching when switching repositories - #3329",
      "[Improved] Refresh the pull request list when the Push/Pull/Fetch button is clicked - #3448",
      "[Improved] Ignore menu events sent when a modal is shown - #3308",
      "[Fixed] Hitting Return would select the first item in a filter list when the filter text was empty - #3447",
      "[Fixed] Add some missing keyboard shortcuts - #3327. Thanks @say25!",
      "[Fixed] Handle \"304 Not Modified\" responses - #3399",
      "[Fixed] Don't overwrite an existing .gitattributes when creating a new repository - #3419. Thanks @strafe!"
    ],
    "1.0.10-beta2": [
      "[New] SQL is now syntax highlighted! - #3389. Thanks @say25!",
      "[Fixed] Windows: Detect VS Code when installed to non-standard locations - #3304"
    ],
    "1.0.10-beta1": [
      "[New] Vue.js code is now syntax highlighted! - #3368. Thanks @wanecek!",
      "[New] CoffeeScript is now syntax highlighted! - #3356. Thanks @agisilaos!",
      "[New] Highlight .m as Objective-C - #3355. Thanks @koenpunt!",
      "[Improved] Use smarter middle truncation for branch names - #3357",
      "[Fixed] Windows: Removed the title attribute on the Windows buttons so that they no longer leave their tooltips hanging around - #3348. Thanks @j-f1!"
    ],
    "1.0.10-beta0": [
      "[New] ColdFusion Builder is now available as an option for External Editor - #3336 #3321. Thanks @AtomicCons!",
      "[New] Swift code is now syntax highlighted - #3305. Thanks @agisilaos!",
      "[Improved] Better message on the 'Publish Branch' button when HEAD is unborn - #3344. Thanks @Venkat5694!",
      "[Improved] Better error message when trying to push to an archived repository - #3084. Thanks @agisilaos!",
      "[Fixed] Parse changed files whose paths include a newline - #3271",
      "[Fixed] Parse file type changes - #3334",
      "[Fixed] Windows: 'Open without Git' would present the dialog again instead of actually opening a shell without git - #3290",
      "[Fixed] Avoid text selection when dragging resizable dividers - #3268"
    ],
    "1.0.9": [
      "[New] ColdFusion Builder is now available as an option for External Editor - #3336 #3321. Thanks @AtomicCons!",
      "[New] Swift code is now syntax highlighted - #3305. Thanks @agisilaos!",
      "[Improved] Better message on the 'Publish Branch' button when HEAD is unborn - #3344. Thanks @Venkat5694!",
      "[Improved] Better error message when trying to push to an archived repository - #3084. Thanks @agisilaos!",
      "[Fixed] Parse changed files whose paths include a newline - #3271",
      "[Fixed] Parse file type changes - #3334",
      "[Fixed] Windows: 'Open without Git' would present the dialog again instead of actually opening a shell without git - #3290",
      "[Fixed] Avoid text selection when dragging resizable dividers - #3268"
    ],
    "1.0.9-beta1": [
      "[New] ColdFusion Builder is now available as an option for External Editor - #3336 #3321. Thanks @AtomicCons!",
      "[New] Swift code is now syntax highlighted - #3305. Thanks @agisilaos!",
      "[Improved] Better message on the 'Publish Branch' button when HEAD is unborn - #3344. Thanks @Venkat5694!",
      "[Improved] Better error message when trying to push to an archived repository - #3084. Thanks @agisilaos!",
      "[Fixed] Parse changed files whose paths include a newline - #3271",
      "[Fixed] Parse file type changes - #3334",
      "[Fixed] Windows: 'Open without Git' would present the dialog again instead of actually opening a shell without git - #3290",
      "[Fixed] Avoid text selection when dragging resizable dividers - #3268"
    ],
    "1.0.9-beta0": [
      "[Fixed] Crash when rendering diffs for certain types of files - #3249",
      "[Fixed] Continually being prompted to add the upstream remote, even when it already exists - #3252"
    ],
    "1.0.8": [
      "[Fixed] Crash when rendering diffs for certain types of files - #3249",
      "[Fixed] Continually being prompted to add the upstream remote, even when it already exists - #3252"
    ],
    "1.0.8-beta0": [
      "[New] Syntax highlighted diffs - #3101",
      "[New] Add upstream to forked repositories - #2364",
      "[Fixed] Only reset scale of title bar on macOS - #3193",
      "[Fixed] Filter symbolic refs in the branch list - #3196",
      "[Fixed] Address path issue with invoking Git Bash - #3186",
      "[Fixed] Update embedded Git to support repository hooks and better error messages - #3067 #3079",
      "[Fixed] Provide credentials to LFS repositories when performing checkout - #3167",
      "[Fixed] Assorted changelog typos - #3174 #3184 #3207. Thanks @strafe, @alanaasmaa and @jt2k!"
    ],
    "1.0.7": [
      "[New] Syntax highlighted diffs - #3101",
      "[New] Add upstream to forked repositories - #2364",
      "[Fixed] Only reset scale of title bar on macOS - #3193",
      "[Fixed] Filter symbolic refs in the branch list - #3196",
      "[Fixed] Address path issue with invoking Git Bash - #3186",
      "[Fixed] Update embedded Git to support repository hooks and better error messages - #3067 #3079",
      "[Fixed] Provide credentials to LFS repositories when performing checkout - #3167",
      "[Fixed] Assorted changelog typos - #3174 #3184 #3207. Thanks @strafe, @alanaasmaa and @jt2k!"
    ],
    "1.0.7-beta0": [
      "[Fixed] The Branches list wouldn't display the branches for non-GitHub repositories - #3169",
      "[Fixed] Pushing or pulling could error when the temp directory was unavailable - #3046"
    ],
    "1.0.6": [
      "[Fixed] The Branches list wouldn't display the branches for non-GitHub repositories - #3169",
      "[Fixed] Pushing or pulling could error when the temp directory was unavailable - #3046"
    ],
    "1.0.5": [
      "[New] The command line interface now provides some helpful help! - #2372. Thanks @j-f1!",
      "[New] Create new branches from the Branches foldout - #2784",
      "[New] Add support for VSCode Insiders - #3012 #3062. Thanks @MSathieu!",
      "[New] Linux: Add Atom and Sublime Text support - #3133. Thanks @ziggy42!",
      "[New] Linux: Tilix support - #3117. Thanks @ziggy42!",
      "[New] Linux: Add Visual Studio Code support - #3122. Thanks @ziggy42!",
      "[Improved] Report errors when a problem occurs storing tokens - #3159",
      "[Improved] Bump to Git 2.14.3 - #3146",
      "[Improved] Don't try to display diffs that could cause the app to hang - #2596",
      "[Fixed] Handle local user accounts with URL-hostile characters - #3107",
      "[Fixed] Cloning a repository which uses Git LFS would leave all the files appearing modified - #3146",
      "[Fixed] Signing in in the Welcome flow could hang - #2769",
      "[Fixed] Properly replace old Git LFS configuration values - #2984"
    ],
    "1.0.5-beta1": [
      "[New] Create new branches from the Branches foldout - #2784",
      "[New] Add support for VSCode Insiders - #3012 #3062. Thanks @MSathieu!",
      "[New] Linux: Add Atom and Sublime Text support - #3133. Thanks @ziggy42!",
      "[New] Linux: Tilix support - #3117. Thanks @ziggy42!",
      "[New] Linux: Add Visual Studio Code support - #3122. Thanks @ziggy42!",
      "[Improved] Report errors when a problem occurs storing tokens - #3159",
      "[Improved] Bump to Git 2.14.3 - #3146",
      "[Improved] Don't try to display diffs that could cause the app to hang - #2596",
      "[Fixed] Handle local user accounts with URL-hostile characters - #3107",
      "[Fixed] Cloning a repository which uses Git LFS would leave all the files appearing modified - #3146",
      "[Fixed] Signing in in the Welcome flow could hang - #2769",
      "[Fixed] Properly replace old Git LFS configuration values - #2984"
    ],
    "1.0.5-test1": [],
    "1.0.5-test0": [],
    "1.0.5-beta0": [
      "[New] The command line interface now provides some helpful help! - #2372. Thanks @j-f1!"
    ],
    "1.0.4": [
      "[New] Report Git LFS progress when cloning, pushing, pulling, or reverting - #2226",
      "[Improved] Increased diff contrast and and line gutter selection - #2586 #2181",
      "[Improved] Clarify why publishing a branch is disabled in various scenarios - #2773",
      "[Improved] Improved error message when installing the command Line tool fails - #2979. Thanks @agisilaos!",
      "[Improved] Format the branch name in \"Create Branch\" like we format branch names elsewhere - #2977. Thanks @j-f1!",
      "[Fixed] Avatars not updating after signing in - #2911",
      "[Fixed] Lots of bugs if there was a file named \"HEAD\" in the repository - #3009 #2721 #2938",
      "[Fixed] Handle duplicate config values when saving user.name and user.email - #2945",
      "[Fixed] The \"Create without pushing\" button when creating a new pull request wouldn't actually do anything - #2917"
    ],
    "1.0.4-beta1": [
      "[New] Report Git LFS progress when cloning, pushing, pulling, or reverting - #2226",
      "[Improved] Increased diff contrast and and line gutter selection - #2586 #2181",
      "[Improved] Clarify why publishing a branch is disabled in various scenarios - #2773",
      "[Improved] Improved error message when installing the command Line tool fails - #2979. Thanks @agisilaos!",
      "[Improved] Format the branch name in \"Create Branch\" like we format branch names elsewhere - #2977. Thanks @j-f1!",
      "[Fixed] Avatars not updating after signing in - #2911",
      "[Fixed] Lots of bugs if there was a file named \"HEAD\" in the repository - #3009 #2721 #2938",
      "[Fixed] Handle duplicate config values when saving user.name and user.email - #2945",
      "[Fixed] The \"Create without pushing\" button when creating a new pull request wouldn't actually do anything - #2917 #2917"
    ],
    "1.0.4-beta0": [
      "[Improved] Increase the contrast of the modified file status octicons - #2914",
      "[Fixed] Showing changed files in Finder/Explorer would open the file - #2909",
      "[Fixed] macOS: Fix app icon on High Sierra - #2915",
      "[Fixed] Cloning an empty repository would fail - #2897 #2906",
      "[Fixed] Catch logging exceptions - #2910"
    ],
    "1.0.3": [
      "[Improved] Increase the contrast of the modified file status octicons - #2914",
      "[Fixed] Showing changed files in Finder/Explorer would open the file - #2909",
      "[Fixed] macOS: Fix app icon on High Sierra - #2915",
      "[Fixed] Cloning an empty repository would fail - #2897 #2906",
      "[Fixed] Catch logging exceptions - #2910"
    ],
    "1.0.2": [
      "[Improved] Better message for GitHub Enterprise users when there is a network error - #2574. Thanks @agisilaos!",
      "[Improved] Clone error message now suggests networking might be involved - #2872. Thanks @agisilaos!",
      "[Improved] Include push/pull progress information in the push/pull button tooltip - #2879",
      "[Improved] Allow publishing a brand new, empty repository - #2773",
      "[Improved] Make file paths in lists selectable - #2801. Thanks @artivilla!",
      "[Fixed] Disable LFS hook creation when cloning - #2809",
      "[Fixed] Use the new URL for the \"Show User Guides\" menu item - #2792. Thanks @db6edr!",
      "[Fixed] Make the SHA selectable when viewing commit details - #1154",
      "[Fixed] Windows: Make `github` CLI work in Git Bash - #2712",
      "[Fixed] Use the initial path provided when creating a new repository - #2883",
      "[Fixed] Windows: Avoid long path limits when discarding changes - #2833",
      "[Fixed] Files would get deleted when undoing the first commit - #2764",
      "[Fixed] Find the repository root before adding it - #2832",
      "[Fixed] Display warning about an existing folder before cloning - #2777 #2830",
      "[Fixed] Show contents of directory when showing a repository from Show in Explorer/Finder instead of showing the parent - #2798"
    ],
    "1.0.2-beta1": [
      "[Improved] Clone error message now suggests networking might be involved - #2872. Thanks @agisilaos!",
      "[Improved] Include push/pull progress information in the push/pull button tooltip - #2879",
      "[Improved] Allow publishing a brand new, empty repository - #2773",
      "[Improved] Make file paths in lists selectable - #2801. Thanks @artivilla!",
      "[Fixed] Use the initial path provided when creating a new repository - #2883",
      "[Fixed] Windows: Avoid long path limits when discarding changes - #2833",
      "[Fixed] Files would get deleted when undoing the first commit - #2764",
      "[Fixed] Find the repository root before adding it - #2832",
      "[Fixed] Display warning about an existing folder before cloning - #2777 #2830",
      "[Fixed] Show contents of directory when showing a repository from Show in Explorer/Finder instead of showing the parent - #2798"
    ],
    "1.0.2-beta0": [
      "[Improved] Message for GitHub Enterprise users when there is a network error - #2574. Thanks @agisilaos!",
      "[Fixed] Disable LFS hook creation when cloning - #2809",
      "[Fixed] Use the new URL for the \"Show User Guides\" menu item - #2792. Thanks @db6edr!",
      "[Fixed] Make the SHA selectable when viewing commit details - #1154",
      "[Fixed] Windows: Make `github` CLI work in Git Bash - #2712"
    ],
    "1.0.1": [
      "[Improved] Message for GitHub Enterprise users when there is a network error - #2574. Thanks @agisilaos!",
      "[Fixed] Disable LFS hook creation when cloning - #2809",
      "[Fixed] Use the new URL for the \"Show User Guides\" menu item - #2792. Thanks @db6edr!",
      "[Fixed] Make the SHA selectable when viewing commit details - #1154",
      "[Fixed] Windows: Make `github` CLI work in Git Bash - #2712"
    ],
    "1.0.1-beta0": [
      "[Fixed] Use the loading/disabled state while publishing - #1995",
      "[Fixed] Lock down menu item states for unborn repositories - #2744 #2573",
      "[Fixed] Windows: Detecting the available shells and editors when using a language other than English - #2735"
    ],
    "1.0.0": [
      "[Fixed] Use the loading/disabled state while publishing - #1995",
      "[Fixed] Lock down menu item states for unborn repositories - #2744 #2573",
      "[Fixed] Windows: Detecting the available shells and editors when using a language other than English - #2735"
    ],
    "1.0.0-beta3": [
      "[New] Allow users to create repositories with descriptions - #2719. Thanks @davidcelis!",
      "[New] Use `lfs clone` for faster cloning of LFS repositories - #2679",
      "[Improved] Prompt to override existing LFS filters - #2693",
      "[Fixed] Don't install LFS hooks when checking if a repo uses LFS - #2732",
      "[Fixed] Ensure nothing is staged as part of undoing the first commit - #2656",
      "[Fixed] \"Clone with Desktop\" wouldn't include the repository name in the path - #2704"
    ],
    "0.9.1": [
      "[New] Allow users to create repositories with descriptions - #2719. Thanks @davidcelis!",
      "[New] Use `lfs clone` for faster cloning of LFS repositories - #2679",
      "[Improved] Prompt to override existing LFS filters - #2693",
      "[Fixed] Don't install LFS hooks when checking if a repo uses LFS - #2732",
      "[Fixed] Ensure nothing is staged as part of undoing the first commit - #2656",
      "[Fixed] \"Clone with Desktop\" wouldn't include the repository name in the path - #2704"
    ],
    "1.0.0-beta2": [
      "[New] Allow users to create repositories with descriptions - #2719. Thanks @davidcelis!",
      "[New] Use `lfs clone` for faster cloning of LFS repositories - #2679",
      "[Improved] Prompt to override existing LFS filters - #2693",
      "[Fixed] Don't install LFS hooks when checking if a repo uses LFS - #2732",
      "[Fixed] Ensure nothing is staged as part of undoing the first commit - #2656",
      "[Fixed] \"Clone with Desktop\" wouldn't include the repository name in the path - #2704"
    ],
    "0.9.0": [
      "[New] Allow users to create repositories with descriptions - #2719. Thanks @davidcelis!",
      "[New] Use `lfs clone` for faster cloning of LFS repositories - #2679",
      "[Improved] Prompt to override existing LFS filters - #2693",
      "[Fixed] Don't install LFS hooks when checking if a repo uses LFS - #2732",
      "[Fixed] Ensure nothing is staged as part of undoing the first commit - #2656",
      "[Fixed] \"Clone with Desktop\" wouldn't include the repository name in the path - #2704"
    ],
    "0.8.2": [
      "[New] Ask to install LFS filters when an LFS repository is added - #2227",
      "[New] Clone GitHub repositories tab - #57",
      "[New] Option to opt-out of confirming discarding changes - #2681",
      "[Fixed] Long commit summary truncation - #1742",
      "[Fixed] Ensure the repository list is always enabled - #2648",
      "[Fixed] Windows: Detecting the available shells and editors when using a non-ASCII user encoding - #2624",
      "[Fixed] Clicking the \"Cancel\" button on the Publish Branch dialog - #2646",
      "[Fixed] Windows: Don't rely on PATH for knowing where to find chcp - #2678",
      "[Fixed] Relocating a repository now actually does that - #2685",
      "[Fixed] Clicking autocompletes inserts them - #2674",
      "[Fixed] Use shift for shortcut chord instead of alt - #2607",
      "[Fixed] macOS: \"Open in Terminal\" works with repositories with spaces in their path - #2682"
    ],
    "1.0.0-beta1": [
      "[New] Option to to opt-out of confirming discarding changes - #2681",
      "[Fixed] Windows: Don't rely on PATH for knowing where to find chcp - #2678",
      "[Fixed] Relocating a repository now actually does that - #2685",
      "[Fixed] Clicking autocompletes inserts them - #2674",
      "[Fixed] Use shift for shortcut chord instead of alt - #2607",
      "[Fixed] macOS: \"Open in Terminal\" works with repositories with spaces in their path - #2682"
    ],
    "1.0.0-beta0": [
      "[New] Ask to install LFS filters when an LFS repository is added - #2227",
      "[New] Clone GitHub repositories tab - #57",
      "[Fixed] Long commit summary truncation - #1742",
      "[Fixed] Ensure the repository list is always enabled - #2648",
      "[Fixed] Windows: Detecting the available shells and editors when using a non-ASCII user encoding - #2624",
      "[Fixed] Clicking the \"Cancel\" button on the Publish Branch dialog - #2646"
    ],
    "0.8.1": [
      "[New] 'Open in Shell' now supports multiple shells - #2473",
      "[New] Windows: Enable adding self-signed certificates - #2581",
      "[Improved] Enhanced image diffs - #2383",
      "[Improved] Line diffs - #2461",
      "[Improved] Octicons updated - #2495",
      "[Improved] Adds ability to close repository list using shortcut - #2532",
      "[Improved] Switch default buttons in the Publish Branch dialog - #2515",
      "[Improved] Bring back \"Contact Support\" - #1472",
      "[Improved] Persist repository filter text after closing repository list - #2571",
      "[Improved] Redesigned example commit in the Welcome flow - #2141",
      "[Improved] Tidy up initial \"external editor\" experience - #2551",
      "[Fixed] 'Include All' checkbox not in sync with partial selection - #2493",
      "[Fixed] Copied text from diff removed valid characters - #2499",
      "[Fixed] Click-focus on Windows would dismiss dialog - #2488",
      "[Fixed] Branch list not rendered in app - #2531",
      "[Fixed] Git operations checking certificate store - #2520",
      "[Fixed] Properly identify repositories whose remotes have a trailing slash - #2584",
      "[Fixed] Windows: Fix launching the `github` command line tool - #2563",
      "[Fixed] Use the primary email address if it's public - #2244",
      "[Fixed] Local branch not checked out after clone - #2561",
      "[Fixed] Only the most recent 30 issues would autocomplete for GitHub Enterprise repositories - #2541",
      "[Fixed] Missing \"View on GitHub\" menu item for non-Gitub repositories - #2615",
      "[Fixed] New tab opened when pressing \"]\" for certain keyboard layouts - #2607",
      "[Fixed] Windows: Crash when exiting full screen - #1502",
      "[Fixed] Windows: Detecting the available shells and editors when using a non-ASCII user encoding - #2624",
      "[Fixed] Ensure the repository list is always accessible - #2648"
    ],
    "0.8.1-beta4": [
      "[Improved] Persist repository filter text after closing repository list - #2571",
      "[Improved] Redesigned example commit in the Welcome flow - #2141",
      "[Improved] Tidy up initial \"external editor\" experience - #2551",
      "[Fixed] Missing \"View on GitHub\" menu item for non-Gitub repositories - #2615",
      "[Fixed] New tab opened when pressing \"]\" for certain keyboard layouts - #2607",
      "[Fixed] Windows: Crash when exiting full screen - #1502"
    ],
    "0.8.1-beta3": [
      "[New] Windows: Enable adding self-signed certificates - #2581",
      "[Improved] Adds ability to close repository list using shortcut - #2532",
      "[Improved] Switch default buttons in the Publish Branch dialog - #2515",
      "[Improved] Bring back \"Contact Support\" - #1472",
      "[Fixed] Properly identify repositories whose remotes have a trailing slash - #2584",
      "[Fixed] Windows: Fix launching the `github` command line tool - #2563",
      "[Fixed] Use the primary email address if it's public - #2244",
      "[Fixed] Local branch not checked out after clone - #2561",
      "[Fixed] Only the most recent 30 issues would autocomplete for GitHub Enterprise repositories - #2541"
    ],
    "0.8.1-beta2": [
      "[Fixed] Branch list not rendered in app - #2531",
      "[Fixed] Git operations checking certificate store - #2520"
    ],
    "0.8.1-beta1": [
      "[New] 'Open in Shell' now supports multiple shells - #2473",
      "[Improved] Enhanced image diffs - #2383",
      "[Improved] Line diffs - #2461",
      "[Improved] Octicons updated - #2495",
      "[Fixed] 'Include All' checkbox not in sync with partial selection - #2493",
      "[Fixed] Copied text from diff removed valid characters - #2499",
      "[Fixed] Click-focus on Windows would dismiss dialog - #2488"
    ],
    "0.8.1-beta0": [],
    "0.8.0": [
      "[New] Added commit context menu - #2434",
      "[New] Added 'Open in External Editor' - #2009",
      "[New] Can choose whether a branch should be deleted on the remote as well as locally - #2136",
      "[New] Support authenticating with non-GitHub servers - #852",
      "[New] Added the ability to revert a commit - #752",
      "[New] Added a keyboard shortcut for opening the repository in the shell - #2138",
      "[Improved] Copied diff text no longer includes the line changetype markers - #1499",
      "[Improved] Fetch if a push fails because they need to pull first - #2431",
      "[Improved] Discard changes performance - #1889",
      "[Fixed] Show 'Add Repository' dialog when repository is dragged onto the app - #2442",
      "[Fixed] Dialog component did not remove event handler - #2469",
      "[Fixed] Open in External Editor context menu - #2475",
      "[Fixed] Update to Git 2.14.1 to fix security vulnerability - #2432",
      "[Fixed] Recent branches disappearing after renaming a branch - #2426",
      "[Fixed] Changing the default branch on GitHub.com is now reflected in the app - #1489",
      "[Fixed] Swap around some callouts for no repositories - #2447",
      "[Fixed] Darker unfocused selection color - #1669",
      "[Fixed] Increase the max sidebar width - #1588",
      "[Fixed] Don't say \"Publish this branch to GitHub\" for non-GitHub repositories - #1498",
      "[Fixed] macOS: Protocol schemes not getting registered - #2429",
      "[Fixed] Patches which contain the \"no newline\" marker would fail to apply - #2123",
      "[Fixed] Close the autocompletion popover when it loses focus - #2358",
      "[Fixed] Clear the selected org when switching Publish Repository tabs - #2386",
      "[Fixed] 'Create Without Pushing' button throwing an exception while opening a pull request - #2368",
      "[Fixed] Windows: Don't removing the running app out from under itself when there are updates pending - #2373",
      "[Fixed] Windows: Respect `core.autocrlf` and `core.safeclrf` when modifying the .gitignore - #1535",
      "[Fixed] Windows: Fix opening the app from the command line - #2396"
    ],
    "0.7.3-beta5": [],
    "0.7.3-beta4": [],
    "0.7.3-beta3": [],
    "0.7.3-beta2": [],
    "0.7.3-beta1": [],
    "0.7.3-beta0": [],
    "0.7.2": ["[Fixed] Issues with auto-updating to 0.7.1."],
    "0.7.2-beta0": [],
    "0.7.1": [
      "[Improved] Redesigned error and warning dialogs to be clearer - #2277",
      "[Improved] Create Pull Request dialog shows more feedback while it's working - #2265",
      "[Improved] Version text is now copiable - #1935",
      "[Fixed] Preserve existing GitHub API information when API requests fail - #2282",
      "[Fixed] Pass through error messages as received from the API - #2279",
      "[Fixed] The Pull and Create Pull Request menu items had the same shortcut - #2274",
      "[Fixed] Launching the `github` command line tool from a Fish shell - #2299",
      "[Fixed] Help menu items now work - #2314",
      "[Fixed] Windows: `github` command line tool not installing after updating - #2312",
      "[Fixed] Caret position jumping around while changing the path for adding a local repository - #2222",
      "[Fixed] Error dialogs being closed too easily - #2211",
      "[Fixed] Windows: Non-ASCII credentials were mangled - #189"
    ],
    "0.7.1-beta5": [
      "[Improved] Redesigned error and warning dialogs to be clearer - #2277",
      "[Improved] Create Pull Request dialog shows more feedback while it's working - #2265",
      "[Fixed] Preserve existing GitHub API information when API requests fail - #2282",
      "[Fixed] Pass through error messages as received from the API - #2279",
      "[Fixed] The Pull and Create Pull Request menu items had the same shortcut - #2274",
      "[Fixed] Launching the `github` command line tool from a Fish shell - #2299",
      "[Fixed] Help menu items now work - #2314",
      "[Fixed] Windows: `github` command line tool not installing after updating - #2312",
      "[Fixed] Caret position jumping around while changing the path for adding a local repository - #2222",
      "[Fixed] Error dialogs being closed too easily - #2211",
      "[Fixed] Windows: Non-ASCII credentials were mangled - #189"
    ],
    "0.7.1-beta4": [],
    "0.7.1-beta3": [],
    "0.7.1-beta2": [],
    "0.7.1-beta1": [],
    "0.7.1-beta0": [
      "[Improved] Redesigned error and warning dialogs to be clearer - #2277",
      "[Fixed] Preserve existing GitHub API information when API requests fail - #2282",
      "[Fixed] Pass through error messages as received from the API - #2279",
      "[Fixed] The Pull and Create Pull Request menu items had the same shortcut - #2274",
      "[Fixed] Launching the `github` command line tool from a Fish shell - #2299"
    ],
    "0.7.0": [
      "[New] Added the Branch > Create Pull Request menu item - #2135",
      "[New] Added the `github` command line tool - #696",
      "[Improved] Better error message when publishing a repository fails - #2089",
      "[Improved] Windows: Don't recreate the desktop shortcut if it's been deleted - #1759",
      "[Fixed] Cloning a repository's wiki - #1624",
      "[Fixed] Don't call GitHub Enterprise GitHub.com - #2094",
      "[Fixed] Don't push after publishing a new repository if the branch is unborn - #2086",
      "[Fixed] Don't close dialogs when clicking the title bar - #2056",
      "[Fixed] Windows: Clicking 'Show in Explorer' doesn't bring Explorer to the front - #2127",
      "[Fixed] Windows: Opening links doesn't bring the browser to the front - #1945",
      "[Fixed] macOS: Closing the window wouldn't exit fullscreen -  #1901",
      "[Fixed] Scale blankslate images so they look nicer on high resolution displays - #1946",
      "[Fixed] Windows: Installer not completing or getting stuck in a loop - #1875 #1863",
      "[Fixed] Move the 'Forgot Password' link to fix the tab order of the sign in view - #2200"
    ],
    "0.6.3-beta7": [],
    "0.6.3-beta6": [],
    "0.6.3-beta5": [],
    "0.6.3-beta4": [],
    "0.6.3-beta3": [],
    "0.6.3-beta2": [],
    "0.6.3-beta1": [],
    "0.6.3-beta0": [],
    "0.6.2": [
      "[New] Link to User Guides from the Help menu - #1963",
      "[New] Added the 'Open in External Editor' contextual menu item to changed files - #2023",
      "[New] Added the 'Show' and 'Open Command Prompt' contextual menu items to repositories - #1554",
      "[New] Windows: Support self-signed or untrusted certificates - #671",
      "[New] Copy the SHA to the clipboard when clicked - #1501",
      "[Improved] Provide the option of initializing a new repository when adding a directory that isn't already one - #969",
      "[Improved] Link to the working directory when there are no changes - #1871",
      "[Improved] Hitting Enter when selecting a base branch creates the new branch - #1780",
      "[Improved] Prefix repository names with their owner if they are ambiguous - #1848",
      "[Fixed] Sort and filter licenses like GitHub.com - #1987",
      "[Fixed] Long branch names not getting truncated in the Rename Branch dialog - #1891",
      "[Fixed] Prune old log files - #1540",
      "[Fixed] Ensure the local path is valid before trying to create a new repository - #1487",
      "[Fixed] Support cloning repository wikis - #1624",
      "[Fixed] Disable the Select All checkbox when there are no changes - #1389",
      "[Fixed] Changed docx files wouldn't show anything in the diff panel - #1990",
      "[Fixed] Disable the Merge button when there are no commits to merge - #1359",
      "[Fixed] Username/password authentication not working for GitHub Enterprise - #2064",
      "[Fixed] Better error messages when an API call fails - #2017",
      "[Fixed] Create the 'logs' directory if it doesn't exist - #1550",
      "[Fixed] Enable the 'Remove' menu item for missing repositories - #1776"
    ],
    "0.6.1": [
      "[Fixed] Properly log stats opt in/out - #1949",
      "[Fixed] Source maps for exceptions in the main process - #1957",
      "[Fixed] Styling of the exception dialog - #1956",
      "[Fixed] Handle ambiguous references - #1947",
      "[Fixed] Handle non-ASCII text in diffs - #1970",
      "[Fixed] Uncaught exception when hitting the arrow keys after showing autocompletions - #1971",
      "[Fixed] Clear the organizations list when publishing a new repository and switching between tabs - #1969",
      "[Fixed] Push properly when a tracking branch has a different name from the local branch - #1967",
      "[Improved] Warn when line endings will change - #1906"
    ],
    "0.6.0": [
      "[Fixed] Issue autocompletion not working for older issues - #1814",
      "[Fixed] GitHub repository association not working for repositories with some remote URL formats - #1826 #1679",
      "[Fixed] Don't try to delete a remote branch that no longer exists - #1829",
      "[Fixed] Tokens created by development builds would be used in production builds but wouldn't work - #1727",
      "[Fixed] Submodules can now be added - #708",
      "[Fixed] Properly handle the case where a file is added to the index but removed from the working tree - #1310",
      "[Fixed] Use a local image for the default avatar - #1621",
      "[Fixed] Make the file path in diffs selectable - #1768",
      "[Improved] More logging! - #1823",
      "[Improved] Better error message when trying to add something that's not a repository - #1747",
      "[Improved] Copy the shell environment into the app's environment - #1796",
      "[Improved] Updated to Git 2.13.0 - #1897",
      "[Improved] Add 'Reveal' to the contextual menu for changed files - #1566",
      "[Improved] Better handling of large diffs - #1818 #1524",
      "[Improved] App launch time - #1900"
    ],
    "0.5.9": [
      "[New] Added Zoom In and Zoom Out - #1217",
      "[Fixed] Various errors when on an unborn branch - #1450",
      "[Fixed] Disable push/pull menu items when there is no remote - #1448",
      "[Fixed] Better error message when the GitHub Enterprise version is too old - #1628",
      "[Fixed] Error parsing non-JSON responses - #1505 #1522",
      "[Fixed] Updated the 'Install Git' help documentation link - #1797",
      "[Fixed] Disable menu items while in the Welcome flow - #1529",
      "[Fixed] Windows: Fall back to HOME if Document cannot be found - #1825",
      "[Improved] Close the window when an exception occurs - #1562",
      "[Improved] Always use merge when pulling - #1627",
      "[Improved] Move the 'New Branch' menu item into the Branch menu - #1757",
      "[Improved] Remove Repository's default button is now Cancel - #1751",
      "[Improved] Only fetch the default remote - #1435",
      "[Improved] Faster commits with many files - #1405",
      "[Improved] Measure startup time more reliably - #1798",
      "[Improved] Prefer the GitHub repository name instead of the name on disk - #664"
    ],
    "0.5.8": [
      "[Fixed] Switching tabs in Preferences/Settings or Repository Settings would close the dialog - #1724",
      "[Improved] Standardized colors which improves contrast and readability - #1713"
    ],
    "0.5.7": [
      "[Fixed] Windows: Handle protocol events which launch the app - #1582",
      "[Fixed] Opting out of stats reporting in the Welcome flow - #1698",
      "[Fixed] Commit description text being too light - #1695",
      "[Fixed] Exception on startup if the app was activated too quickly - #1564",
      "[Improved] Default directory for cloning now - #1663",
      "[Improved] Accessibility support - #1289",
      "[Improved] Lovely blank slate illustrations - #1708"
    ],
    "0.5.6": [
      "[Fixed] macOS: The buttons in the Untrusted Server dialog not doing anything - #1622",
      "[Fixed] Better warning in Rename Branch when the branch will be created with a different name than was entered - #1480",
      "[Fixed] Provide a tooltip for commit summaries in the History list - #1483",
      "[Fixed] Prevent the Update Available banner from getting squished - #1632",
      "[Fixed] Title bar not responding to double-clicks - #1590 #1655",
      "[Improved] Discard All Changes is now accessible by right-clicking the file column header - #1635"
    ],
    "0.5.5": [
      "[Fixed] Save the default path after creating a new repository - #1486",
      "[Fixed] Only let the user launch the browser once for the OAuth flow - #1427",
      "[Fixed] Don't linkify invalid URLs - #1456",
      "[Fixed] Excessive padding in the Merge Branch dialog - #1577",
      "[Fixed] Octicon pixel alignment issues - #1584",
      "[Fixed] Windows: Invoking some menu items would break the window's snapped state - #1603",
      "[Fixed] macOS: Errors authenticating while pushing - #1514",
      "[Fixed] Don't linkify links in the History list or in Undo - #1548 #1608 #1474",
      "[Fixed] Diffs not working when certain git config values were set - #1559"
    ],
    "0.5.4": [
      "[Fixed] The release notes URL pointed to the wrong page - #1503",
      "[Fixed] Only create the `logs` directory if it doesn't already exist - #1510",
      "[Fixed] Uncaught exception creating a new repository if you aren't a member of any orgs - #1507",
      "[Fixed] Only report the first uncaught exception - #1517",
      "[Fixed] Include the name of the default branch in the New Branch dialog - #1449",
      "[Fixed] Uncaught exception if a network error occurred while loading user email addresses - #1522 #1508",
      "[Fixed] Uncaught exception while performing a contextual menu action - #1532",
      "[Improved] Move all error logging to the main process - #1473",
      "[Improved] Stats reporting reliability - #1561"
    ],
    "0.5.3": [
      "[Fixed] Display of large image diffs - #1494",
      "[Fixed] Discard Changes spacing - #1495"
    ],
    "0.5.2": [
      "[Fixed] Display errors that happen while publishing a repository - #1396",
      "[Fixed] Menu items not updating - #1462",
      "[Fixed] Always select the first changed file - #1306",
      "[Fixed] macOS: Use Title Case consistently - #1477 #1481",
      "[Fixed] Create Branch padding - #1479",
      "[Fixed] Bottom padding in commit descriptions - #1345",
      "[Improved] Dialog polish - #1451",
      "[Improved] Store logs in a logs directory - #1370",
      "[Improved] New Welcome illustrations - #1471",
      "[Improved] Request confirmation before removing a repository - #1233",
      "[Improved] Windows icon polish - #1457"
    ],
    "0.5.1": [
      "[New] Windows: A nice little gif while installing the app - #1440",
      "[Fixed] Disable pinch zoom - #1431",
      "[Fixed] Don't show carriage return indicators in diffs - #1444",
      "[Fixed] History wouldn't update after switching branches - #1446",
      "[Improved] Include more information in exception reports - #1429",
      "[Improved] Updated Terms and Conditions - #1438",
      "[Improved] Sub-pixel anti-aliasing in some lists - #1452",
      "[Improved] Windows: A new application identifier, less likely to collide with other apps - #1441"
    ],
    "0.5.0": [
      "[Added] Menu item for showing the app logs - #1349",
      "[Fixed] Don't let the two-factor authentication dialog be submitted while it's empty - #1386",
      "[Fixed] Undo Commit showing the wrong commit - #1373",
      "[Fixed] Windows: Update the icon used for the installer - #1410",
      "[Fixed] Undoing the first commit - #1401",
      "[Fixed] A second window would be opened during the OAuth dance - #1382",
      "[Fixed] Don't include the comment from the default merge commit message - #1367",
      "[Fixed] Show progress while committing - #923",
      "[Fixed] Windows: Merge Branch sizing would be wrong on high DPI monitors - #1210",
      "[Fixed] Windows: Resize the app from the top left corner - #1424",
      "[Fixed] Changing the destination path for cloning a repository now appends the repository's name - #1408",
      "[Fixed] The blank slate view could be visible briefly when the app launched - #1398",
      "[Improved] Performance updating menu items - #1321",
      "[Improved] Windows: Dim the title bar when the app loses focus - #1189"
    ],
    "0.0.39": ["[Fixed] An uncaught exception when adding a user - #1394"],
    "0.0.38": [
      "[New] Shiny new icon! - #1221",
      "[New] More helpful blank slate view - #871",
      "[Fixed] Don't allow Undo while pushing/pulling/fetching - #1047",
      "[Fixed] Updating the default branch on GitHub wouldn't be reflected in the app - #1028 #1314",
      "[Fixed] Long repository names would overflow their container - #1331",
      "[Fixed] Removed development menu items in production builds - #1031 #1251 #1323 #1340",
      "[Fixed] Create Branch no longer changes as it's animating closed - #1304",
      "[Fixed] Windows: Cut / Copy / Paste menu items not working - #1379",
      "[Improved] Show a better error message when the user tries to authenticate with a personal access token - #1313",
      "[Improved] Link to the repository New Issue page from the Help menu - #1349",
      "[Improved] Clone in Desktop opens the Clone dialog - #918"
    ],
    "0.0.37": [
      "[Fixed] Better display of the 'no newline at end of file' indicator - #1253",
      "[Fixed] macOS: Destructive dialogs now use the expected button order - #1315",
      "[Fixed] Display of submodule paths - #785",
      "[Fixed] Incomplete stats submission - #1337",
      "[Improved] Redesigned welcome flow - #1254",
      "[Improved] App launch time - #1225",
      "[Improved] Handle uncaught exceptions - #1106"
    ],
    "0.0.36": [
      "[Fixed] Bugs around associating an email address with a GitHub user - #975",
      "[Fixed] Use the correct reference name for an unborn branch - #1283",
      "[Fixed] Better diffs for renamed files - #980",
      "[Fixed] Typo in Create Branch - #1303",
      "[Fixed] Don't allow whitespace-only branch names - #1288",
      "[Improved] Focus ring polish - #1287",
      "[Improved] Less intrusive update notifications - #1136",
      "[Improved] Faster launch time on Windows - #1309",
      "[Improved] Faster git information refreshing - #1305",
      "[Improved] More consistent use of sentence case on Windows - #1316",
      "[Improved] Autocomplete polish - #1241"
    ],
    "0.0.35": [
      "[New] Show push/pull/fetch progress - #1238",
      "[Fixed] macOS: Add the Zoom menu item - #1260",
      "[Fixed] macOS: Don't show the titlebar while full screened - #1247",
      "[Fixed] Windows: Updates would make the app unresponsive - #1269",
      "[Fixed] Windows: Keyboard navigation in menus - #1293",
      "[Fixed] Windows: Repositories list item not working - #1293",
      "[Fixed] Auto updater errors not being propagated properly - #1266",
      "[Fixed] Only show the current branch tooltip on the branches button - #1275",
      "[Fixed] Double path truncation - #1270",
      "[Fixed] Sometimes toggling a file's checkbox would get undone - #1248",
      "[Fixed] Uncaught exception when internet connectivity was lost - #1048",
      "[Fixed] Cloned repositories wouldn't be associated with their GitHub repository - #1285",
      "[Improved] Better performance on large repositories - #1281",
      "[Improved] Commit summary is now expandable when the summary is long - #519",
      "[Improved] The SHA in historical commits is now selectable - #1154",
      "[Improved] The Create Branch dialog was polished and refined - #1137"
    ],
    "0.0.34": [
      "[New] macOS: Users can choose whether to accept untrusted certificates - #671",
      "[New] Windows: Users are prompted to install git when opening a shell if it is not installed - #813",
      "[New] Checkout progress is shown if branch switching takes a while - #1208",
      "[New] Commit summary and description are automatically populated for merge conflicts - #1228",
      "[Fixed] Cloning repositories while not signed in - #1163",
      "[Fixed] Merge commits are now created as merge commits - #1216",
      "[Fixed] Display of diffs with /r newline - #1234",
      "[Fixed] Windows: Maximized windows are no longer positioned slightly off screen - #1202",
      "[Fixed] JSON parse errors - #1243",
      "[Fixed] GitHub Enterprise repositories were not associated with the proper Enterprise repository - #1242",
      "[Fixed] Timestamps in the Branches list would wrap - #1255",
      "[Fixed] Merges created from pulling wouldn't use the right git author - #1262",
      "[Improved] Check for update errors are suppressed if they happen in the background - #1104, #1195",
      "[Improved] The shortcut to show the repositories list is now command or control-T - #1220",
      "[Improved] Command or control-W now closes open dialogs - #949",
      "[Improved] Less memory usage while parsing large diffs - #1235"
    ],
    "0.0.33": ["[Fixed] Update Now wouldn't update now - #1209"],
    "0.0.32": [
      "[New] You can now disable stats reporting from Preferences > Advanced - #1120",
      "[New] Acknowledgements are now available from About - #810",
      "[New] Open pull requests from dot com in the app - #808",
      "[Fixed] Don't show background fetch errors - #875",
      "[Fixed] No more surprise and delight - #620",
      "[Fixed] Can't discard renamed files - #1177",
      "[Fixed] Logging out of one account would log out of all accounts - #1192",
      "[Fixed] Renamed files truncation - #695",
      "[Fixed] Git on Windows now integrates with the system certificate store - #706",
      "[Fixed] Cloning with an account/repoository shortcut would always fail - #1150",
      "[Fixed] OS version reporting - #1130",
      "[Fixed] Publish a new repository would always fail - #1046",
      "[Fixed] Authentication would fail for the first repository after logging in - #1118",
      "[Fixed] Don't flood the user with errors if a repository disappears on disk - #1132",
      "[Improved] The Merge dialog uses the Branches list instead of a drop down menu - #749",
      "[Improved] Lots of design polish - #1188, #1183, #1170, #1184, #1181, #1179, #1142, #1125"
    ],
    "0.0.31": [
      "[New] Prompt user to login when authentication error occurs - #903",
      "[New] Windows application has a new app menu, replaces previous hamburger menu - #991",
      "[New] Refreshed colours to align with GitHub website scheme -  #1077",
      "[New] Custom about dialog on all platforms - #1102",
      "[Fixed] Improved error handling when probing for a GitHub Enterprise server - #1026",
      "[Fixed] User can cancel 2FA flow - #1057",
      "[Fixed] Tidy up current set of menu items - #1063",
      "[Fixed] Manually focus the window when a URL action has been received - #1072",
      "[Fixed] Disable middle-click event to prevent new windows being launched - #1074",
      "[Fixed] Pre-fill the account name in the Welcome wizard, not login - #1078",
      "[Fixed] Diffs wouldn't work if an external diff program was configured - #1123",
      "[Improved] Lots of design polish work - #1113, #1099, #1094, #1077"
    ],
    "0.0.30": [
      "[Fixed] Crash when invoking menu item due to incorrect method signature - #1041"
    ],
    "0.0.29": [
      "[New] Commit summary and description fields now display issues and mentions as links for GitHub repositories - #941",
      "[New] Show placeholder when the repository cannot be found on disk - #946",
      "[New] New Repository actions moved out of popover and into new menu - #1018",
      "[Fixed] Display a helpful error message when an unverified user signs into GitHub Desktop - #1010",
      "[Fixed] Fix kerning issue when access keys displayed - #1033",
      "[Fixed] Protected branches show a descriptive error when the push is rejected - #1036",
      "[Fixed] 'Open in shell' on Windows opens to repository location - #1037"
    ],
    "0.0.28": ["[Fixed] Bumping release notes to test deployments again"],
    "0.0.27": [
      "[Fixed] 2FA dialog when authenticating has information for SMS authentication - #1009",
      "[Fixed] Autocomplete for users handles accounts containing `-` - #1008"
    ],
    "0.0.26": [
      "[Fixed] Address deployment issue by properly documenting release notes"
    ],
    "0.0.25": [
      "[Added] Autocomplete displays user matches - #942",
      "[Fixed] Handle Enter key in repository and branch list when no matches exist - #995",
      "[Fixed] 'Add Repository' button displays in dropdown when repository list empty - #984",
      "[Fixed] Correct icon displayed for non-GitHub repository - #964 #955",
      "[Fixed] Enter key when inside dialog submits form - #956",
      "[Fixed] Updated URL handler entry on macOS - #945",
      "[Fixed] Commit button is disabled while commit in progress - #940",
      "[Fixed] Handle index state change when gitginore change is discarded - #935",
      "[Fixed] 'Create New Branch' view squashes branch list when expanded - #927",
      "[Fixed] Application creates repository path if it doesn't exist on disk - #925",
      "[Improved] Preferences sign-in flow updated to standalone dialogs - #961"
    ],
    "0.0.24": ["Changed a thing", "Added another thing"]
  }
}<|MERGE_RESOLUTION|>--- conflicted
+++ resolved
@@ -1,6 +1,5 @@
 {
   "releases": {
-<<<<<<< HEAD
     "2.6.2": [
       "[Improved] Upgrade embedded Git LFS to 2.13.2 - #11394",
       "[Fixed] Pull requests no longer fail to update until the user switches repositories - #11241",
@@ -11,7 +10,6 @@
       "[Fixed] Avoid bright flash for users of the dark theme when launching the app maximized - #5631. Thanks @AndreiMaga!",
       "[Fixed] VSCodium is now detected as an editor on Windows - #11252. Thanks @KallePM!"
     ],
-=======
     "2.6.2-beta4": [
       "[Improved] Show full output of Git hooks on errors - #6403",
       "[Improved] Keep focus in dropdown when pressing tab multiple times - #11278",
@@ -21,7 +19,6 @@
       "[Fixed] Commit message remains in text box until user chooses to commit - #7251"
     ],
     "2.6.2-beta3": ["[Removed] Release removed in favor of 2.6.2-beta4"],
->>>>>>> db3af238
     "2.6.2-beta2": [
       "[Fixed] Forked repository remotes are no longer removed when there's local branches tracking them - #11266",
       "[Fixed] Avoid bright flash for users of the dark theme when launching the app maximized - #5631. Thanks @AndreiMaga!",
